--- conflicted
+++ resolved
@@ -10,32 +10,20 @@
     - apt-get -qq -y --no-install-recommends install cmake
     - pip install --upgrade pip
     - pip install flake8 pytest
-<<<<<<< HEAD
     - pip install git+https://bitbucket.org/fenics-project/fiat.git@"${DEP_BRANCH_NAME}"
     - pip install git+https://bitbucket.org/fenics-project/ufl.git@"${DEP_BRANCH_NAME}"
     - pip install git+https://bitbucket.org/fenics-project/dijitso.git@"${DEP_BRANCH_NAME}"
-=======
 
-    - pip install git+https://bitbucket.org/fenics-project/fiat.git@master
-    - pip install git+https://bitbucket.org/fenics-project/ufl.git@master
-    - pip install git+https://bitbucket.org/fenics-project/dijitso.git@master
-
->>>>>>> d89a6676
     - pip install -e .
     - pip install libs/ufc_wrappers/
 
     - python -m flake8 ffc/
-<<<<<<< HEAD
-    - python -m pytest -v ./test/unit
-    - python -m pytest -v ./test/uflacs
-
-    - cd test/regression
-    - python test.py
-=======
     - python test/factory/generate_factory.py
     - pip install test/factory/
 
     - mkdir -p shippable/testresults
     - python -m pytest --junitxml=shippable/testresults/nosetests.xml ./test/unit
     - python -m pytest -v ./test/uflacs
->>>>>>> d89a6676
+
+    - cd test/regression
+    - python test.py