--- conflicted
+++ resolved
@@ -12,13 +12,6 @@
 from ufl import Coefficient, FunctionSpace, Mesh, grad
 
 # Define mesh
-<<<<<<< HEAD
-cell = triangle
-mesh = Mesh(VectorElement("Lagrange", cell, 1))
-
-# Define mixed function space
-me = MixedElement([FiniteElement("CG", cell, 2), VectorElement("Discontinuous Lagrange", cell, 1)])
-=======
 cell = "triangle"
 v_el = basix.ufl.element("Lagrange", cell, 1, shape=(2, ))
 mesh = Mesh(v_el)
@@ -27,7 +20,7 @@
 el = basix.ufl.element("P", cell, 2)
 el_int = basix.ufl.element("Discontinuous Lagrange", cell, 1, shape=(2, ))
 me = basix.ufl.mixed_element([el, el_int])
->>>>>>> c366395d
+
 V = FunctionSpace(mesh, me)
 u = Coefficient(V)
 
@@ -47,16 +40,6 @@
 b_cell = basix.cell.string_to_type(cell)
 
 # Find quadrature points for quadrature element
-<<<<<<< HEAD
-b_rule = basix.quadrature.string_to_type(q_el.quadrature_scheme())
-quadrature_points, _ = basix.make_quadrature(b_rule, b_cell, q_el.degree())
-
-# Get interpolation points for output space
-family = basix.finite_element.string_to_family("Lagrange", cell.cellname())
-output_degree = 4
-b_element = basix.create_element(family, b_cell, output_degree, basix.LagrangeVariant.gll_warped, True)
-X = b_element.points
-=======
 b_rule = basix.quadrature.string_to_type(q_rule)
 quadrature_points, _ = basix.quadrature.make_quadrature(b_cell, q_degree, rule=b_rule)
 
@@ -64,7 +47,7 @@
 family = basix.finite_element.string_to_family("Lagrange", cell)
 b_element = basix.create_element(family, b_cell, 4, basix.LagrangeVariant.gll_warped, discontinuous=True)
 interpolation_points = b_element.points
->>>>>>> c366395d
+
 
 # Create expressions that can be used for interpolation
 expressions = [(du0, X), (du1, X), (powq, quadrature_points)]