"""Test demos."""

import os
import sys

import pytest

demo_dir = os.path.dirname(os.path.realpath(__file__))

ufl_files = []
for file in os.listdir(demo_dir):
    if file.endswith(".py") and not file == "test_demos.py":
        ufl_files.append(file[:-3])


@pytest.mark.parametrize("file", ufl_files)
@pytest.mark.parametrize("scalar_type", ["float64", "float32", "complex128", "complex64"])
def test_demo(file, scalar_type):
    """Test a demo."""
    if sys.platform.startswith("win32") and "complex" in scalar_type:
        # Skip complex demos on win32
        pytest.skip(reason="_Complex not supported on Windows")

<<<<<<< HEAD
    if file in [
        "MixedGradient",
        "TraceElement",  # HDiv Trace
        "MixedElasticity",  # VectorElement of BDM
        "RestrictedElement",
        "_TensorProductElement",
    ]:
        # Skip demos that use elements not yet implemented in Basix
        pytest.skip(reason="Element not yet implemented in Basix")
=======
    if file == "Symmetry":
        pytest.xfail("Demo currently failing. See https://github.com/FEniCS/ufl/issues/343.")
>>>>>>> c6aa5cbc

    if "complex" in scalar_type and file in [
        "BiharmonicHHJ",
        "BiharmonicRegge",
        "StabilisedStokes",
    ]:
        # Skip demos that are not implemented for complex scalars
        pytest.skip(reason="Not implemented for complex types")
    elif "Complex" in file and scalar_type in ["float64", "float32"]:
        # Skip demos that are only implemented for complex scalars
        pytest.skip(reason="Not implemented for real types")

    if sys.platform.startswith("win32"):
        opts = f"--scalar_type {scalar_type}"
        extra_flags = "/std:c17"
        assert os.system(f"cd {demo_dir} && ffcx {opts} {file}.py") == 0
        assert (
            os.system(
                f'cd {demo_dir} && cl.exe /I "../ffcx/codegeneration" {extra_flags} /c {file}.c'
            )
        ) == 0
        assert (
            os.system(
                f"cd {demo_dir} && "
                f'clang-cl.exe /I "../ffcx/codegeneration" {extra_flags} /c {file}.c'
            )
        ) == 0
    else:
        cc = os.environ.get("CC", "cc")
        opts = f"--scalar_type {scalar_type}"
        extra_flags = (
            "-std=c17 -Wunused-variable -Werror -fPIC -Wno-error=implicit-function-declaration"
        )
        assert os.system(f"cd {demo_dir} && ffcx {opts} {file}.py") == 0
        assert (
            os.system(f"cd {demo_dir} && {cc} -I../ffcx/codegeneration {extra_flags} -c {file}.c")
            == 0
        )<|MERGE_RESOLUTION|>--- conflicted
+++ resolved
@@ -20,21 +20,6 @@
     if sys.platform.startswith("win32") and "complex" in scalar_type:
         # Skip complex demos on win32
         pytest.skip(reason="_Complex not supported on Windows")
-
-<<<<<<< HEAD
-    if file in [
-        "MixedGradient",
-        "TraceElement",  # HDiv Trace
-        "MixedElasticity",  # VectorElement of BDM
-        "RestrictedElement",
-        "_TensorProductElement",
-    ]:
-        # Skip demos that use elements not yet implemented in Basix
-        pytest.skip(reason="Element not yet implemented in Basix")
-=======
-    if file == "Symmetry":
-        pytest.xfail("Demo currently failing. See https://github.com/FEniCS/ufl/issues/343.")
->>>>>>> c6aa5cbc
 
     if "complex" in scalar_type and file in [
         "BiharmonicHHJ",
