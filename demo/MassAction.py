# Copyright (C) 2023 Igor A. Baratta
#
# This file is part of FFCx. (https://www.fenicsproject.org)
#
# SPDX-License-Identifier:    LGPL-3.0-or-later

import numpy as np

<<<<<<< HEAD
P = 1
=======
import basix
import ufl

P = 3
>>>>>>> 2d60a8b2
cell_type = basix.CellType.hexahedron
element = basix.create_element(basix.ElementFamily.P, cell_type,
                               P, basix.LagrangeVariant.gll_warped)

# create element with tensor product order
factors = element.get_tensor_product_representation()[0]
perm = factors[1]

# create element with tensor product order
element_tp = basix.create_element(basix.ElementFamily.P, cell_type,
                                  P, basix.LagrangeVariant.gll_warped,
                                  dof_ordering=np.argsort(perm))
element = basix.ufl._BasixElement(element_tp)

coords = basix.ufl.element(basix.ElementFamily.P, cell_type, 1, shape=(3, ))
mesh = ufl.Mesh(coords)
V = ufl.FunctionSpace(mesh, element)
x = ufl.SpatialCoordinate(mesh)

v = ufl.TestFunction(V)
u = ufl.TrialFunction(V)
a = x[0] * ufl.inner(u, v) * ufl.dx

w = ufl.Coefficient(V)
L = ufl.action(a, w)<|MERGE_RESOLUTION|>--- conflicted
+++ resolved
@@ -6,14 +6,10 @@
 
 import numpy as np
 
-<<<<<<< HEAD
-P = 1
-=======
 import basix
 import ufl
 
 P = 3
->>>>>>> 2d60a8b2
 cell_type = basix.CellType.hexahedron
 element = basix.create_element(basix.ElementFamily.P, cell_type,
                                P, basix.LagrangeVariant.gll_warped)
