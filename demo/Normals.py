# Copyright (C) 2009 Peter Brune
#
# This file is part of FFCx.
#
# FFCx is free software: you can redistribute it and/or modify
# it under the terms of the GNU Lesser General Public License as published by
# the Free Software Foundation, either version 3 of the License, or
# (at your option) any later version.
#
# FFCx is distributed in the hope that it will be useful,
# but WITHOUT ANY WARRANTY; without even the implied warranty of
# MERCHANTABILITY or FITNESS FOR A PARTICULAR PURPOSE. See the
# GNU Lesser General Public License for more details.
#
# You should have received a copy of the GNU Lesser General Public License
# along with FFCx. If not, see <http://www.gnu.org/licenses/>.
#
# This example demonstrates how to use the facet normals
# Merely project the normal onto a vector section.
import basix.ufl
from ufl import (FacetNormal, FunctionSpace, Mesh, TestFunction, TrialFunction,
                 dot, ds, triangle)

cell = triangle

<<<<<<< HEAD
element = basix.ufl.element("Lagrange", cell.cellname(), 1, rank=1)
domain = Mesh(basix.ufl.element("Lagrange", cell.cellname(), 1, rank=1))
space = FunctionSpace(domain, element)
=======
element = basix.ufl.element("Lagrange", cell.cellname(), 1, shape=(2, ))
>>>>>>> 1d272389

n = FacetNormal(domain)

v = TrialFunction(space)
u = TestFunction(space)

a = dot(v, u) * ds
L = dot(n, u) * ds<|MERGE_RESOLUTION|>--- conflicted
+++ resolved
@@ -23,13 +23,9 @@
 
 cell = triangle
 
-<<<<<<< HEAD
-element = basix.ufl.element("Lagrange", cell.cellname(), 1, rank=1)
-domain = Mesh(basix.ufl.element("Lagrange", cell.cellname(), 1, rank=1))
+element = basix.ufl.element("Lagrange", cell.cellname(), 1, shape=(2, ))
+domain = Mesh(basix.ufl.element("Lagrange", cell.cellname(), 1, shape=(2, )))
 space = FunctionSpace(domain, element)
-=======
-element = basix.ufl.element("Lagrange", cell.cellname(), 1, shape=(2, ))
->>>>>>> 1d272389
 
 n = FacetNormal(domain)
 
