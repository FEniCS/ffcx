--- conflicted
+++ resolved
@@ -21,13 +21,9 @@
 from ufl import (Coefficient, FunctionSpace, Mesh, TestFunction, TrialFunction,
                  dx, grad, inner)
 
-<<<<<<< HEAD
-element = basix.ufl.element("Lagrange", "triangle", 1, rank=1)
+element = basix.ufl.element("Lagrange", "triangle", 1, shape=(2, ))
 domain = Mesh(element)
 space = FunctionSpace(domain, element)
-=======
-element = basix.ufl.element("Lagrange", "triangle", 1, shape=(2, ))
->>>>>>> 1d272389
 
 u = TrialFunction(space)
 v = TestFunction(space)
