--- conflicted
+++ resolved
@@ -14,13 +14,8 @@
 
 on_rtd = os.environ.get('READTHEDOCS') == 'True'
 
-<<<<<<< HEAD
-VERSION = "2017.2.0.dev0"
-RESTRICT_REQUIREMENTS = ">=2017.2.0.dev0,<2017.3"
-=======
 VERSION = "2018.1.0.dev0"
 RESTRICT_REQUIREMENTS = ">=2018.1.0.dev0,<2018.2"
->>>>>>> d022bbaf
 
 if on_rtd:
     REQUIREMENTS = []
