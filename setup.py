# -*- coding: utf-8 -*-
from __future__ import print_function

import os
import sys
import subprocess
import string

from setuptools import setup, find_packages

if sys.version_info < (2, 7):
    print("Python 2.7 or higher required, please upgrade.")
    sys.exit(1)

<<<<<<< HEAD
on_rtd = os.environ.get('READTHEDOCS') == 'True'

VERSION = "2017.2.0.dev0"
RESTRICT_REQUIREMENTS = ">=2017.2.0.dev0,<2017.3"

if on_rtd:
    REQUIREMENTS = []
else:
    REQUIREMENTS = [
        "numpy",
        "six",
        "fenics-fiat%s" % RESTRICT_REQUIREMENTS,
        "fenics-ufl%s" % RESTRICT_REQUIREMENTS,
        "fenics-dijitso%s" % RESTRICT_REQUIREMENTS,
    ]
=======
VERSION = "2017.2.0"
>>>>>>> 80578115

URL = "https://bitbucket.org/fenics-project/ffc/"

if sys.version_info[0] == 2:
    ENTRY_POINTS = {'console_scripts': ['ffc = ffc.__main__:main',
                                        'ffc-2 = ffc.__main__:main']}
else:
    ENTRY_POINTS = {'console_scripts': ['ffc = ffc.__main__:main',
                                        'ffc-3 = ffc.__main__:main']}

AUTHORS = """\
Anders Logg, Kristian Oelgaard, Marie Rognes, Garth N. Wells,
Martin Sandve Alnæs, Hans Petter Langtangen, Kent-Andre Mardal,
Ola Skavhaug, et al.
"""

CLASSIFIERS = """\
Development Status :: 5 - Production/Stable
Intended Audience :: Developers
Intended Audience :: Science/Research
License :: OSI Approved :: GNU Lesser General Public License v3 or later (LGPLv3+)
Operating System :: POSIX
Operating System :: POSIX :: Linux
Operating System :: MacOS :: MacOS X
Operating System :: Microsoft :: Windows
Programming Language :: Python
Programming Language :: Python :: 2
Programming Language :: Python :: 2.7
Programming Language :: Python :: 3
Programming Language :: Python :: 3.4
Programming Language :: Python :: 3.5
Programming Language :: Python :: 3.6
Topic :: Scientific/Engineering :: Mathematics
Topic :: Software Development :: Libraries :: Python Modules
Topic :: Software Development :: Code Generators
"""


def tarball():
    if "dev" in VERSION:
        return None
    return URL + "downloads/fenics-ffc-%s.tar.gz" % VERSION


def get_installation_prefix():
    "Get installation prefix"
    prefix = sys.prefix
    for arg in sys.argv[1:]:
        if "--user" in arg:
            import site
            prefix = site.getuserbase()
            break
        elif arg in ("--prefix", "--home", "--install-base"):
            prefix = sys.argv[sys.argv.index(arg) + 1]
            break
        elif "--prefix=" in arg or "--home=" in arg or "--install-base=" in arg:
            prefix = arg.split("=")[1]
            break

    return os.path.abspath(os.path.expanduser(prefix))


def get_git_commit_hash():
    """Return git commit hash of currently checked out revision
    or "unknown"
    """
    try:
        hash = subprocess.check_output(['git', 'rev-parse', 'HEAD'])
    except (OSError, subprocess.CalledProcessError) as e:
        print('Retrieving git commit hash did not succeed with exception:')
        print('"%s"' % str(e))
        print()
        print('Stored git commit hash will be set to "unknown"!')
        return "unknown"
    else:
        return hash.decode("ascii").strip()


def write_config_file(infile, outfile, variables={}):
    "Write config file based on template"
    class AtTemplate(string.Template):
        delimiter = "@"
    s = AtTemplate(open(infile, "r").read())
    s = s.substitute(**variables)
    with open(outfile, "w") as a:
        a.write(s)


def generate_git_hash_file(GIT_COMMIT_HASH):
    "Generate module with git hash"
    write_config_file(os.path.join("ffc", "git_commit_hash.py.in"),
                      os.path.join("ffc", "git_commit_hash.py"),
                      variables=dict(GIT_COMMIT_HASH=GIT_COMMIT_HASH))


def run_install():
    "Run installation"

    # Get common variables
    #INSTALL_PREFIX = get_installation_prefix()
    GIT_COMMIT_HASH = get_git_commit_hash()

    # Scripts list
    entry_points = ENTRY_POINTS

    # Generate module with git hash from template
    generate_git_hash_file(GIT_COMMIT_HASH)

    # FFC data files
    data_files = [(os.path.join("share", "man", "man1"),
                  [os.path.join("doc", "man", "man1", "ffc.1.gz")])]

    # Call distutils to perform installation
    setup(name="fenics-ffc",
          description="The FEniCS Form Compiler",
          version=VERSION,
          author=AUTHORS,
          classifiers=[_f for _f in CLASSIFIERS.split('\n') if _f],
          license="LGPL version 3 or later",
          author_email="fenics-dev@googlegroups.com",
          maintainer_email="fenics-dev@googlegroups.com",
          url=URL,
          download_url=tarball(),
          platforms=["Windows", "Linux", "Solaris", "Mac OS-X", "Unix"],
          packages=find_packages("."),
          package_dir={"ffc": "ffc"},
          package_data={"ffc" : [os.path.join('backends', 'ufc', '*.h')]},
          #scripts=scripts,  # Using entry_points instead
          entry_points=entry_points,
          data_files=data_files,
          install_requires=REQUIREMENTS,
          zip_safe=False)


if __name__ == "__main__":
    run_install()<|MERGE_RESOLUTION|>--- conflicted
+++ resolved
@@ -12,10 +12,9 @@
     print("Python 2.7 or higher required, please upgrade.")
     sys.exit(1)
 
-<<<<<<< HEAD
 on_rtd = os.environ.get('READTHEDOCS') == 'True'
 
-VERSION = "2017.2.0.dev0"
+VERSION = "2017.2.0"
 RESTRICT_REQUIREMENTS = ">=2017.2.0.dev0,<2017.3"
 
 if on_rtd:
@@ -28,9 +27,8 @@
         "fenics-ufl%s" % RESTRICT_REQUIREMENTS,
         "fenics-dijitso%s" % RESTRICT_REQUIREMENTS,
     ]
-=======
-VERSION = "2017.2.0"
->>>>>>> 80578115
+
+
 
 URL = "https://bitbucket.org/fenics-project/ffc/"
 
