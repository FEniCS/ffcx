<<<<<<< HEAD
2.x.x [2013-??-??]
 - Remove dofmap::max_local_dimension()
 - Remove cell argument from dofmap::local_dimension()
=======
2.2.0 [2013-03-24]
>>>>>>> fc5aec01
 - Add new class ufc::point_integral
 - Use CMake to configure JIT compilation of forms
 - Generate UseUFC.cmake during configuration
 - Remove init_mesh(), init_cell(), init_mesh_finalize()
 - Remove ufc::mesh and add a vector of num_mesh_entities to global_dimension() and tabulate_dofs().
2.1.0 [2013-01-07]
 - Fix bug introduced by SWIG 2.0.5, which treated uint as Python long
 - Add optimization SWIG flags, fixing bug lp:987657
2.0.5 [2011-12-07]
 - Improve configuration of libboost-math
2.0.4 [2011-11-28]
 - Add boost_math_tr1 to library flags when JIT compiling an
   extension module
2.0.3 [2011-10-26]
 - CMake config improvements
2.0.2 [2011-08-11]
 - Some tweaks of installation
2.0.1 [2011-05-16]
 - Make SWIG version >= 2.0 a requirement
 - Add possibility to set swig binary and swig path
 - Add missing const for map_{from,to}_reference_cell
2.0.0 [2011-02-23]
 - Add quadrature version of tabulate_tensor
 - Add finite_element::map_{from,to}_reference_cell
 - Add finite_element::{topological,geometric}_dimension
 - Add dofmap::topological_dimension
 - Rename num_foo_integrals --> num_foo_domains
 - Rename dof_map --> dofmap
 - Add finite_element::create
 - Add dofmap::create
1.4.2 [2010-09-01]
 - Move to CMake build system
1.4.1 [2010-07-01]
 - Make functions introduced in UFC 1.1 mandatory (now pure virtual)
 - Update templates to allow constructor arguments in form classes
1.4.0 [2010-02-01]
 - Changed behavior of create_foo_integral (returning 0 when integral is 0)
 - Bug fixes in installation
1.2.0 [2009-09-23]
 - Add new function ufc::dof_map::max_local_dimension()
 - Change ufc::dof_map::local_dimension() to ufc::dof_map::local_dimension(const ufc::cell c)
1.1.2 [2009-04-07]
 - Added configuration and building of python extension module to ufc_utils.build_ufc_module
1.1.1 [2009-02-20]
 - The extension module is now not built, if the conditions for shared_ptr are not met
 - Added SCons build system
 - The swig generated extension module will be compiled with shared_ptr support if boost is found on system and swig is of version 1.3.35 or higher
 - The swig generated extension module is named ufc.py and expose all ufc base classes to python
 - Added a swig generated extention module to ufc. UFC now depends on swig
 - Changed name of the python utility module from "ufc" to "ufc_utils"
1.1.0 [2008-02-18]
 - Add new function ufc::finite_element::evaluate_dofs
 - Add new function ufc::finite_element::evaluate_basis_all
 - Add new function ufc::finite_element::evaluate_basis_derivatives_all
 - Add new function ufc::dof_map::geometric_dimension
 - Add new function ufc::dof_map::num_entity_dofs
 - Add new function ufc::dof_map::tabulate_entity_dofs
1.0.0 [2007-06-17]
 - Release of UFC 1.0<|MERGE_RESOLUTION|>--- conflicted
+++ resolved
@@ -1,10 +1,6 @@
-<<<<<<< HEAD
-2.x.x [2013-??-??]
  - Remove dofmap::max_local_dimension()
  - Remove cell argument from dofmap::local_dimension()
-=======
 2.2.0 [2013-03-24]
->>>>>>> fc5aec01
  - Add new class ufc::point_integral
  - Use CMake to configure JIT compilation of forms
  - Generate UseUFC.cmake during configuration
