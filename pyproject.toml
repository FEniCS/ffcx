--- conflicted
+++ resolved
@@ -4,11 +4,7 @@
 
 [project]
 name = "fenics-ffcx"
-<<<<<<< HEAD
-version = "0.9.0"
-=======
-version = "0.10.0.dev0"
->>>>>>> 6ea4f229
+version = "0.10.0"
 description = "The FEniCSx Form Compiler"
 readme = "README.md"
 requires-python = ">=3.10"
@@ -21,15 +17,9 @@
 dependencies = [
     "numpy>=1.21",
     "cffi",
-<<<<<<< HEAD
-    "setuptools; python_version >= '3.12'",   # cffi with compilation support requires setuptools
-    "fenics-basix >= 0.9.0, <0.10.0",
-    "fenics-ufl >= 2024.2.0, <2024.3.0",
-=======
-    "setuptools>=77.0.3",   # cffi with compilation support requires setuptools
+    "setuptools>=77.0.3",        # cffi with compilation support requires setuptools
     "fenics-basix>=0.10.0.dev0",
     "fenics-ufl>=2025.2.0.dev0",
->>>>>>> 6ea4f229
 ]
 
 [project.urls]
@@ -90,12 +80,12 @@
 
 [[tool.mypy.overrides]]
 module = ["ffcx.*", "ffcx.ir.*", "ffcx.codegeneration.*"]
-disallow_any_unimported = false # most of these come from UFL
+disallow_any_unimported = false                           # most of these come from UFL
 
 [[tool.mypy.overrides]]
 module = ["ffcx.ir.*", "ffcx.codegeneration.*"]
 check_untyped_defs = false
-disallow_untyped_defs = false 
+disallow_untyped_defs = false
 
 [tool.ruff]
 line-length = 100
