[build-system]
requires = ["setuptools>=62", "wheel"]
build-backend = "setuptools.build_meta"

[project]
name = "fenics-ffcx"
<<<<<<< HEAD
version = "0.8.0"
=======
version = "0.9.0.dev0"
>>>>>>> b0f97347
description = "The FEniCSx Form Compiler"
readme = "README.md"
requires-python = ">=3.9"
license = { file = "LICENSE" }
authors = [
    { email = "fenics-steering-council@googlegroups.com" },
    { name = "FEniCS Steering Council" },
]
dependencies = [
    "numpy>=1.21",
    "cffi",
    "setuptools; python_version >= '3.12'",   # cffi with compilation support requires setuptools
<<<<<<< HEAD
    "fenics-basix >= 0.8.0, <0.9.0",
    "fenics-ufl >= 2024.1.0, <2024.2.0",
=======
    "fenics-basix >= 0.9.0.dev0, <0.10.0",
    "fenics-ufl >= 2024.2.0.dev0, <2024.3.0",
>>>>>>> b0f97347
]

[project.urls]
homepage = "https://fenicsproject.org"
repository = "https://github.com/fenics/ffcx.git"
documentation = "https://docs.fenicsproject.org"

[project.scripts]
ffcx = "ffcx:__main__.main"

[project.optional-dependencies]
lint = ["ruff"]
docs = ["sphinx", "sphinx_rtd_theme"]
optional = ["numba", "pygraphviz==1.7"]
test = ["pytest >= 6.0", "sympy", "numba"]
ci = [
    "coveralls",
    "coverage",
    "pytest-cov",
    "pytest-xdist",
    "types-setuptools",
    "mypy",
    "fenics-ffcx[docs]",
    "fenics-ffcx[lint]",
    "fenics-ffcx[test]",
]

[tool.setuptools]
packages = [
    "ffcx",
    "ffcx.codegeneration",
    "ffcx.codegeneration.C",
    "ffcx.ir",
    "ffcx.ir.analysis",
]

[tool.pytest.ini_options]
minversion = "6.0"
addopts = "-ra"
testpaths = ["test"]
norecursedirs = ["libs", "docs"]
log_cli = true

[tool.mypy]
# Suggested at https://blog.wolt.com/engineering/2021/09/30/professional-grade-mypy-configuration/
# Goal would be to make all of the below True long-term
disallow_untyped_defs = false
disallow_any_unimported = false
no_implicit_optional = false
check_untyped_defs = false
warn_return_any = false
warn_unused_ignores = false
show_error_codes = true

[[tool.mypy.overrides]]
module = ['basix', 'cffi', 'numba.*', 'pygraphviz', 'ufl.*']
ignore_missing_imports = true

[tool.ruff]
line-length = 100
indent-width = 4

[tool.ruff.format]
docstring-code-format = true

[tool.ruff.lint]
select = [
    # "N", # pep8-naming
    "E",   # pycodestyle
    "W",   # pycodestyle
    "D",   # pydocstyle
    "F",   # pyflakes
    "I",   # isort
    "RUF", # Ruff-specific rules
    "UP",  # pyupgrade
    "ICN", # flake8-import-conventions
    "NPY", # numpy-specific rules
    "FLY", # use f-string not static joins
    "LOG", # https://docs.astral.sh/ruff/rules/#flake8-logging-log
    # "ISC", # https://docs.astral.sh/ruff/rules/#flake8-implicit-str-concat-isc
    # "B", # https://docs.astral.sh/ruff/rules/#flake8-bugbear-b
    # "A", # https://docs.astral.sh/ruff/rules/#flake8-builtins-a
]
ignore = ["RUF005", "RUF012", "RUF015"]

[tool.ruff.lint.per-file-ignores]
"test/*" = ["D"]

[tool.ruff.lint.pydocstyle]
convention = "google"<|MERGE_RESOLUTION|>--- conflicted
+++ resolved
@@ -4,11 +4,7 @@
 
 [project]
 name = "fenics-ffcx"
-<<<<<<< HEAD
-version = "0.8.0"
-=======
 version = "0.9.0.dev0"
->>>>>>> b0f97347
 description = "The FEniCSx Form Compiler"
 readme = "README.md"
 requires-python = ">=3.9"
@@ -21,13 +17,8 @@
     "numpy>=1.21",
     "cffi",
     "setuptools; python_version >= '3.12'",   # cffi with compilation support requires setuptools
-<<<<<<< HEAD
-    "fenics-basix >= 0.8.0, <0.9.0",
-    "fenics-ufl >= 2024.1.0, <2024.2.0",
-=======
     "fenics-basix >= 0.9.0.dev0, <0.10.0",
     "fenics-ufl >= 2024.2.0.dev0, <2024.3.0",
->>>>>>> b0f97347
 ]
 
 [project.urls]
