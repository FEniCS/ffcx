__author__ = "Anders Logg (logg@simula.no)"
__date__ = "2004-10-04 -- 2008-02-04"
__copyright__ = "Copyright (C) 2004-2008 Anders Logg"
__license__  = "GNU GPL version 3 or any later version"

# Modified by Garth N. Wells 2006
# Modified by Marie E. Rognes 2008
# Modified by Andy R Terrel 2007

# Python modules
import sys
import numpy

# FIAT modules
from FIAT.shapes import *
from FIAT.transformedspace import *
from FIAT.Lagrange import Lagrange
from FIAT.DiscontinuousLagrange import DiscontinuousLagrange
from FIAT.CrouzeixRaviart import CrouzeixRaviart
from FIAT.RaviartThomas import RaviartThomas
from FIAT.BDM import BDM
from FIAT.BDFM import BDFM
from FIAT.Nedelec import Nedelec
from FIAT.darcystokes import DarcyStokes

# FFC common modules
from ffc.common.debug import *

# FFC fem modules
from mapping import *
import mixedelement
import referencecell
from  dofrepresentation import *

# Dictionaries of basic element data
shape_to_string = {LINE: "interval", TRIANGLE: "triangle", TETRAHEDRON: "tetrahedron"}
string_to_shape = {"interval": LINE, "triangle": TRIANGLE, "tetrahedron": TETRAHEDRON}
shape_to_dim = {LINE: 1, TRIANGLE: 2, TETRAHEDRON: 3}
shape_to_facet = {LINE: None, TRIANGLE: LINE, TETRAHEDRON: TRIANGLE}
shape_to_num_facets = {LINE: 2, TRIANGLE: 3, TETRAHEDRON: 4}

class FiniteElement:
    """A FiniteElement represents a finite element in the classical
    sense as defined by Ciarlet. The actual work is done by FIAT and
    this class serves as the interface to FIAT finite elements from
    within FFC.

    A FiniteElement is specified by giving the family and degree of the
    finite element, together with the name of the reference cell:

      family: "Lagrange", "Hermite", ...
      shape:  "line", "triangle", "tetrahedron"
      degree: 0, 1, 2, ...

    The shape and degree must match the chosen family of finite element.
    """

    def __init__(self, family, shape, degree = None):
        "Create FiniteElement"

        # Save element family
        self.__family = family

        # Get FIAT element from string
        (self.__fiat_element, self.__mapping) = self.__choose_element(family, shape, degree)

        # Get the transformed (according to mapping) function space:
        self.__transformed_space = self.__transformed_function_space()

        # Get entity dofs from FIAT element
        self.__entity_dofs = [self.__fiat_element.dual_basis().entity_ids]

        # Get the dof identifiers from FIAT element
        self.__dual_basis = self.__create_dof_representation(self.__fiat_element.dual_basis().get_dualbasis_types())
        
    def family(self):
        "Return a string indentifying the finite element family"
        return self.__family

    def signature(self):
        "Return a string identifying the finite element"
        return "%s finite element of degree %d on a %s" % \
               (self.__family, self.degree(), shape_to_string[self.cell_shape()])

    def cell_shape(self):
        "Return the cell shape"
        return self.__fiat_element.domain_shape()

    def space_dimension(self):
        "Return the dimension of the finite element function space"
        return len(self.basis())

    def value_rank(self):
        "Return the rank of the value space"
        return self.basis().rank()

    def value_dimension(self, i):
        "Return the dimension of the value space for axis i"
        if self.value_rank() == 0:
            return 1
        else:
            # return self.basis().tensor_dim()[i]
            # meg: Need tensor_dim in FIAT.transformedspace
            return self.basis().fspace.tensor_dim()[i]

    def num_sub_elements(self):
        "Return the number of sub elements"
        return 1

    def sub_element(self, i):
        "Return sub element i"
        return self

    def degree(self):
        "Return degree of polynomial basis"
        return self.basis().degree()

    def value_mapping(self, component):
        """Return the type of mapping associated with the i'th
        component of the element"""
        return self.__mapping

    def space_mapping(self, i):
        """Return the type of mapping associated with the i'th basis
        function of the element"""
        return self.__mapping
    
    def value_offset(self, component):
        """Given an absolute component (index), return the associated
        subelement and offset of the component""" 
        return (self, 0)

    def space_offset(self, i):
        """Given a basis function number i, return the associated
        subelement and offset""" 
        return (self, 0)
    
    def cell_dimension(self):
        "Return dimension of shape"
        return shape_to_dim[self.cell_shape()]

    def facet_shape(self):
        "Return shape of facet"
        return shape_to_facet[self.cell_shape()]

    def num_facets(self):
        "Return number of facets for shape of element"
        return shape_to_num_facets[self.cell_shape()]

    def entity_dofs(self):
        "Return the mapping from entities to dofs"
        return self.__entity_dofs

    def dual_basis(self):
        "Return the representation dual basis of finite element space"
        return self.__dual_basis

    def basis(self):
        "Return basis of finite element space"
        return self.__transformed_space

    def tabulate(self, order, points):
        """Return tabulated values of derivatives up to given order of
        basis functions at given points."""
        return self.basis().tabulate_jet(order, points)

    def basis_elements(self):
        "Returns a list of all basis elements"
        return [self]

    def __add__(self, other):
        "Create mixed element"
        return mixedelement.MixedElement([self, other])

    def __choose_element(self, family, shape, degree):
        "Choose FIAT finite element from string"

        # Get FIAT shape from string
        fiat_shape = string_to_shape[shape]
    
        # Choose FIAT function space
        if family == "Lagrange" or family == "CG":
            self.__family = "Lagrange"
            return (Lagrange(fiat_shape, degree),
                    Mapping.AFFINE)

        if family == "Discontinuous Lagrange" or family == "DG":
            self.__family = "Discontinuous Lagrange"
            return (DiscontinuousLagrange(fiat_shape, degree),
                    Mapping.AFFINE)

        if family == "Crouzeix-Raviart" or family == "CR":
            self.__family = "Crouzeix-Raviart"
            return (CrouzeixRaviart(fiat_shape),
                    Mapping.AFFINE)

        if family == "Raviart-Thomas" or family == "RT":
            self.__family = "Raviart-Thomas"
            return (RaviartThomas(fiat_shape, degree),
                    Mapping.CONTRAVARIANT_PIOLA)

        if family == "Brezzi-Douglas-Marini" or family == "BDM":
            self.__family = "Brezzi-Douglas-Marini"
            return (BDM(fiat_shape, degree),
                    Mapping.CONTRAVARIANT_PIOLA)

        if family == "Brezzi-Douglas-Fortin-Marini" or family == "BDFM":
            self.__family = "Brezzi-Douglas-Fortin-Marini"
            return (BDFM(fiat_shape, degree),
                    Mapping.CONTRAVARIANT_PIOLA)

        if family == "Nedelec":
            self.__family = "Nedelec"
            return (Nedelec(fiat_shape, degree),
                    Mapping.COVARIANT_PIOLA)

        if family == "Darcy-Stokes" or family == "KLMR":
            if not shape == "triangle":
                raise RuntimeError, "Sorry, Darcy-Stokes element only available on triangles"
            self.__family = "Darcy-Stokes"
            return (DarcyStokes(degree),
                    Mapping.CONTRAVARIANT_PIOLA)

        # Unknown element
        raise RuntimeError, "Unknown finite element: " + str(family)

    def __transformed_function_space(self):
        """ Transform the function space onto the chosen reference
        cell according to the given mapping of the finite element."""
        function_space = self.__fiat_element.function_space()
        vertices = referencecell.get_vertex_coordinates(self.cell_dimension())
        if self.__mapping == Mapping.AFFINE:
            return AffineTransformedFunctionSpace(function_space, vertices)
        elif self.__mapping == Mapping.CONTRAVARIANT_PIOLA:
            return PiolaTransformedFunctionSpace(function_space, vertices,
                                                 "div")
        elif self.__mapping == Mapping.COVARIANT_PIOLA:
            return PiolaTransformedFunctionSpace(function_space, vertices,
                                                 "curl")
        else:
            raise FormError, "Unknown transform %s" % str(family)

<<<<<<< HEAD
    def __create_dof_representation(self, list_of_fiat_dofs):
        """ Take the FIAT dof representation and convert it to the ffc
        dof representation including transforming the points from one
        reference element onto the other."""

        dofs = []

        # In order to convert from the FIAT geometry to the UFC
        # geometry we need the pushforward and the jacobian of the
        # geometry mapping. Note that the Jacobian returned by FIAT is
        # the one of the mapping from the physical to the reference
        # element. This is the inverse of the nomenclature usually
        # used in this code.
        pushforward = self.basis().pushforward
        fiat_J = self.basis().get_jacobian()
        if self.__mapping == Mapping.CONTRAVARIANT_PIOLA:
            J = 1.0/numpy.linalg.det(fiat_J)*numpy.transpose(fiat_J)
        elif self.__mapping == Mapping.COVARIANT_PIOLA:
            J = numpy.linalg.inv(fiat_J)

        for fiat_dof_repr in list_of_fiat_dofs:
            (name, fiat_pts, fiat_dirs, fiat_weights) = fiat_dof_repr
            directions = []
            weights = []

            # The points on the FIAT reference element are pushed onto
            # the UFC reference element:
            points = [tuple(pushforward(p)) for p in fiat_pts]
            
            # The direction map according to inverse tranpose of the
            # mapping of the element space
            if not fiat_dirs == None:
                directions = [tuple(numpy.dot(J, d)) for d in fiat_dirs]

            # The integrals are not preserved, so we keep the FIAT
            # weights (for now).
            if not fiat_weights == None:
                weights = [w for w in fiat_weights]

            dofs += [DofRepresentation(name, points, directions, weights)]

        return dofs

=======
>>>>>>> d9fe05e9
    def __repr__(self):
        "Pretty print"
        return self.signature()<|MERGE_RESOLUTION|>--- conflicted
+++ resolved
@@ -240,7 +240,6 @@
         else:
             raise FormError, "Unknown transform %s" % str(family)
 
-<<<<<<< HEAD
     def __create_dof_representation(self, list_of_fiat_dofs):
         """ Take the FIAT dof representation and convert it to the ffc
         dof representation including transforming the points from one
@@ -284,8 +283,6 @@
 
         return dofs
 
-=======
->>>>>>> d9fe05e9
     def __repr__(self):
         "Pretty print"
         return self.signature()