--- conflicted
+++ resolved
@@ -146,21 +146,11 @@
         if self.unique_tables:
             name_map, tables = unique_tables(tensors, format)
 
-        tables = None
-        name_map = None
-        # Get dictionary of unique tables, and the name_map
-        if self.unique_tables:
-            name_map, tables = unique_tables(tensors, format)
-
         # Generate load_table.h if tables should be saved.
         if self.save_tables:
             generate_load_table(tensors)
 
-<<<<<<< HEAD
-        for points in group_tensors:
-=======
 #        for points in group_tensors:
->>>>>>> 2b97f5c7
             # Loop tensors to generate tables
 #            for i in group_tensors[points]:
                 # Tabulate the quadrature weights
@@ -208,10 +198,6 @@
                 Indent.increase()
 
             # Generate element tensors for all tensors with the current number of quadrature points
-<<<<<<< HEAD
-            for i in group_tensors[points]:
-                element_code += self.__element_tensor(tensors[i], i, sign_changes, Indent, format, name_map)
-=======
 #            for i in group_tensors[points]:
 #                element_code += self.__element_tensor(tensors[i], i, sign_changes, Indent, format, name_map)
                 # Generate element tensors for all tensors with the current number of quadrature points
@@ -225,7 +211,6 @@
                 # Decrease indentation
                 for i in range(len(idims) - 1):
                     Indent.decrease()
->>>>>>> 2b97f5c7
 
             # End the quadrature loop
             # Decrease indentation
@@ -275,10 +260,6 @@
                 value = tabulate_matrix(vals, format)
                 code += [(Indent.indent(names), Indent.indent(value))]# + [""]
         else:
-<<<<<<< HEAD
-
-=======
->>>>>>> 2b97f5c7
             for tensor_number in range(len(tensors)):
                 tensor = tensors[tensor_number]
                 tables = get_names_tables(tensor, tensor_number, format)
@@ -416,11 +397,6 @@
                     ("Compute block entries (tensor/monomial term %d)" % (tensor_number,)))]
 
             # Create boundaries for loop
-<<<<<<< HEAD
-            boundaries = [0, idims[0]]
-            loop_vars = [[format["first free index"]] + boundaries] + secondary_loop
-            code += generate_loop(name, value, loop_vars, Indent, format, format["add equal"])
-=======
 #            boundaries = [0, idims[0]]
 #            loop_vars = [[format["first free index"]] + boundaries] + secondary_loop
             loop_vars = secondary_loop
@@ -428,7 +404,6 @@
                 code += generate_loop(name, value, loop_vars, Indent, format, format["add equal"])
             else:
                 code += [format["add equal"](Indent.indent(name), value)]
->>>>>>> 2b97f5c7
 
         elif (irank == 2):
 
@@ -450,12 +425,6 @@
                     ("Compute block entries (tensor/monomial term %d)" % (tensor_number,)))]
 
             # Create boundaries for loop
-<<<<<<< HEAD
-            boundaries = [[0, idims[0]], [0, idims[1]]]
-            loop_vars = [[format["first free index"]] + boundaries[0],\
-                         [format["second free index"]] + boundaries[1]] + secondary_loop
-            code += generate_loop(name, value, loop_vars, Indent, format, format["add equal"])
-=======
 #            boundaries = [[0, idims[0]], [0, idims[1]]]
 #            loop_vars = [[format["first free index"]] + boundaries[0],\
 #                         [format["second free index"]] + boundaries[1]] + secondary_loop
@@ -465,7 +434,6 @@
             else:
                 code += [format["add equal"](Indent.indent(name), value)]
 
->>>>>>> 2b97f5c7
         else:
             raise RuntimeError, "Quadrature only supports Linear and Bilinear forms"
 
