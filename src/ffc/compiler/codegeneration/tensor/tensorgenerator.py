"Code generator for tensor representation"

__author__ = "Anders Logg (logg@simula.no)"
__date__ = "2004-11-03 -- 2007-05-07"
__copyright__ = "Copyright (C) 2004-2007 Anders Logg"
__license__  = "GNU GPL Version 2"

# FFC common modules
from ffc.common.constants import *

# FFC language modules
from ffc.compiler.language.index import *

# FFC code generation common modules
from ffc.compiler.codegeneration.common.codegenerator import *

class TensorGenerator(CodeGenerator):
    "Code generator for for tensor representation"

    def __init__(self):
        "Constructor"

        # Initialize common code generator
        CodeGenerator.__init__(self)

    def generate_cell_integral(self, form_representation, sub_domain, format):
        """Generate dictionary of code for cell integral from the given
        form representation according to the given format"""

        # Extract terms
        terms = form_representation.cell_tensor
        if len(terms) == 0:
            return None
        
        # Generate code for geometry tensor
        code = self.__generate_geometry_tensors(terms, format)
        
        # Generate code for element tensor(s)
        code += [""] + [format["comment"]("Compute element tensor")]
        code += self.__generate_element_tensor(terms, format)

        return {"tabulate_tensor": code}

    def generate_exterior_facet_integral(self, form_representation, sub_domain, format):
        """Generate dictionary of code for exterior facet integral from the given
        form representation according to the given format"""

        # Extract terms
        terms = form_representation.exterior_facet_tensors
        if len(terms) == 0:
            return None
        
        # Generate code for geometry tensor (should be the same so pick first)
        common = self.__generate_geometry_tensors(terms[0], format)

        # Generate code for element tensor(s)
        common += [""] + [format["comment"]("Compute element tensor for all facets")]
        num_facets = len(terms)
        cases = [None for i in range(num_facets)]
        for i in range(num_facets):
            cases[i] = self.__generate_element_tensor(terms[i], format)

        return {"tabulate_tensor": (common, cases)}
    
    def generate_interior_facet_integral(self, form_representation, sub_domain, format):
        """Generate dictionary of code for interior facet integral from the given
        form representation according to the given format"""

        # Extract terms
        terms = form_representation.interior_facet_tensors
        if len(terms) == 0:
            return None
        
        # Generate code for geometry tensor (should be the same so pick first)
        common = self.__generate_geometry_tensors(terms[0][0], format)

        # Generate code for element tensor(s)
        common += [""] + [format["comment"]("Compute element tensor for all facet-facet combinations")]
        num_facets = len(terms)
        cases = [[None for j in range(num_facets)] for i in range(num_facets)]
        for i in range(num_facets):
            for j in range(num_facets):
                cases[i][j] = self.__generate_element_tensor(terms[i][j], format)

        return {"tabulate_tensor": (common, cases)}

    def __generate_geometry_tensors(self, terms, format):
        "Generate list of declarations for computation of geometry tensors"

        # Generate code as a list of declarations
        code = []    
        
        # Add comment
        code += [format["comment"]("Compute geometry tensors")]

        # Iterate over all terms
        for j in range(len(terms)):

            # Get list of secondary indices (should be the same so pick first)
            aindices = terms[j].G[0].a.indices

            # Iterate over secondary indices
            for a in aindices:

                # Sum factorized values
                name = format["geometry tensor declaration"](j, a)
                value = format["add"]([self.__generate_entry(G, a, format) for G in terms[j].G])

                # Add declaration
                code += [(name, value)]

        return code
    
    def __generate_element_tensor(self, terms, format):
        "Generate list of declaration for computation of element tensor"

        # Generate code as a list of declarations
        code = []    
    
        # Get list of primary indices (should be the same so pick first)
        iindices = terms[0].A0.i.indices
    
        # Prefetch formats to speed up code generation
        format_element_tensor  = format["element tensor"]
        format_geometry_tensor = format["geometry tensor access"]
        format_add             = format["add"]
        format_subtract        = format["subtract"]
        format_multiply        = format["multiply"]
        format_floating_point  = format["floating point"]
        format_epsilon         = format["epsilon"]
<<<<<<< HEAD
        
        (sign_changes, signs) = self.__generate_signs(terms, format)
        code += signs
=======
    
>>>>>>> 3fd572b5
        # Generate code for geometry tensor entries
        gk_tensor = [ ( [(format_geometry_tensor(j, a), a) for a in terms[j].A0.a.indices], j) for j in range(len(terms)) ]

        # Generate code for computing the element tensor
        k = 0
        num_dropped = 0
        num_ops = 0
        zero = format_floating_point(0.0)
        for i in iindices:
            name = format_element_tensor(i, k)
            value = None
            for (gka, j) in gk_tensor:
                A0 = terms[j].A0
                for (gk, a) in gka:
                    a0 = A0.A0[tuple(i + a)]
                    if abs(a0) > format_epsilon:
                        if value and a0 < 0.0:
                            value = format_subtract([value, format_multiply([format_floating_point(-a0), gk])])
                        elif value:
                            value = format_add([value, format_multiply([format_floating_point(a0), gk])])
                        else:
                            value = format_multiply([format_floating_point(a0), gk])
                        num_ops += 1
                    else:
                        num_dropped += 1

            # Add sign changes as appropriate.
            if sign_changes:
                value = self.__add_sign(value, 0, i, format)
            value = value or zero
            code += [(name, value)]
            k += 1

        return code
    
    def __generate_entry(self, G, a, format):
        "Generate code for the value of entry a of geometry tensor G"
    
        # Compute product of factors outside sum
        factors = []
        for c in G.constants:
            if c.inverted:
                factors += ["(1.0/" + format["constant"](c.number.index) + ")"]
            else:
                factors += [format["constant"](c.number.index)]
        for c in G.coefficients:
            if not c.index.type == Index.AUXILIARY_G:
                coefficient = format["coefficient"](c.n1.index, c.index([], a, [], []))
                factors += [coefficient]
        for t in G.transforms:
            if not (t.index0.type == Index.AUXILIARY_G or  t.index1.type == Index.AUXILIARY_G):
                factors += [format["transform"](t.type, t.index0([], a, [], []), \
                                                        t.index1([], a, [], []), \
                                                        t.restriction),]
        monomial = format["multiply"](factors)
        if monomial: f0 = [monomial]
        else: f0 = []
    
        # Compute sum of monomials inside sum
        terms = []
        for b in G.b.indices:
            factors = []
            for c in G.coefficients:
                if c.index.type == Index.AUXILIARY_G:
                    coefficient = format["coefficient"](c.n1.index, c.index([], a, [], b))
                    factors += [coefficient]
            for t in G.transforms:
                if t.index0.type == Index.AUXILIARY_G or t.index1.type == Index.AUXILIARY_G:
                    factors += [format["transform"](t.type, t.index0([], a, [], b), \
                                                            t.index1([], a, [], b), \
                                                            t.restriction)]
            terms += [format["multiply"](factors)]
        sum = format["add"](terms)
        if sum: sum = format["grouping"](sum)
        if sum: f1 = [sum]
        else: f1 = []

        if G.determinant:
            d0 = format["power"](format["determinant"], G.determinant)
            d = format["multiply"]([format["scale factor"], d0])
        else:
            d = format["scale factor"]
        # Compute product of all factors
        return format["multiply"]([f for f in [d] + f0 + f1])

    def __generate_signs(self, terms, format):
        "Generate list of declarations for computation of signs"
        code = []
        computed = {}
        for j in range(len(terms)):
            monomial = terms[j].monomial
            # Inspect each basis function (identified by its index)
            # and check whether sign changes are relevant.
            for basisfunction in monomial.basisfunctions:
                index = basisfunction.index
                if not str(index) in computed:
                    necessary = False
                    element = basisfunction.element
                    declarations = []
                    dof_entities = DofMap(element).dof_entities();

                    # Go through the topological entities associated
                    # with each basis function/dof. If the element is
                    # a piola mapped element and the basis function is
                    # associated with an edge, we calculate the
                    # possible sign change.
                    for no in dof_entities:
                        (entity, entity_no) = dof_entities[no]
                        name = format["sign tensor"](j, index.index, no)
                        if entity == 1 and element.space_mapping(no) == Mapping.PIOLA: 
                            necessary = True
                            value = format["call edge sign"](2, entity_no)
                            # If the sign of this edge already has
                            # been computed, refer to that entry instead.
                            if value in computed:
                                value = computed[value]
                            else:
                                computed[value] = name
                        else:
                            value = "1"

                        # Add to declarations
                        declarations += [(format["sign tensor declaration"](name), value)]    

                    # Add declarations for this basis function to the code
                    code += declarations
                    computed[str(index)] = True
                    
        if necessary:
            code.insert(0, "\n" + format["comment"]("Compute signs"))
            code.insert(0, format["snippet edge signs"](2))
            return (True, code)
        else:
            return (False, []) # Return [] is the case of no sign changes...)

    def __add_sign(self, value, j, i, format):
        if value:
            value = "(%s)" % value
            for k in range(len(i)):
                value = format["multiply"]([format["sign tensor"](j, k, i[k]), value])
        return value<|MERGE_RESOLUTION|>--- conflicted
+++ resolved
@@ -128,13 +128,10 @@
         format_multiply        = format["multiply"]
         format_floating_point  = format["floating point"]
         format_epsilon         = format["epsilon"]
-<<<<<<< HEAD
         
         (sign_changes, signs) = self.__generate_signs(terms, format)
         code += signs
-=======
-    
->>>>>>> 3fd572b5
+
         # Generate code for geometry tensor entries
         gk_tensor = [ ( [(format_geometry_tensor(j, a), a) for a in terms[j].A0.a.indices], j) for j in range(len(terms)) ]
 
