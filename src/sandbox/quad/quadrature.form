elements = ["Lagrange","Discontinuous Lagrange", "Crouzeix-Raviart", "Raviart-Thomas",\
            "Brezzi-Douglas-Marini", "Nedelec"]

shape = ["triangle", "tetrahedron"]

elem1 = FiniteElement(elements[1], shape[0], 1)
elem2 = VectorElement(elements[0], shape[0], 1)
elem3 = FiniteElement(elements[4], shape[0], 1)

#BDM = FiniteElement("Brezzi-Douglas-Marini", "triangle", 1)
#DG  = FiniteElement("Discontinuous Lagrange", "triangle", 0)
#mixed_element = BDM + DG
#(v, w) = TestFunctions(mixed_element)
#(q, u) = TrialFunctions(mixed_element)
#f = Function(DG)
#a = (dot(v, q) - div(v)*u + w*div(q))*dx

#elem3 = elem2
element = elem1# + elem2# + elem2

#v = TestFunction(element)
#u = TrialFunction(element)

#f = Function(element)

#element = VectorElement("Lagrange", "triangle", 1)

v = TestFunction(element)
u = TrialFunction(element)
n = FacetNormal("triangle")
h = MeshSize("triangle")
w = Function(element)

#a = v[i]*w[j]*D(u[i], j)*dx
#w0_a1(dXa2/dxa0) | vi0[b0]*va1[a0]*((d/dXa2)vi1[b0])*dX(0)
#(dXa0/dxb0)(dXa1/dxb0) | ((d/dXa0)vi0[b0])*((d/dXa1)vi1[b0])*dX(0)
#print v
#print u
#a = grad(w)[0]*v*u*dx
<<<<<<< HEAD
#a = v*u*ds + v*u*dx
#a = dot(jump(v,n), grad(u))*ds + dot(grad(v), jump(u,n))*ds
#a = dot(jump(v), jump(u))*dS
a = v('+')*u('-')*ds + v('+')*u('-')*ds + v*u*ds + 2*v*u*ds
=======
a = w*dot(grad(v), grad(u))*dx + v*u*dx + w*v*u*dx
#a = v*u*ds + v*u*dx
#a = dot(jump(v,n), grad(u))*ds + dot(grad(v), jump(u,n))*ds
#a = dot(jump(v), jump(u))*dS
#a = v('+')*u('-')*ds + v('+')*u('-')*ds + v*u*ds + 2*v*u*ds
>>>>>>> 2b97f5c7
#a = dot(avg(v),avg(u))*ds
#a = v('-')*n[0]('-')*u('+')*n[0]('+')*dS
#a = dot(v,u)*dx# + v*u*dx
#a = v[0]*u[1]*dx# + v*u*dx
#a = grad(v)[0][1]*grad(u)[1][0]*dx# + v*u*dx
#a = w*dot(grad(v), grad(u))*dx
#a = dot(grad(grad(v)),grad(grad(u)))*dx
#a = dot(div(grad(v)),div(grad(u)))*dx
#a = div(grad(v))*div(grad(u))*dx
#a = v*u*dx
#a = dot(grad(v('+')),grad(u('-')))*dS
#a = v*u*dx + dot(grad(v),grad(u))*dx
#a = v*u*dx + dot(grad(v),grad(u))*dx# + dot(grad(v('+')),grad(u('-')))*dS
#L = dot(v,f)*dx<|MERGE_RESOLUTION|>--- conflicted
+++ resolved
@@ -37,18 +37,11 @@
 #print v
 #print u
 #a = grad(w)[0]*v*u*dx
-<<<<<<< HEAD
-#a = v*u*ds + v*u*dx
-#a = dot(jump(v,n), grad(u))*ds + dot(grad(v), jump(u,n))*ds
-#a = dot(jump(v), jump(u))*dS
-a = v('+')*u('-')*ds + v('+')*u('-')*ds + v*u*ds + 2*v*u*ds
-=======
 a = w*dot(grad(v), grad(u))*dx + v*u*dx + w*v*u*dx
 #a = v*u*ds + v*u*dx
 #a = dot(jump(v,n), grad(u))*ds + dot(grad(v), jump(u,n))*ds
 #a = dot(jump(v), jump(u))*dS
 #a = v('+')*u('-')*ds + v('+')*u('-')*ds + v*u*ds + 2*v*u*ds
->>>>>>> 2b97f5c7
 #a = dot(avg(v),avg(u))*ds
 #a = v('-')*n[0]('-')*u('+')*n[0]('+')*dS
 #a = dot(v,u)*dx# + v*u*dx
