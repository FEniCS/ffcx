# Setuptools does not yet support modern pyproject.toml but will do so in the
# future
[metadata]
name = fenics-ffcx
version = 0.4.3.dev0
author = FEniCS Project Contributors
email = fenics-dev@googlegroups.com
maintainer = FEniCS Project Steering Council
description = The FEniCSx Form Compiler
url = https://github.com/FEniCS/ffcx
project_urls =
    Homepage = https://fenicsproject.org
    Documentation = https://docs.fenicsproject.org
    Issues = https://github.com/FEniCS/ffcx/issues
    Funding = https://numfocus.org/donate
long_description = file: README.rst
long_description_content_type = text/x-rst
license=LGPL-3.0-or-later
classifiers =
    Development Status :: 5 - Production/Stable
    Intended Audience :: Developers
    Intended Audience :: Science/Research
    License :: OSI Approved :: GNU Lesser General Public License v3 or later (LGPLv3+)
    Operating System :: POSIX
    Operating System :: POSIX :: Linux
    Operating System :: MacOS :: MacOS X
    Programming Language :: Python
    Programming Language :: Python :: 3
    Programming Language :: Python :: 3.7
    Programming Language :: Python :: 3.8
    Programming Language :: Python :: 3.9
    Programming Language :: Python :: 3.10
    Topic :: Scientific/Engineering :: Mathematics
    Topic :: Software Development :: Libraries :: Python Modules
    Topic :: Software Development :: Code Generators

[options]
packages = find:
include_package_data = True
zip_safe = False
python_requires = >= 3.7
setup_requires =
    setuptools>=58,<61
    wheel
install_requires =
    numpy
    cffi
<<<<<<< HEAD
    fenics-basix>=0.4.1.dev0,<0.5.0
    fenics-ufl>=2022.2.0.dev0,<2022.3.0
=======
    fenics-basix >= 0.4.2.dev0, <0.5.0
    fenics-ufl >= 2022.2.0.dev0, <2022.3.0
>>>>>>> e219f0b1

[options.extras_require]
docs = sphinx; sphinx_rtd_theme
lint = flake8; pydocstyle[toml]
optional = pygraphviz
test = pytest>=6.0; sympy
ci =
    coverage
    coveralls
    pytest-cov
    pytest-xdist
    mypy
    types-setuptools
    fenics-ffcx[docs]
    fenics-ffcx[lint]
    fenics-ffcx[optional]
    fenics-ffcx[test]

[options.entry_points]
console_scripts =
    ffcx = ffcx.__main__:main

[flake8]
max-line-length = 120
exclude = .git,__pycache__,docs/source/conf.py,build,dist,libs
ignore = W503,  # Line length
         E741   # Variable names l, O, I, ...
<|MERGE_RESOLUTION|>--- conflicted
+++ resolved
@@ -45,13 +45,8 @@
 install_requires =
     numpy
     cffi
-<<<<<<< HEAD
-    fenics-basix>=0.4.1.dev0,<0.5.0
-    fenics-ufl>=2022.2.0.dev0,<2022.3.0
-=======
     fenics-basix >= 0.4.2.dev0, <0.5.0
     fenics-ufl >= 2022.2.0.dev0, <2022.3.0
->>>>>>> e219f0b1
 
 [options.extras_require]
 docs = sphinx; sphinx_rtd_theme
