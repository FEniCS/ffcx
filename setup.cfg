--- conflicted
+++ resolved
@@ -2,11 +2,7 @@
 # future
 [metadata]
 name = fenics-ffcx
-<<<<<<< HEAD
-version = 0.4.2
-=======
 version = 0.4.3.dev0
->>>>>>> 65d69ae4
 author = FEniCS Project Contributors
 email = fenics-dev@googlegroups.com
 maintainer = FEniCS Project Steering Council
@@ -49,14 +45,9 @@
 install_requires =
     numpy
     cffi
-<<<<<<< HEAD
-    fenics-basix >= 0.4.1, <0.5.0
-    fenics-ufl >= 2022.1.0, <2022.2.0
-=======
     setuptools
     fenics-basix >= 0.4.2.dev0, <0.5.0
     fenics-ufl >= 2022.2.0.dev0, <2022.3.0
->>>>>>> 65d69ae4
 
 [options.extras_require]
 docs = sphinx; sphinx_rtd_theme
