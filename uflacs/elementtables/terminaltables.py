# -*- coding: utf-8 -*-
# Copyright (C) 2011-2015 Martin Sandve Alnæs
#
# This file is part of UFLACS.
#
# UFLACS is free software: you can redistribute it and/or modify
# it under the terms of the GNU Lesser General Public License as published by
# the Free Software Foundation, either version 3 of the License, or
# (at your option) any later version.
#
# UFLACS is distributed in the hope that it will be useful,
# but WITHOUT ANY WARRANTY; without even the implied warranty of
# MERCHANTABILITY or FITNESS FOR A PARTICULAR PURPOSE. See the
# GNU Lesser General Public License for more details.
#
# You should have received a copy of the GNU Lesser General Public License
# along with UFLACS. If not, see <http://www.gnu.org/licenses/>.

"""Tools for precomputed tables of terminal values."""

from six import iteritems, iterkeys
from six.moves import xrange as range

import ufl
from ufl.common import product
from ufl.utils.derivativetuples import derivative_listing_to_counts
from ufl.classes import FormArgument, GeometricQuantity, SpatialCoordinate, Jacobian
from ufl.algorithms.analysis import unique_tuple

from ffc.log import ffc_assert

from uflacs.datastructures.arrays import object_array
from uflacs.elementtables.table_utils import (generate_psi_table_name,
                                              get_ffc_table_values,
                                              strip_table_zeros,
                                              build_unique_tables)

def extract_terminal_elements(terminal_data):
    "Extract a list of unique elements from terminal data."
    elements = []
    xs = {}
    for mt in terminal_data:
        t = mt.terminal
        if isinstance(t, FormArgument):
            # Add element for function and its coordinates
            elements.append(t.domain().coordinate_element())
            elements.append(t.element())

        elif isinstance(t, GeometricQuantity):
            # Add element for coordinate field of domain
            elements.append(t.domain().coordinate_element())

    return unique_tuple(elements)


def build_element_counter_map(elements):
    "Given a sequence of elements, build a unique mapping: element->int."
    element_counter_map = {}
    for element in sorted(elements):  # TODO: Stable sorting?
        if element not in element_counter_map:
            element_counter_map[element] = len(element_counter_map)
    return element_counter_map


def build_element_tables(psi_tables, num_points, entitytype, terminal_data):
    """Build the element tables needed for a list of modified terminals.

    Concepts:


    Input:
      psi_tables
      entitytype
      terminal_data

    New output:
      tables
      terminal_table_names
    """
    element_counter_map = {}  # build_element_counter_map(extract_terminal_elements(terminal_data))
    terminal_table_names = object_array(len(terminal_data))
    tables = {}
    for i, mt in enumerate(terminal_data):
        t = mt.terminal
        rv = mt.reference_value
        gd = mt.global_derivatives
        ld = mt.local_derivatives
        gc = mt.component
        fc = mt.flat_component

        if gd and rv:
            error("Global derivatives of reference values not defined.")
        if ld and not rv:
            import IPython; IPython.embed()
            error("Local derivatives of global values not defined.")

        domain = t.domain()

        # Add to element tables for FormArguments and relevant GeometricQuantities
        if isinstance(t, FormArgument):
            element = t.element()

        elif isinstance(t, SpatialCoordinate):
            element = domain.coordinate_element()

        elif isinstance(t, Jacobian):
            element = domain.coordinate_element()
            fc = gc[0]
            ld = tuple(sorted((gc[1],) + ld))
            #fc, ld = gc
            #ld = (ld,)
        else:
<<<<<<< HEAD
            continue

        # Count elements as we go
        element_counter = element_counter_map.get(element)
        if element_counter is None:
            element_counter = len(element_counter_map)
            element_counter_map[element] = element_counter

        # Change derivatives format for table lookup
        gdim = domain.geometric_dimension()
        tdim = domain.topological_dimension()
        global_derivatives = tuple(derivative_listing_to_counts(gd, gdim))
        local_derivatives = tuple(derivative_listing_to_counts(ld, tdim))

        # Build name for this particular table
        # TODO: Include num_points in table name?
        name = generate_psi_table_name(element_counter, fc,
                                     local_derivatives, mt.averaged, entitytype)

        # Extract the values of the table from ffc table format
        table = tables.get(name)
        if table is None:
            table = get_ffc_table_values(psi_tables, entitytype, num_points,
                                         element, fc, local_derivatives)
            tables[name] = table

        # Store table name with modified terminal
        terminal_table_names[i] = name
=======
            element = None

        if element is not None:
            # Count elements as we go
            element_counter = element_counter_map.get(element)
            if element_counter is None:
                element_counter = len(element_counter_map)
                element_counter_map[element] = element_counter

            # Change derivatives format for table lookup
            gdim = domain.geometric_dimension()
            tdim = domain.topological_dimension()
            global_derivatives = tuple(derivative_listing_to_counts(gd, gdim))
            local_derivatives = tuple(derivative_listing_to_counts(ld, tdim))

            assert not any(global_derivatives), "TODO: Does it make sense to have global derivatives in here now?"

            # Build name for this particular table
            name = generate_psi_table_name(element_counter, fc,
                                         local_derivatives, mt.averaged, entitytype, num_points)

            # Extract the values of the table from ffc table format
            table = tables.get(name)
            if table is None:
                table = get_ffc_table_values(psi_tables, entitytype, num_points,
                                             element, fc, local_derivatives)
                tables[name] = table

            # Store table name with modified terminal
            terminal_table_names[i] = name
>>>>>>> 06e717aa

    return tables, terminal_table_names


def optimize_element_tables(tables, terminal_table_names):
    """Optimize tables.

    Input:
      tables - a mapping from name to table values
      terminal_table_names - a list of table names

    Output:
      unique_tables_dict - a new and mapping from name to table values with stripped zero columns
      terminal_table_ranges - a list of (table name, begin, end) for each of the input table names
    """

    # Names here are a bit long and slightly messy...

    # Apply zero stripping to all tables
    stripped_tables = {}
    table_ranges = {}
    for name, table in iteritems(tables):
        begin, end, stripped_table = strip_table_zeros(table)
        stripped_tables[name] = stripped_table
        table_ranges[name] = (begin, end)

    # Build unique table mapping
    unique_tables_list, table_name_to_unique_index = build_unique_tables(stripped_tables)

    # Build mapping of constructed table names to unique names,
    # pick first constructed name
    unique_table_names = {}
    for name in sorted(iterkeys(table_name_to_unique_index)):
        unique_index = table_name_to_unique_index[name]
        if unique_index in unique_table_names:
            continue
        unique_table_names[unique_index] = name

    # Build mapping from unique table name to the table itself
    unique_tables = dict((unique_table_names[unique_index], unique_tables_list[unique_index])
                         for unique_index in range(len(unique_tables_list)))

    # Build mapping from terminal data index to compacted table data:
    # terminal data index -> (unique name, table range begin, table range end)
    terminal_table_ranges = object_array(len(terminal_table_names))
    for i, name in enumerate(terminal_table_names):
        if name is not None:
            unique_index = table_name_to_unique_index[name]
            unique_name = unique_table_names[unique_index]
            b, e = table_ranges[name]
            terminal_table_ranges[i] = (unique_name, b, e)

    return unique_tables, terminal_table_ranges

# TODO: This seems to be unused, remove?
def generate_element_table_definitions(L, tables):
    "Format a dict of name->table into code."
    code = []
    for name in sorted(tables):
        table = tables[name]
        if product(table.shape) > 0:
            code += [L.ArrayDecl("static const double",
                                 name, table.shape, table)]
    return code<|MERGE_RESOLUTION|>--- conflicted
+++ resolved
@@ -110,7 +110,6 @@
             #fc, ld = gc
             #ld = (ld,)
         else:
-<<<<<<< HEAD
             continue
 
         # Count elements as we go
@@ -126,9 +125,8 @@
         local_derivatives = tuple(derivative_listing_to_counts(ld, tdim))
 
         # Build name for this particular table
-        # TODO: Include num_points in table name?
         name = generate_psi_table_name(element_counter, fc,
-                                     local_derivatives, mt.averaged, entitytype)
+                                       local_derivatives, mt.averaged, entitytype, num_points)
 
         # Extract the values of the table from ffc table format
         table = tables.get(name)
@@ -139,38 +137,6 @@
 
         # Store table name with modified terminal
         terminal_table_names[i] = name
-=======
-            element = None
-
-        if element is not None:
-            # Count elements as we go
-            element_counter = element_counter_map.get(element)
-            if element_counter is None:
-                element_counter = len(element_counter_map)
-                element_counter_map[element] = element_counter
-
-            # Change derivatives format for table lookup
-            gdim = domain.geometric_dimension()
-            tdim = domain.topological_dimension()
-            global_derivatives = tuple(derivative_listing_to_counts(gd, gdim))
-            local_derivatives = tuple(derivative_listing_to_counts(ld, tdim))
-
-            assert not any(global_derivatives), "TODO: Does it make sense to have global derivatives in here now?"
-
-            # Build name for this particular table
-            name = generate_psi_table_name(element_counter, fc,
-                                         local_derivatives, mt.averaged, entitytype, num_points)
-
-            # Extract the values of the table from ffc table format
-            table = tables.get(name)
-            if table is None:
-                table = get_ffc_table_values(psi_tables, entitytype, num_points,
-                                             element, fc, local_derivatives)
-                tables[name] = table
-
-            # Store table name with modified terminal
-            terminal_table_names[i] = name
->>>>>>> 06e717aa
 
     return tables, terminal_table_names
 
