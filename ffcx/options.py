# Copyright (C) 2005-2020 Anders Logg, Michal Habera, Jack S. Hale
#
# This file is part of FFCx. (https://www.fenicsproject.org)
#
# SPDX-License-Identifier:    LGPL-3.0-or-later

import functools
import json
import logging
import os
import os.path
import pprint
from pathlib import Path
from typing import Any, Dict, Optional

logger = logging.getLogger("ffcx")

FFCX_DEFAULT_OPTIONS = {
    "epsilon":
        (1e-14, "Machine precision, used for dropping zero terms in tables"),
    "scalar_type":
        ("double", """Scalar type used in generated code. Any of real or complex C floating-point types, e.g.
                      float, double, float _Complex, double _Complex, ..."""),
    "table_rtol":
        (1e-6, "Relative precision to use when comparing finite element table values for table reuse."),
    "table_atol":
        (1e-9, "Absolute precision to use when comparing finite element table values for reuse."),
<<<<<<< HEAD
    "assume_aligned":
        (-1, """Assumes alignment (in bytes) of pointers to tabulated tensor, coefficients and constants array.
               This value must be compatible with alignment of data structures allocated outside FFC.
               (-1 means no alignment assumed, safe option)"""),
=======
>>>>>>> df5026b4
    "verbosity":
        (30, "Logger verbosity. Follows standard logging library levels, i.e. INFO=20, DEBUG=10, etc.")
}


@functools.lru_cache(maxsize=None)
def _load_options():
    """Load options from JSON files."""
    user_config_file = os.getenv("XDG_CONFIG_HOME", default=Path.home().joinpath(".config")) \
        / Path("ffcx", "ffcx_options.json")
    try:
        with open(user_config_file) as f:
            user_options = json.load(f)
    except FileNotFoundError:
        user_options = {}

    pwd_config_file = Path.cwd().joinpath("ffcx_options.json")
    try:
        with open(pwd_config_file) as f:
            pwd_options = json.load(f)
    except FileNotFoundError:
        pwd_options = {}

    return (user_options, pwd_options)


def get_options(priority_options: Optional[dict] = None) -> dict:
    """Return (a copy of) the merged option values for FFCX.

    Options
    ----------
      priority_options:
        take priority over all other option values (see notes)

    Returns
    -------
      dict: merged option values

    Notes
    -----
    This function sets the log level from the merged option values prior to
    returning.

    The `ffcx_options.json` files are cached on the first call. Subsequent
    calls to this function use this cache.

    Priority ordering of options from highest to lowest is:

    -  **priority_options** (API and command line options)
    -  **$PWD/ffcx_options.json** (local options)
    -  **$XDG_CONFIG_HOME/ffcx/ffcx_options.json** (user options)
    -  **FFCX_DEFAULT_OPTIONS** in `ffcx.options`

    `XDG_CONFIG_HOME` is `~/.config/` if the environment variable is not set.

    Example `ffcx_options.json` file:

      { "epsilon": 1e-7 }

    """
    options: Dict[str, Any] = {}

    for opt, (value, _) in FFCX_DEFAULT_OPTIONS.items():
        options[opt] = value

    # NOTE: _load_options uses functools.lru_cache
    user_options, pwd_options = _load_options()

    options.update(user_options)
    options.update(pwd_options)
    if priority_options is not None:
        options.update(priority_options)

    logger.setLevel(options["verbosity"])

    logger.info("Final option values")
    logger.info(pprint.pformat(options))

    return options<|MERGE_RESOLUTION|>--- conflicted
+++ resolved
@@ -25,13 +25,6 @@
         (1e-6, "Relative precision to use when comparing finite element table values for table reuse."),
     "table_atol":
         (1e-9, "Absolute precision to use when comparing finite element table values for reuse."),
-<<<<<<< HEAD
-    "assume_aligned":
-        (-1, """Assumes alignment (in bytes) of pointers to tabulated tensor, coefficients and constants array.
-               This value must be compatible with alignment of data structures allocated outside FFC.
-               (-1 means no alignment assumed, safe option)"""),
-=======
->>>>>>> df5026b4
     "verbosity":
         (30, "Logger verbosity. Follows standard logging library levels, i.e. INFO=20, DEBUG=10, etc.")
 }
