# Copyright (C) 2007-2020 Anders Logg, Martin Alnaes, Kristian B. Oelgaard,
#                         Michal Habera and others
#
# This file is part of FFCx. (https://www.fenicsproject.org)
#
# SPDX-License-Identifier:    LGPL-3.0-or-later
"""Compiler stage 1: Analysis.

This module implements the analysis/preprocessing of variational forms,
including automatic selection of elements, degrees and form
representation type.
"""

import logging
import typing
from collections import namedtuple

import numpy
import ufl

logger = logging.getLogger("ffcx")


ufl_data = namedtuple('ufl_data', ['form_data', 'unique_elements', 'element_numbers',
                                   'unique_coordinate_elements', 'expressions'])


def analyze_ufl_objects(ufl_objects: typing.Union[typing.List[ufl.form.Form], typing.List[ufl.FiniteElement],
                                                  typing.List],
                        parameters: typing.Dict) -> ufl_data:
    """Analyze ufl object(s).

    Parameters
    ----------
    ufl_objects
    parameters
      FFCx parameters. These parameters take priority over all other set parameters.

    Returns
    -------
    form_datas
        Form_data objects
    unique_elements
        Unique elements across all forms
    element_numbers
        Mapping to unique numbers for all elements
    unique_coordinate_elements

    """
    logger.info(79 * "*")
    logger.info("Compiler stage 1: Analyzing UFL objects")
    logger.info(79 * "*")

    unique_elements = set()
    unique_coordinate_elements = set()
    expressions = []

    # FIXME: This assumes that forms come before elements in
    # ufl_objects? Is this reasonable?
    if isinstance(ufl_objects[0], ufl.form.Form):
        forms = ufl_objects
        form_data = tuple(_analyze_form(form, parameters) for form in forms)

        # Extract unique elements across forms
        for data in form_data:
            unique_elements.update(data.unique_sub_elements)

        # Extract uniquecoordinate elements across forms
        for data in form_data:
            unique_coordinate_elements.update(data.coordinate_elements)
    elif isinstance(ufl_objects[0], ufl.FiniteElementBase):
        form_data = ()
        # Extract unique (sub)elements
        elements = ufl_objects
        unique_elements.update(ufl.algorithms.analysis.extract_sub_elements(elements))
    elif isinstance(ufl_objects[0], ufl.Mesh):
        form_data = ()
        # Extract unique (sub)elements
        meshes = ufl_objects
        unique_coordinate_elements = set(mesh.ufl_coordinate_element() for mesh in meshes)
    elif isinstance(ufl_objects[0], tuple) and isinstance(ufl_objects[0][0], ufl.core.expr.Expr):
<<<<<<< HEAD

        if not all(isinstance(expression[0], ufl.core.expr.Expr) for expression in ufl_objects):
            raise RuntimeError("All objects in the list must be UFL Expressions")

=======
        form_data = ()
>>>>>>> ccebd878
        for expression in ufl_objects:
            original_expression = expression[0]
            points = numpy.asarray(expression[1])
            expression = expression[0]

            unique_elements.update(ufl.algorithms.extract_elements(expression))
            unique_elements.update(ufl.algorithms.extract_sub_elements(unique_elements))

            expression = _analyze_expression(expression, parameters)
            expressions.append((expression, points, original_expression))
    else:
        raise TypeError("UFL objects not recognised.")

    # Make sure coordinate elements and their subelements are included
    unique_elements.update(ufl.algorithms.analysis.extract_sub_elements(unique_coordinate_elements))

    # Sort elements so sub-elements come before mixed elements
    unique_elements = ufl.algorithms.sort_elements(unique_elements)
    unique_coordinate_element_list = sorted(unique_coordinate_elements, key=lambda x: repr(x))

    # Compute dict (map) from element to index
    element_numbers = {element: i for i, element in enumerate(unique_elements)}

    return ufl_data(form_data=form_data, unique_elements=unique_elements,
                    element_numbers=element_numbers,
                    unique_coordinate_elements=unique_coordinate_element_list,
                    expressions=expressions)


def _analyze_expression(expression: ufl.core.expr.Expr, parameters: typing.Dict):
    """Analyzes and preprocesses expressions."""
    preserve_geometry_types = (ufl.classes.Jacobian, )
    expression = ufl.algorithms.apply_algebra_lowering.apply_algebra_lowering(expression)
    expression = ufl.algorithms.apply_derivatives.apply_derivatives(expression)
    expression = ufl.algorithms.apply_function_pullbacks.apply_function_pullbacks(expression)
    expression = ufl.algorithms.apply_geometry_lowering.apply_geometry_lowering(expression, preserve_geometry_types)
    expression = ufl.algorithms.apply_derivatives.apply_derivatives(expression)
    expression = ufl.algorithms.apply_geometry_lowering.apply_geometry_lowering(expression, preserve_geometry_types)
    expression = ufl.algorithms.apply_derivatives.apply_derivatives(expression)

    complex_mode = "_Complex" in parameters["scalar_type"]
    if not complex_mode:
        expression = ufl.algorithms.remove_complex_nodes.remove_complex_nodes(expression)

    return expression


def _analyze_form(form: ufl.form.Form, parameters: typing.Dict) -> ufl.algorithms.formdata.FormData:
    """Analyzes UFL form and attaches metadata.

    Parameters
    ----------
    form
    parameters

    Returns
    -------
    form_data -  Form data computed by UFL with metadata attached

    Note
    ----
    The main workload of this function is extraction of unique/default metadata
    from parameters, integral metadata or inherited from UFL
    (in case of quadrature degree)

    """
    if form.empty():
        raise RuntimeError(f"Form ({form}) seems to be zero: cannot compile it.")
    if _has_custom_integrals(form):
        raise RuntimeError(f"Form ({form}) contains unsupported custom integrals.")

    # Set default spacing for coordinate elements to be equispaced
    for n, i in enumerate(form._integrals):
        element = i._ufl_domain._ufl_coordinate_element
        if element._sub_element._variant is None and element.degree() > 2:
            sub_element = ufl.FiniteElement(
                element.family(), element.cell(), element.degree(), element.quadrature_scheme(),
                variant="equispaced")
            equi_element = ufl.VectorElement(sub_element)
            form._integrals[0]._ufl_domain._ufl_coordinate_element = equi_element

    # Check for complex mode
    complex_mode = "_Complex" in parameters["scalar_type"]

    # Compute form metadata
    form_data = ufl.algorithms.compute_form_data(
        form,
        do_apply_function_pullbacks=True,
        do_apply_integral_scaling=True,
        do_apply_geometry_lowering=True,
        preserve_geometry_types=(ufl.classes.Jacobian,),
        do_apply_restrictions=True,
        do_append_everywhere_integrals=False,  # do not add dx integrals to dx(i) in UFL
        complex_mode=complex_mode)

    # Determine unique quadrature degree, quadrature scheme and
    # precision per each integral data
    for id, integral_data in enumerate(form_data.integral_data):
        # Iterate through groups of integral data. There is one integral
        # data for all integrals with same domain, itype, subdomain_id
        # (but possibly different metadata).
        #
        # Quadrature degree and quadrature scheme must be the same for
        # all integrals in this integral data group, i.e. must be the
        # same for for the same (domain, itype, subdomain_id)

        # Extract precision
        p_default = -1
        precisions = set([integral.metadata().get("precision", p_default)
                          for integral in integral_data.integrals])
        precisions.discard(p_default)

        if len(precisions) == 1:
            p = precisions.pop()
        elif len(precisions) == 0:
            # Default precision
            p = numpy.finfo("double").precision + 1  # == 16
        else:
            raise RuntimeError("Only one precision allowed within integrals grouped by subdomain.")

        integral_data.metadata["precision"] = p

        qd_default = -1
        qr_default = "default"

        for i, integral in enumerate(integral_data.integrals):
            # Extract quadrature degree
            qd_metadata = integral.metadata().get("quadrature_degree", qd_default)
            pd_estimated = numpy.max(integral.metadata()["estimated_polynomial_degree"])
            if qd_metadata != qd_default:
                qd = qd_metadata
            else:
                qd = pd_estimated

            # Extract quadrature rule
            qr = integral.metadata().get("quadrature_rule", qr_default)

            logger.info(f"Integral {i}, integral group {id}:")
            logger.info(f"--- quadrature rule: {qr}")
            logger.info(f"--- quadrature degree: {qd}")
            logger.info(f"--- precision: {p}")

            # Update the old metadata
            metadata = integral.metadata()
            metadata.update({"quadrature_degree": qd, "quadrature_rule": qr, "precision": p})

            integral_data.integrals[i] = integral.reconstruct(metadata=metadata)

    return form_data


def _has_custom_integrals(o) -> bool:
    """Check for custom integrals."""
    if isinstance(o, ufl.integral.Integral):
        return o.integral_type() in ufl.custom_integral_types
    elif isinstance(o, ufl.classes.Form):
        return any(_has_custom_integrals(itg) for itg in o.integrals())
    elif isinstance(o, (list, tuple)):
        return any(_has_custom_integrals(itg) for itg in o)
    else:
        raise NotImplementedError<|MERGE_RESOLUTION|>--- conflicted
+++ resolved
@@ -79,14 +79,9 @@
         meshes = ufl_objects
         unique_coordinate_elements = set(mesh.ufl_coordinate_element() for mesh in meshes)
     elif isinstance(ufl_objects[0], tuple) and isinstance(ufl_objects[0][0], ufl.core.expr.Expr):
-<<<<<<< HEAD
-
         if not all(isinstance(expression[0], ufl.core.expr.Expr) for expression in ufl_objects):
             raise RuntimeError("All objects in the list must be UFL Expressions")
 
-=======
-        form_data = ()
->>>>>>> ccebd878
         for expression in ufl_objects:
             original_expression = expression[0]
             points = numpy.asarray(expression[1])
