--- conflicted
+++ resolved
@@ -167,19 +167,6 @@
         do_append_everywhere_integrals=False,  # do not add dx integrals to dx(i) in UFL
         complex_mode=complex_mode)
 
-<<<<<<< HEAD
-=======
-    # If form contains a quadrature element, use the custom quadrature scheme
-    custom_q = None
-    for e in form_data.unique_elements:
-        if e.has_custom_quadrature:
-            if custom_q is None:
-                custom_q = e.custom_quadrature()
-            else:
-                assert np.allclose(e._points, custom_q[0])
-                assert np.allclose(e._weights, custom_q[1])
-
->>>>>>> ba743852
     # Determine unique quadrature degree and quadrature scheme
     # per each integral data
     for id, integral_data in enumerate(form_data.integral_data):
