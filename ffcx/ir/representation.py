--- conflicted
+++ resolved
@@ -36,43 +36,6 @@
 
 logger = logging.getLogger("ffcx")
 
-<<<<<<< HEAD
-ir_form = namedtuple('ir_form', [
-    'id', 'name', 'signature', 'rank', 'num_coefficients', 'num_constants',
-    'name_from_uflfile', 'function_spaces', 'original_coefficient_position',
-    'coefficient_names', 'constant_names', 'finite_elements',
-    'dofmaps', 'integral_names', 'subdomain_ids'])
-ir_element = namedtuple('ir_element', [
-    'id', 'name', 'signature', 'cell_shape', 'topological_dimension',
-    'geometric_dimension', 'space_dimension', 'value_shape', 'reference_value_shape', 'degree',
-    'family', 'num_sub_elements', 'block_size', 'sub_elements', 'element_type', 'entity_dofs',
-    'lagrange_variant', 'dpc_variant', 'basix_family', 'basix_cell', 'discontinuous', 'custom_element'])
-ir_dofmap = namedtuple('ir_dofmap', [
-    'id', 'name', 'signature', 'num_global_support_dofs', 'num_element_support_dofs', 'num_entity_dofs',
-    'tabulate_entity_dofs', 'num_entity_closure_dofs', 'tabulate_entity_closure_dofs', 'num_sub_dofmaps',
-    'sub_dofmaps', 'block_size'])
-ir_integral = namedtuple('ir_integral', [
-    'integral_type', 'subdomain_id', 'rank', 'geometric_dimension', 'topological_dimension', 'entitytype',
-    'num_facets', 'num_vertices', 'enabled_coefficients', 'element_dimensions',
-    'element_ids', 'tensor_shape', 'coefficient_numbering', 'coefficient_offsets',
-    'original_constant_offsets', 'params', 'cell_shape', 'unique_tables', 'unique_table_types',
-    'table_dofmaps', 'integrand', 'name', 'precision', 'needs_facet_permutations', 'coordinate_element',
-    'mixed_dim'])
-ir_expression = namedtuple('ir_expression', [
-    'name', 'element_dimensions', 'params', 'unique_tables', 'unique_table_types', 'integrand',
-    'table_dofmaps', 'coefficient_numbering', 'coefficient_offsets',
-    'integral_type', 'entitytype', 'tensor_shape', 'expression_shape', 'original_constant_offsets',
-    'original_coefficient_positions', 'points', 'coefficient_names', 'constant_names', 'needs_facet_permutations',
-    'function_spaces', 'name_from_uflfile'])
-ir_custom_element = namedtuple('ir_custom_element', [
-    'cell_type', 'value_shape', 'wcoeffs', 'x', 'M', 'map_type', 'interpolation_nderivs',
-    'discontinuous', 'highest_complete_degree', 'highest_degree'])
-
-ir_data = namedtuple('ir_data', ['elements', 'dofmaps', 'integrals', 'forms', 'expressions'])
-
-
-def compute_ir(analysis, object_names, prefix, parameters, visualise):
-=======
 
 class FormIR(typing.NamedTuple):
     id: int
@@ -170,6 +133,7 @@
     precision: int
     needs_facet_permutations: bool
     coordinate_element: str
+    mixed_dim: bool
 
 
 class ExpressionIR(typing.NamedTuple):
@@ -204,7 +168,6 @@
 
 
 def compute_ir(analysis: UFLData, object_names, prefix, parameters, visualise):
->>>>>>> ba7d12cb
     """Compute intermediate representation."""
     logger.info(79 * "*")
     logger.info("Compiler stage 2: Computing intermediate representation of objects")
