--- conflicted
+++ resolved
@@ -235,32 +235,7 @@
     ir["cell_shape"] = element.cell_type.name
     ir["topological_dimension"] = cell.topological_dimension()
     ir["geometric_dimension"] = cell.geometric_dimension()
-<<<<<<< HEAD
-    ir["space_dimension"] = basix_element.dim + basix_element.num_global_support_dofs
-    ir["element_type"] = basix_element.ufcx_element_type
-    ir["lagrange_variant"] = basix_element.lagrange_variant
-    ir["dpc_variant"] = basix_element.dpc_variant
-    ir["basix_family"] = basix_element.element_family
-    ir["basix_cell"] = basix_element.cell_type
-    ir["discontinuous"] = basix_element.discontinuous
-    ir["degree"] = basix_element.degree()
-    ir["family"] = basix_element.family_name
-    ir["value_shape"] = basix_element.value_shape()
-    ir["reference_value_shape"] = basix_element.reference_value_shape()
-
-    ir["num_sub_elements"] = ufl_element.num_sub_elements()
-    ir["sub_elements"] = [finite_element_names[e] for e in ufl_element.sub_elements()]
-
-    ir["block_size"] = basix_element.block_size
-    if basix_element.block_size > 1:
-        basix_element = basix_element.sub_element
-
-    ir["entity_dofs"] = basix_element.entity_dofs
-
-    if basix_element.is_custom_element:
-        ir["custom_element"] = _compute_custom_element_ir(basix_element.element)
-=======
-    ir["space_dimension"] = element.dim
+    ir["space_dimension"] = element.dim + element.num_global_support_dofs
     ir["element_type"] = element.ufcx_element_type
     ir["lagrange_variant"] = element.lagrange_variant
     ir["dpc_variant"] = element.dpc_variant
@@ -283,7 +258,6 @@
 
     if element.is_custom_element:
         ir["custom_element"] = _compute_custom_element_ir(element.element)
->>>>>>> 6a84be9d
     else:
         ir["custom_element"] = None
 
@@ -344,13 +318,8 @@
     ir["num_entity_closure_dofs"] = num_dofs_per_entity_closure
     ir["entity_closure_dofs"] = element.entity_closure_dofs
 
-<<<<<<< HEAD
-    ir["num_global_support_dofs"] = basix_element.num_global_support_dofs
-    ir["num_element_support_dofs"] = basix_element.dim
-=======
     ir["num_global_support_dofs"] = element.num_global_support_dofs
-    ir["num_element_support_dofs"] = element.dim - ir["num_global_support_dofs"]
->>>>>>> 6a84be9d
+    ir["num_element_support_dofs"] = element.dim
 
     return DofMapIR(**ir)
 
@@ -395,14 +364,7 @@
 
         # Get element space dimensions
         unique_elements = element_numbers.keys()
-<<<<<<< HEAD
-        ir["element_dimensions"] = {
-            ufl_element: create_element(ufl_element).dim + create_element(ufl_element).num_global_support_dofs
-            for ufl_element in unique_elements
-        }
-=======
-        ir["element_dimensions"] = {element: element.dim for element in unique_elements}
->>>>>>> 6a84be9d
+        ir["element_dimensions"] = {element: element.dim + element.num_global_support_dofs for element in unique_elements}
 
         ir["element_ids"] = {
             element: i
@@ -640,14 +602,7 @@
 
     # Prepare dimensions of all unique element in expression, including
     # elements for arguments, coefficients and coordinate mappings
-<<<<<<< HEAD
-    ir["element_dimensions"] = {
-        ufl_element: create_element(ufl_element).dim + create_element(ufl_element).num_global_support_dofs
-        for ufl_element in analysis.unique_elements
-    }
-=======
-    ir["element_dimensions"] = {element: element.dim for element in analysis.unique_elements}
->>>>>>> 6a84be9d
+    ir["element_dimensions"] = {element: element.dim + element.num_global_support_dofs for element in analysis.unique_elements}
 
     # Extract dimensions for elements of arguments only
     arguments = ufl.algorithms.extract_arguments(expression)
