--- conflicted
+++ resolved
@@ -494,11 +494,7 @@
         # Build more specific intermediate representation
         integral_ir = compute_integral_ir(itg_data.domain.ufl_cell(), itg_data.integral_type,
                                           ir["entitytype"], integrands, ir["tensor_shape"],
-<<<<<<< HEAD
-                                          ir["mixed_dim"], parameters, visualise)
-=======
-                                          options, visualise)
->>>>>>> 943263d6
+                                          ir["mixed_dim"], options, visualise)
 
         ir.update(integral_ir)
 
@@ -705,11 +701,7 @@
         assert len(ir["original_coefficient_positions"]) == 0 and len(ir["original_constant_offsets"]) == 0
 
     expression_ir = compute_integral_ir(cell, ir["integral_type"], ir["entitytype"], integrands, tensor_shape,
-<<<<<<< HEAD
-                                        False, parameters, visualise)
-=======
-                                        options, visualise)
->>>>>>> 943263d6
+                                        False, options, visualise)
 
     ir.update(expression_ir)
 
