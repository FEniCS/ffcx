# Copyright (C) 2009-2017 Anders Logg, Martin Sandve Alnæs, Marie E. Rognes,
# Kristian B. Oelgaard, and others
#
# This file is part of FFCX.(https://www.fenicsproject.org)
#
# SPDX-License-Identifier:    LGPL-3.0-or-later
"""Compiler stage 2: Code representation.

Module computes intermediate representations of forms, elements and
dofmaps. For each UFC function, we extract the data needed for code
generation at a later stage.

The representation should conform strictly to the naming and order of
functions in UFC. Thus, for code generation of the function "foo", one
should only need to use the data stored in the intermediate
representation under the key "foo".
"""

import itertools
import logging
from collections import namedtuple

import numpy

import ufl
from ffcx import naming
from ffcx.fiatinterface import (EnrichedElement, FlattenedDimensions,
                                MixedElement, QuadratureElement, SpaceOfReals,
                                create_element)
from ffcx.ir import dof_permutations
from ffcx.ir.representationutils import (QuadratureRule,
                                         create_quadrature_points_and_weights)
from ffcx.ir.integral import compute_integral_ir
from ufl.sorting import sorted_expr_sum
from ufl.classes import Integral
from FIAT.hdiv_trace import HDivTrace

logger = logging.getLogger(__name__)

# List of supported integral types
ufc_integral_types = ("cell", "exterior_facet", "interior_facet", "vertex", "custom")

ir_form = namedtuple('ir_form', ['id', 'prefix', 'name', 'signature', 'rank',
                                 'num_coefficients', 'num_constants', 'name_from_uflfile',
                                 'function_spaces',
                                 'original_coefficient_position',
                                 'coefficient_names', 'constant_names',
                                 'create_coordinate_mapping', 'create_finite_element',
                                 'create_dofmap', 'create_cell_integral',
                                 'get_cell_integral_ids', 'create_exterior_facet_integral',
                                 'get_exterior_facet_integral_ids', 'create_interior_facet_integral',
                                 'get_interior_facet_integral_ids', 'create_vertex_integral',
                                 'get_vertex_integral_ids', 'create_custom_integral',
                                 'get_custom_integral_ids'])
ir_element = namedtuple('ir_element', ['id', 'name', 'signature', 'cell_shape',
                                       'topological_dimension',
                                       'geometric_dimension', 'space_dimension', 'value_shape',
                                       'reference_value_shape', 'degree', 'family', 'evaluate_basis',
                                       'evaluate_dof', 'tabulate_dof_coordinates', 'num_sub_elements',
                                       'base_permutations', 'dof_reflection_entities',
                                       'create_sub_element', 'dof_types', 'entity_dofs'])
ir_dofmap = namedtuple('ir_dofmap', ['id', 'name', 'signature', 'num_global_support_dofs',
                                     'num_element_support_dofs', 'num_entity_dofs',
                                     'tabulate_entity_dofs', 'base_permutations', 'dof_reflection_entities',
                                     'num_sub_dofmaps', 'create_sub_dofmap', 'dof_types'])
ir_coordinate_map = namedtuple('ir_coordinate_map', ['id', 'prefix', 'name', 'signature', 'cell_shape',
                                                     'topological_dimension',
                                                     'geometric_dimension',
                                                     'compute_physical_coordinates',
                                                     'compute_reference_coordinates', 'compute_jacobians',
                                                     'compute_jacobian_determinants',
                                                     'compute_jacobian_inverses', 'compute_geometry', 'tables',
                                                     'coordinate_element_degree', 'num_scalar_coordinate_element_dofs',
                                                     'coordinate_finite_element_classname',
                                                     'scalar_coordinate_finite_element_classname',
<<<<<<< HEAD
                                                     'scalar_dofmap_name'])
ir_integral = namedtuple('ir_integral', ['integral_type', 'subdomain_id',
=======
                                                     'scalar_dofmap_name', 'is_affine'])
ir_integral = namedtuple('ir_integral', ['representation', 'integral_type', 'subdomain_id',
>>>>>>> fbfce6e9
                                         'rank', 'geometric_dimension', 'topological_dimension',
                                         'entitytype', 'num_facets', 'num_vertices', 'needs_oriented',
                                         'enabled_coefficients', 'element_dimensions', 'element_ids',
                                         'tensor_shape', 'coefficient_numbering',
                                         'coefficient_offsets', 'original_constant_offsets', 'params', 'cell_shape',
                                         'unique_tables', 'unique_table_types', 'table_dofmaps',
                                         'table_dof_face_tangents', 'table_dof_reflection_entities',
                                         'integrand', 'name', 'precision'])
ir_tabulate_dof_coordinates = namedtuple('ir_tabulate_dof_coordinates', ['tdim', 'gdim', 'points', 'cell_shape'])
ir_evaluate_dof = namedtuple('ir_evaluate_dof', ['mappings', 'reference_value_size', 'physical_value_size',
                                                 'geometric_dimension', 'topological_dimension', 'dofs',
                                                 'physical_offsets', 'cell_shape'])
ir_expression = namedtuple('ir_expression', ['name', 'element_dimensions', 'params', 'unique_tables',
                                             'unique_table_types', 'integrand', 'table_dofmaps',
                                             'table_dof_face_tangents', 'table_dof_reflection_entities',
                                             'coefficient_numbering', 'coefficient_offsets',
                                             'integral_type', 'entitytype', 'tensor_shape', 'expression_shape',
                                             'original_constant_offsets', 'original_coefficient_positions', 'points'])

ir_data = namedtuple('ir_data', ['elements', 'dofmaps', 'coordinate_mappings', 'integrals', 'forms', 'expressions'])


def compute_ir(analysis: namedtuple, object_names, prefix, parameters, visualise):
    """Compute intermediate representation.

    """
    # Compute object names
    # NOTE: This is done here for performance reasons, because repeated calls
    # within each IR computation would be expensive due to UFL signature computations
    finite_element_names = {e: naming.finite_element_name(e, prefix) for e in analysis.unique_elements}
    dofmap_names = {e: naming.dofmap_name(e, prefix) for e in analysis.unique_elements}
    coordinate_mapping_names = {cmap: naming.coordinate_map_name(
        cmap, prefix) for cmap in analysis.unique_coordinate_elements}
    integral_names = {}
    for fd_index, fd in enumerate(analysis.form_data):
        for itg_index, itg_data in enumerate(fd.integral_data):
            integral_names[(fd_index, itg_index)] = naming.integral_name(itg_data.integral_type, fd.original_form,
                                                                         fd_index, itg_data.subdomain_id)

    ir_elements = [
        _compute_element_ir(e, analysis.element_numbers, finite_element_names, parameters["epsilon"])
        for e in analysis.unique_elements
    ]

    ir_dofmaps = [
        _compute_dofmap_ir(e, analysis.element_numbers, dofmap_names) for e in analysis.unique_elements
    ]

    ir_coordinate_mappings = [
        _compute_coordinate_mapping_ir(e, prefix, analysis.element_numbers,
                                       coordinate_mapping_names, dofmap_names, finite_element_names)
        for e in analysis.unique_coordinate_elements
    ]

    irs = [
        _compute_integral_ir(fd, i, prefix, analysis.element_numbers, integral_names, parameters, visualise)
        for (i, fd) in enumerate(analysis.form_data)
    ]
    ir_integrals = list(itertools.chain(*irs))

    ir_forms = [
        _compute_form_ir(fd, i, prefix, analysis.element_numbers, finite_element_names,
                         dofmap_names, coordinate_mapping_names, object_names)
        for (i, fd) in enumerate(analysis.form_data)
    ]

    ir_expressions = [_compute_expression_ir(expr, i, prefix, analysis, parameters, visualise)
                      for i, expr in enumerate(analysis.expressions)]

    return ir_data(elements=ir_elements, dofmaps=ir_dofmaps,
                   coordinate_mappings=ir_coordinate_mappings,
                   integrals=ir_integrals, forms=ir_forms,
                   expressions=ir_expressions)


def _compute_element_ir(ufl_element, element_numbers, finite_element_names, epsilon):
    """Compute intermediate representation of element."""

    logger.info("Computing IR for element {}".format(ufl_element))

    # Create FIAT element
    fiat_element = create_element(ufl_element)
    cell = ufl_element.cell()
    cellname = cell.cellname()

    # Store id
    ir = {"id": element_numbers[ufl_element]}
    ir["name"] = finite_element_names[ufl_element]

    # Compute data for each function
    ir["signature"] = repr(ufl_element)
    ir["cell_shape"] = cellname
    ir["topological_dimension"] = cell.topological_dimension()
    ir["geometric_dimension"] = cell.geometric_dimension()
    ir["space_dimension"] = fiat_element.space_dimension()
    ir["value_shape"] = ufl_element.value_shape()
    ir["reference_value_shape"] = ufl_element.reference_value_shape()

    ir["degree"] = ufl_element.degree()
    ir["family"] = ufl_element.family()

    ir["evaluate_basis"] = _evaluate_basis(ufl_element, fiat_element, epsilon)
    ir["evaluate_dof"] = _evaluate_dof(ufl_element, fiat_element)
    ir["tabulate_dof_coordinates"] = _tabulate_dof_coordinates(ufl_element, fiat_element)
    ir["num_sub_elements"] = ufl_element.num_sub_elements()
    ir["create_sub_element"] = [finite_element_names[e] for e in ufl_element.sub_elements()]

    ir["base_permutations"] = dof_permutations.base_permutations(ufl_element)
    ir["dof_reflection_entities"] = dof_permutations.reflection_entities(ufl_element)

    ir["dof_types"] = [i.functional_type for i in fiat_element.dual_basis()]
    ir["entity_dofs"] = fiat_element.entity_dofs()

    return ir_element(**ir)


def _compute_dofmap_ir(ufl_element, element_numbers, dofmap_names):
    """Compute intermediate representation of dofmap."""

    logger.info("Computing IR for dofmap of {}".format(ufl_element))

    # Create FIAT element
    fiat_element = create_element(ufl_element)

    # Precompute repeatedly used items
    num_dofs_per_entity = _num_dofs_per_entity(fiat_element)
    entity_dofs = fiat_element.entity_dofs()

    # Store id
    ir = {"id": element_numbers[ufl_element]}
    ir["name"] = dofmap_names[ufl_element]

    # Compute data for each function
    ir["signature"] = "FFCX dofmap for " + repr(ufl_element)
    ir["num_global_support_dofs"] = _num_global_support_dofs(fiat_element)
    ir["num_element_support_dofs"] = fiat_element.space_dimension() - ir["num_global_support_dofs"]
    ir["num_entity_dofs"] = num_dofs_per_entity
    ir["tabulate_entity_dofs"] = (entity_dofs, num_dofs_per_entity)
    ir["num_sub_dofmaps"] = ufl_element.num_sub_elements()
    ir["create_sub_dofmap"] = [dofmap_names[e] for e in ufl_element.sub_elements()]
    ir["dof_types"] = [i.functional_type for i in fiat_element.dual_basis()]
    ir["base_permutations"] = dof_permutations.base_permutations(ufl_element)
    ir["dof_reflection_entities"] = dof_permutations.reflection_entities(ufl_element)

    return ir_dofmap(**ir)


_midpoints = {
    "interval": (0.5, ),
    "triangle": (1.0 / 3.0, 1.0 / 3.0),
    "tetrahedron": (0.25, 0.25, 0.25),
    "quadrilateral": (0.5, 0.5),
    "hexahedron": (0.5, 0.5, 0.5),
}


def cell_midpoint(cell):
    # TODO: Is this defined somewhere more central where we can get it from?
    return _midpoints[cell.cellname()]


def _tabulate_coordinate_mapping_basis(ufl_element):
    # TODO: Move this function to a table generation module?

    # Get scalar element, assuming coordinates are represented
    # with a VectorElement of scalar subelements
    selement = ufl_element.sub_elements()[0]

    fiat_element = create_element(selement)
    cell = selement.cell()
    tdim = cell.topological_dimension()

    tables = {}

    # Get points
    origo = (0.0, ) * tdim
    midpoint = cell_midpoint(cell)

    # Tabulate basis
    t0 = fiat_element.tabulate(1, [origo])
    tm = fiat_element.tabulate(1, [midpoint])

    # Get basis values at cell origo
    tables["x0"] = t0[(0, ) * tdim][:, 0]

    # Get basis values at cell midpoint
    tables["xm"] = tm[(0, ) * tdim][:, 0]

    # Single direction derivatives, e.g. [(1,0), (0,1)] in 2d
    derivatives = [(0, ) * i + (1, ) + (0, ) * (tdim - 1 - i) for i in range(tdim)]

    # Get basis derivative values at cell origo
    tables["J0"] = numpy.asarray([t0[d][:, 0] for d in derivatives])

    # Get basis derivative values at cell midpoint
    tables["Jm"] = numpy.asarray([tm[d][:, 0] for d in derivatives])

    return tables


def _compute_coordinate_mapping_ir(ufl_coordinate_element,
                                   prefix,
                                   element_numbers,
                                   coordinate_mapping_names,
                                   dofmap_names,
                                   finite_element_names):
    """Compute intermediate representation of coordinate mapping."""

    logger.info("Computing IR for coordinate mapping {}".format(ufl_coordinate_element))

    cell = ufl_coordinate_element.cell()
    cellname = cell.cellname()

    assert ufl_coordinate_element.value_shape() == (cell.geometric_dimension(), )

    # Compute element values via fiat element
    tables = _tabulate_coordinate_mapping_basis(ufl_coordinate_element)

    # Store id
    ir = {"id": element_numbers[ufl_coordinate_element]}
    ir["prefix"] = prefix
    ir["name"] = coordinate_mapping_names[ufl_coordinate_element]

    # Compute data for each function
    ir["signature"] = "FFCX coordinate_mapping from " + repr(ufl_coordinate_element)
    ir["cell_shape"] = cellname
    ir["topological_dimension"] = cell.topological_dimension()
    ir["geometric_dimension"] = ufl_coordinate_element.value_size()

    ir["compute_physical_coordinates"] = None  # currently unused, corresponds to function name
    ir["compute_reference_coordinates"] = None  # currently unused, corresponds to function name
    ir["compute_jacobians"] = None  # currently unused, corresponds to function name
    ir["compute_jacobian_determinants"] = None  # currently unused, corresponds to function name
    ir["compute_jacobian_inverses"] = None  # currently unused, corresponds to function name
    ir["compute_geometry"] = None  # currently unused, corresponds to function name

    # NB! The entries below breaks the pattern of using ir keywords == code keywords,
    # which I personally don't find very useful anyway (martinal).

    # Store tables and other coordinate element data
    ir["tables"] = tables
    ir["coordinate_element_degree"] = ufl_coordinate_element.degree()
    ir["num_scalar_coordinate_element_dofs"] = tables["x0"].shape[0]
    ir["is_affine"] = ir["coordinate_element_degree"] == 1 and cellname in ("interval", "triangle", "tetrahedron")

    # Get classnames for coordinate element
    ir["coordinate_finite_element_classname"] = finite_element_names[ufl_coordinate_element]

    # Get classnames for finite element and dofmap of scalar subelement
    scalar_element = ufl_coordinate_element.sub_elements()[0]
    ir["scalar_coordinate_finite_element_classname"] = finite_element_names[scalar_element]
    ir["scalar_dofmap_name"] = dofmap_names[scalar_element]

    return ir_coordinate_map(**ir)


def _num_global_support_dofs(fiat_element):
    """Compute number of global support dofs."""
    if not isinstance(fiat_element, MixedElement):
        if isinstance(fiat_element, SpaceOfReals):
            return 1
        return 0
    num_reals = 0
    for e in fiat_element.elements():
        if isinstance(e, SpaceOfReals):
            num_reals += 1
    return num_reals


def _compute_integral_ir(form_data, form_index, prefix, element_numbers, integral_names,
                         parameters, visualise):
    """Compute intermediate represention for form integrals."""

    logger.info("Computing IR for integrals {}".format(form_data))

    _entity_types = {
        "cell": "cell",
        "exterior_facet": "facet",
        "interior_facet": "facet",
        "vertex": "vertex",
        "custom": "cell"
    }

    # Iterate over groups of integrals
    irs = []
    for itg_data_index, itg_data in enumerate(form_data.integral_data):

        # Compute representation
        entitytype = _entity_types[itg_data.integral_type]
        cell = itg_data.domain.ufl_cell()
        cellname = cell.cellname()
        tdim = cell.topological_dimension()
        assert all(tdim == itg.ufl_domain().topological_dimension() for itg in itg_data.integrals)

        ir = {
            "integral_type": itg_data.integral_type,
            "subdomain_id": itg_data.subdomain_id,
            "rank": form_data.rank,
            "geometric_dimension": form_data.geometric_dimension,
            "topological_dimension": tdim,
            "entitytype": entitytype,
            "num_facets": cell.num_facets(),
            "num_vertices": cell.num_vertices(),
            "needs_oriented": form_needs_oriented_jacobian(form_data),
            "enabled_coefficients": itg_data.enabled_coefficients,
            "cell_shape": cellname
        }

        # Get element space dimensions
        unique_elements = element_numbers.keys()
        ir["element_dimensions"] = {
            ufl_element: create_element(ufl_element).space_dimension()
            for ufl_element in unique_elements
        }

        ir["element_ids"] = {
            ufl_element: i
            for i, ufl_element in enumerate(unique_elements)
        }

        # Create dimensions of primary indices, needed to reset the argument
        # 'A' given to tabulate_tensor() by the assembler.
        argument_dimensions = [
            ir["element_dimensions"][ufl_element] for ufl_element in form_data.argument_elements
        ]

        # Compute shape of element tensor
        if ir["integral_type"] == "interior_facet":
            ir["tensor_shape"] = [2 * dim for dim in argument_dimensions]
        else:
            ir["tensor_shape"] = argument_dimensions

        integral_type = itg_data.integral_type
        cell = itg_data.domain.ufl_cell()

        # Group integrands with the same quadrature rule
        grouped_integrands = {}
        for integral in itg_data.integrals:
            md = integral.metadata() or {}
            scheme = md["quadrature_rule"]
            degree = md["quadrature_degree"]

            (points, weights) = create_quadrature_points_and_weights(integral_type, cell, degree,
                                                                     scheme)
            points = numpy.asarray(points)
            weights = numpy.asarray(weights)

            rule = QuadratureRule(points, weights)

            if rule not in grouped_integrands:
                grouped_integrands[rule] = []

            grouped_integrands[rule].append(integral.integrand())

        sorted_integrals = {}
        for rule, integrands in grouped_integrands.items():
            integrands_summed = sorted_expr_sum(integrands)

            integral_new = Integral(integrands_summed, itg_data.integral_type, itg_data.domain,
                                    itg_data.subdomain_id, {}, None)
            sorted_integrals[rule] = integral_new

        # TODO: See if coefficient_numbering can be removed
        # Build coefficient numbering for UFC interface here, to avoid
        # renumbering in UFL and application of replace mapping
        coefficient_numbering = {}
        for i, f in enumerate(form_data.reduced_coefficients):
            coefficient_numbering[f] = i

        # Add coefficient numbering to IR
        ir["coefficient_numbering"] = coefficient_numbering

        index_to_coeff = sorted([(v, k) for k, v in coefficient_numbering.items()])
        offsets = {}
        width = 2 if integral_type in ("interior_facet") else 1
        _offset = 0
        for k, el in zip(index_to_coeff, form_data.coefficient_elements):
            offsets[k[1]] = _offset
            _offset += width * ir["element_dimensions"][el]

        # Copy offsets also into IR
        ir["coefficient_offsets"] = offsets

        # Build offsets for Constants
        original_constant_offsets = {}
        _offset = 0
        for constant in form_data.original_form.constants():
            original_constant_offsets[constant] = _offset
            _offset += numpy.product(constant.ufl_shape, dtype=numpy.int)

        ir["original_constant_offsets"] = original_constant_offsets

        ir["precision"] = itg_data.metadata["precision"]

        # Create map from number of quadrature points -> integrand
        integrands = {rule: integral.integrand() for rule, integral in sorted_integrals.items()}

        # Build more specific intermediate representation
        integral_ir = compute_integral_ir(itg_data.domain.ufl_cell(), itg_data.integral_type,
                                          ir["entitytype"], integrands, ir["tensor_shape"],
                                          parameters, visualise)

        ir.update(integral_ir)

        # Fetch name
        ir["name"] = integral_names[(form_index, itg_data_index)]

        irs.append(ir_integral(**ir))

    return irs


def _compute_form_ir(form_data, form_id, prefix, element_numbers, finite_element_names,
                     dofmap_names, coordinate_mapping_names, object_names):
    """Compute intermediate representation of form."""

    logger.info("Computing IR for form {}".format(form_data))

    # Store id
    ir = {"id": form_id}

    # Storing prefix here for reconstruction of classnames on code
    # generation side
    ir["prefix"] = prefix

    # Compute common data
    ir["name"] = naming.form_name(form_data.original_form, form_id)

    ir["signature"] = form_data.original_form.signature()

    ir["rank"] = len(form_data.original_form.arguments())
    ir["num_coefficients"] = len(form_data.reduced_coefficients)
    ir["num_constants"] = len(form_data.original_form.constants())

    ir["coefficient_names"] = [object_names.get(id(obj), "w%d" % j)
                               for j, obj in enumerate(form_data.reduced_coefficients)]

    ir["constant_names"] = [object_names.get(id(obj), "c%d" % j)
                            for j, obj in enumerate(form_data.original_form.constants())]

    ir["original_coefficient_position"] = form_data.original_coefficient_positions

    ir["create_coordinate_mapping"] = [
        coordinate_mapping_names[e] for e in form_data.coordinate_elements
    ]
    ir["create_finite_element"] = [
        finite_element_names[e]
        for e in form_data.argument_elements + form_data.coefficient_elements
    ]
    ir["create_dofmap"] = [
        dofmap_names[e] for e in form_data.argument_elements + form_data.coefficient_elements
    ]

    fs = {}
    for function in form_data.original_form.arguments() + tuple(form_data.reduced_coefficients):
        name = object_names.get(id(function), str(function))
        el = function.ufl_element()
        cmap = function.ufl_function_space().ufl_domain().ufl_coordinate_element()
        fs[name] = (finite_element_names[el], dofmap_names[el], coordinate_mapping_names[cmap])

    form_name = object_names.get(id(form_data.original_form), form_id)

    ir["function_spaces"] = fs
    ir["name_from_uflfile"] = "form_{}_{}".format(prefix, form_name)

    # Create integral ids and names using form prefix (integrals are
    # always generated as part of form so don't get their own prefix)
    for integral_type in ufc_integral_types:
        irdata = _create_foo_integral(prefix, form_id, integral_type, form_data)
        ir["create_{}_integral".format(integral_type)] = irdata
        ir["get_{}_integral_ids".format(integral_type)] = irdata

    return ir_form(**ir)


def _compute_expression_ir(expression, index, prefix, analysis, parameters, visualise):

    logger.info("Computing IR for expression {}".format(str(expression)))

    # Compute representation
    ir = {}

    original_expression = (expression[2], expression[1])
    sig = naming.compute_signature([original_expression], "", parameters)
    ir["name"] = "expression_{!s}".format(sig)

    original_expression = expression[2]
    points = expression[1]
    expression = expression[0]

    cell = expression.ufl_domain().ufl_cell()

    # Prepare dimensions of all unique element in expression, including
    # elements for arguments, coefficients and coordinate mappings
    ir["element_dimensions"] = {
        ufl_element: create_element(ufl_element).space_dimension()
        for ufl_element in analysis.unique_elements
    }

    # Extract dimensions for elements of arguments only
    arguments = ufl.algorithms.extract_arguments(expression)
    argument_elements = tuple(f.ufl_element() for f in arguments)
    argument_dimensions = [
        ir["element_dimensions"][ufl_element] for ufl_element in argument_elements
    ]

    tensor_shape = argument_dimensions
    ir["tensor_shape"] = tensor_shape

    ir["expression_shape"] = list(expression.ufl_shape)

    coefficients = ufl.algorithms.extract_coefficients(expression)
    coefficient_numbering = {}
    for i, coeff in enumerate(coefficients):
        coefficient_numbering[coeff] = i

    # Add coefficient numbering to IR
    ir["coefficient_numbering"] = coefficient_numbering

    original_coefficient_positions = []
    original_coefficients = ufl.algorithms.extract_coefficients(original_expression)
    for coeff in coefficients:
        original_coefficient_positions.append(original_coefficients.index(coeff))

    ir["original_coefficient_positions"] = original_coefficient_positions

    coefficient_elements = tuple(f.ufl_element() for f in coefficients)

    offsets = {}
    _offset = 0
    for i, el in enumerate(coefficient_elements):
        offsets[coefficients[i]] = _offset
        _offset += ir["element_dimensions"][el]

    # Copy offsets also into IR
    ir["coefficient_offsets"] = offsets

    ir["integral_type"] = "expression"
    ir["entitytype"] = "cell"

    # Build offsets for Constants
    original_constant_offsets = {}
    _offset = 0
    for constant in ufl.algorithms.analysis.extract_constants(expression):
        original_constant_offsets[constant] = _offset
        _offset += numpy.product(constant.ufl_shape, dtype=numpy.int)

    ir["original_constant_offsets"] = original_constant_offsets

    ir["points"] = points

    weights = numpy.array([1.0] * points.shape[0])
    rule = QuadratureRule(points, weights)
    integrands = {rule: expression}

    expression_ir = compute_integral_ir(cell, ir["integral_type"], ir["entitytype"], integrands, tensor_shape,
                                        parameters, visualise)

    ir.update(expression_ir)

    return ir_expression(**ir)


def _generate_reference_offsets(fiat_element, offset=0):
    """Generate offsets.

    I.e., value offset for each basis function relative to a reference
    element representation.

    """
    if isinstance(fiat_element, MixedElement):
        offsets = []
        for e in fiat_element.elements():
            offsets += _generate_reference_offsets(e, offset)
            # NB! This is the fiat element and therefore value_shape
            # means reference_value_shape
            offset += ufl.utils.sequences.product(e.value_shape())
        return offsets
    elif isinstance(fiat_element, EnrichedElement):
        offsets = []
        for e in fiat_element.elements():
            offsets += _generate_reference_offsets(e, offset)
        return offsets
    else:
        return [offset] * fiat_element.space_dimension()


def _generate_physical_offsets(ufl_element, offset=0):
    """Generate offsets.

    I.e., value offset for each basis function relative to a physical
    element representation.

    """
    cell = ufl_element.cell()
    gdim = cell.geometric_dimension()
    tdim = cell.topological_dimension()

    # Refer to reference if gdim == tdim. This is a hack to support more
    # stuff (in particular restricted elements)
    if gdim == tdim:
        return _generate_reference_offsets(create_element(ufl_element))

    if isinstance(ufl_element, ufl.MixedElement):
        offsets = []
        for e in ufl_element.sub_elements():
            offsets += _generate_physical_offsets(e, offset)
            # e is a ufl element, so value_size means the physical value size
            offset += e.value_size()
        return offsets
    elif isinstance(ufl_element, ufl.EnrichedElement):
        offsets = []
        for e in ufl_element._elements:  # TODO: Avoid private member access
            offsets += _generate_physical_offsets(e, offset)
        return offsets
    elif isinstance(ufl_element, ufl.FiniteElement):
        fiat_element = create_element(ufl_element)
        return [offset] * fiat_element.space_dimension()
    else:
        raise NotImplementedError("This element combination is not implemented")


def _generate_offsets(ufl_element, reference_offset=0, physical_offset=0):
    """Generate offsets.

    I.e., value offset for each basis function relative to a physical
    element representation.

    """
    if isinstance(ufl_element, ufl.MixedElement):
        offsets = []
        for e in ufl_element.sub_elements():
            offsets += _generate_offsets(e, reference_offset, physical_offset)
            # e is a ufl element, so value_size means the physical value size
            reference_offset += e.reference_value_size()
            physical_offset += e.value_size()
        return offsets
    elif isinstance(ufl_element, ufl.EnrichedElement):
        offsets = []
        for e in ufl_element._elements:  # TODO: Avoid private member access
            offsets += _generate_offsets(e, reference_offset, physical_offset)
        return offsets
    elif isinstance(ufl_element, ufl.FiniteElement):
        fiat_element = create_element(ufl_element)
        return [(reference_offset, physical_offset)] * fiat_element.space_dimension()
    else:
        # TODO: Support RestrictedElement, QuadratureElement,
        #       TensorProductElement, etc.!  and replace
        #       _generate_{physical|reference}_offsets with this
        #       function.
        raise NotImplementedError("This element combination is not implemented")


def _evaluate_dof(ufl_element, fiat_element):
    """Compute intermediate representation of evaluate_dof."""
    cell = ufl_element.cell()
    if fiat_element.is_nodal():
        dofs = [L.pt_dict for L in fiat_element.dual_basis()]
    else:
        dofs = [None] * fiat_element.space_dimension()

    return ir_evaluate_dof(mappings=fiat_element.mapping(),
                           reference_value_size=ufl_element.reference_value_size(),
                           physical_value_size=ufl_element.value_size(),
                           geometric_dimension=cell.geometric_dimension(),
                           topological_dimension=cell.topological_dimension(),
                           dofs=dofs,
                           physical_offsets=_generate_physical_offsets(ufl_element),
                           cell_shape=cell.cellname())


def _extract_elements(fiat_element):
    new_elements = []
    if isinstance(fiat_element, (MixedElement, EnrichedElement)):
        for e in fiat_element.elements():
            new_elements += _extract_elements(e)
    else:
        new_elements.append(fiat_element)
    return new_elements


def _evaluate_basis(ufl_element, fiat_element, epsilon):
    """Compute intermediate representation for evaluate_basis."""
    cell = ufl_element.cell()
    cellname = cell.cellname()

    # Handle Mixed and EnrichedElements by extracting 'sub' elements.
    elements = _extract_elements(fiat_element)
    physical_offsets = _generate_physical_offsets(ufl_element)
    reference_offsets = _generate_reference_offsets(fiat_element)
    mappings = fiat_element.mapping()

    # This function is evidently not implemented for TensorElements
    for e in elements:
        if (len(e.value_shape()) > 1) and (e.num_sub_elements() != 1):
            return "Function not supported/implemented for TensorElements."

    # Handle QuadratureElement, not supported because the basis is only
    # defined at the dof coordinates where the value is 1, so not very
    # interesting.
    for e in elements:
        if isinstance(e, QuadratureElement):
            return "Function not supported/implemented for QuadratureElement."
        if isinstance(e, FlattenedDimensions) and isinstance(e.element, QuadratureElement):
            # Case for quad/hex cell
            return "Function not supported/implemented for QuadratureElement."
        if isinstance(e, HDivTrace):
            return "Function not supported for Trace elements"

    # Initialise data with 'global' values.
    data = {
        "reference_value_size": ufl_element.reference_value_size(),
        "physical_value_size": ufl_element.value_size(),
        "cellname": cellname,
        "topological_dimension": cell.topological_dimension(),
        "geometric_dimension": cell.geometric_dimension(),
        "space_dimension": fiat_element.space_dimension(),
        "needs_oriented": element_needs_oriented_jacobian(fiat_element),
        "max_degree": max([e.degree() for e in elements])
    }

    # Loop element and space dimensions to generate dof data.
    dof = 0
    dofs_data = []
    for e in elements:
        num_components = ufl.utils.sequences.product(e.value_shape())
        if isinstance(e, FlattenedDimensions):
            # Tensor product element
            A = e.element.A
            B = e.element.B
            # Attach suitable coefficients to element
            if isinstance(A, FlattenedDimensions):
                # This is for hexahedral element
                ac = A.element.A.get_coeffs()
                bc = A.element.B.get_coeffs()
                ac = numpy.block([[w * ac for w in v] for v in bc])
                ad = A.element.A.dmats()
                bd = A.element.B.dmats()
                ai = numpy.eye(ad[0].shape[0])
                bi = numpy.eye(bd[0].shape[0])

                if len(bd) != 1:
                    raise NotImplementedError("Cannot create dmats")

                dmats = []
                for mat in ad:
                    dmats += [numpy.block([[w * mat for w in v] for v in bi])]
                dmats += [numpy.block([[w * ai for w in v] for v in bd[0]])]
                ad = dmats
            else:
                ac = A.get_coeffs()
                ad = A.dmats()
            bc = B.get_coeffs()
            bd = B.dmats()
            coeffs = numpy.block([[w * ac for w in v] for v in bc])
            num_expansion_members = coeffs.shape[0]
            ai = numpy.eye(ad[0].shape[0])
            bi = numpy.eye(bd[0].shape[0])

            if len(bd) != 1:
                raise NotImplementedError("Cannot create dmats")

            dmats = []
            for mat in ad:
                dmats += [numpy.block([[w * mat for w in v] for v in bi])]
            dmats += [numpy.block([[w * ai for w in v] for v in bd[0]])]

        else:
            coeffs = e.get_coeffs()
            dmats = e.dmats()
            num_expansion_members = e.get_num_members(e.degree())

        # Clamp dmats zeros
        dmats = numpy.asarray(dmats)
        dmats[numpy.where(numpy.isclose(dmats, 0.0, rtol=epsilon, atol=epsilon))] = 0.0

        # Extracted parts of dd below that are common for the element
        # here.  These dict entries are added to each dof_data dict for
        # each dof, because that's what the code generation
        # implementation expects.  If the code generation needs this
        # structure to be optimized in the future, we can store this
        # data for each subelement instead of for each dof.
        subelement_data = {
            "embedded_degree": e.degree(),
            "num_components": num_components,
            "dmats": dmats,
            "num_expansion_members": num_expansion_members,
        }
        value_rank = len(e.value_shape())

        for i in range(e.space_dimension()):
            if num_components == 1:
                coefficients = [coeffs[i]]
            elif value_rank == 1:
                # Handle coefficients for vector valued basis elements
                # [Raviart-Thomas, Brezzi-Douglas-Marini (BDM)].
                coefficients = [coeffs[i][c] for c in range(num_components)]
            elif value_rank == 2:
                # Handle coefficients for tensor valued basis elements.
                # [Regge]
                coefficients = [
                    coeffs[i][p][q] for p in range(e.value_shape()[0])
                    for q in range(e.value_shape()[1])
                ]
            else:
                raise RuntimeError("Unknown situation with num_components > 1")

            # Clamp coefficient zeros
            coefficients = numpy.asarray(coefficients)
            coefficients[numpy.where(numpy.isclose(coefficients, 0.0, rtol=epsilon,
                                                   atol=epsilon))] = 0.0

            dof_data = {
                "coeffs": coefficients,
                "mapping": mappings[dof],
                "physical_offset": physical_offsets[dof],
                "reference_offset": reference_offsets[dof],
            }
            # Still storing element data in dd to avoid rewriting dependent code
            dof_data.update(subelement_data)

            # This list will hold one dd dict for each dof
            dofs_data.append(dof_data)
            dof += 1

    data["dofs_data"] = dofs_data

    return data


def _tabulate_dof_coordinates(ufl_element, element):
    """Compute intermediate representation of tabulate_dof_coordinates."""
    if uses_integral_moments(element):
        return {}

    # Bail out if any dual basis member is missing (element is not
    # nodal), this is strictly not necessary but simpler
    if any(L is None for L in element.dual_basis()):
        return {}

    cell = ufl_element.cell()
    return ir_tabulate_dof_coordinates(
        tdim=cell.topological_dimension(),
        gdim=cell.geometric_dimension(),
        points=[sorted(L.pt_dict.keys())[0] for L in element.dual_basis()],
        cell_shape=cell.cellname())


def _create_foo_integral(prefix, form_id, integral_type, form_data):
    """Compute intermediate representation of create_foo_integral."""
    subdomain_ids = []
    classnames = []
    itg_data = [itg_data for itg_data in form_data.integral_data
                if (itg_data.integral_type == integral_type and itg_data.subdomain_id == "otherwise")]

    if len(itg_data) > 1:
        raise RuntimeError("Expecting at most one default integral of each type.")
    elif len(itg_data) == 1:
        subdomain_ids += [-1]
        classnames += [naming.integral_name(integral_type, form_data.original_form,
                                            form_id, "otherwise")]

    for itg_data in form_data.integral_data:
        if isinstance(itg_data.subdomain_id, int):
            if itg_data.subdomain_id < 0:
                raise ValueError("Integral subdomain ID must be non-negative, not {}".format(itg_data.subdomain_id))
            if (itg_data.integral_type == integral_type):
                subdomain_ids += [itg_data.subdomain_id]
                classnames += [naming.integral_name(integral_type, form_data.original_form,
                                                    form_id, itg_data.subdomain_id)]

    return subdomain_ids, classnames


def all_elements(fiat_element):
    if isinstance(fiat_element, MixedElement):
        return fiat_element.elements()
    return [fiat_element]


def _num_dofs_per_entity(fiat_element):
    """Compute list of the number of dofs associated with a single mesh entity.

    Example: Lagrange of degree 3 on triangle: [1, 2, 1]

    """
    entity_dofs = fiat_element.entity_dofs()
    return [len(entity_dofs[e][0]) for e in sorted(entity_dofs.keys())]


def uses_integral_moments(fiat_element):
    """True if element uses integral moments for its degrees of freedom."""
    integrals = set(["IntegralMoment", "FrobeniusIntegralMoment"])
    tags = set([L.get_type_tag() for L in fiat_element.dual_basis() if L])
    return len(integrals & tags) > 0


def element_needs_oriented_jacobian(fiat_element):
    # Check whether this element needs an oriented jacobian (only
    # contravariant piolas seem to need it)
    return "contravariant piola" in fiat_element.mapping()


def form_needs_oriented_jacobian(form_data):
    # Check whether this form needs an oriented jacobian (only forms
    # involving contravariant piola mappings seem to need it)
    for ufl_element in form_data.unique_elements:
        element = create_element(ufl_element)
        if "contravariant piola" in element.mapping():
            return True
    return False<|MERGE_RESOLUTION|>--- conflicted
+++ resolved
@@ -73,13 +73,8 @@
                                                      'coordinate_element_degree', 'num_scalar_coordinate_element_dofs',
                                                      'coordinate_finite_element_classname',
                                                      'scalar_coordinate_finite_element_classname',
-<<<<<<< HEAD
-                                                     'scalar_dofmap_name'])
+                                                     'scalar_dofmap_name', 'is_affine'])
 ir_integral = namedtuple('ir_integral', ['integral_type', 'subdomain_id',
-=======
-                                                     'scalar_dofmap_name', 'is_affine'])
-ir_integral = namedtuple('ir_integral', ['representation', 'integral_type', 'subdomain_id',
->>>>>>> fbfce6e9
                                          'rank', 'geometric_dimension', 'topological_dimension',
                                          'entitytype', 'num_facets', 'num_vertices', 'needs_oriented',
                                          'enabled_coefficients', 'element_dimensions', 'element_ids',
