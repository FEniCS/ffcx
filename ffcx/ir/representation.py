# Copyright (C) 2009-2020 Anders Logg, Martin Sandve Alnæs, Marie E. Rognes,
# Kristian B. Oelgaard, Matthew W. Scroggs, Chris Richardson, and others
#
# This file is part of FFCx. (https://www.fenicsproject.org)
#
# SPDX-License-Identifier:    LGPL-3.0-or-later
"""Compiler stage 2: Code representation.

Module computes intermediate representations of forms, elements and
dofmaps. For each UFC function, we extract the data needed for code
generation at a later stage.

The representation should conform strictly to the naming and order of
functions in UFC. Thus, for code generation of the function "foo", one
should only need to use the data stored in the intermediate
representation under the key "foo".
"""

import itertools
import logging
import typing
import warnings

import numpy as np
import numpy.typing as npt

import basix
import basix.ufl
import ufl
from ffcx import naming
from ffcx.analysis import UFLData
from ffcx.ir.integral import compute_integral_ir
from ffcx.ir.representationutils import (QuadratureRule,
                                         create_quadrature_points_and_weights)
from ufl.classes import Integral
from ufl.sorting import sorted_expr_sum

logger = logging.getLogger("ffcx")


class FormIR(typing.NamedTuple):
    id: int
    name: str
    signature: str
    rank: int
    num_coefficients: int
    num_constants: int
    name_from_uflfile: str
    function_spaces: typing.Dict[str, typing.Tuple[str, str, str, int, basix.CellType, basix.LagrangeVariant]]
    original_coefficient_position: typing.List[int]
    coefficient_names: typing.List[str]
    constant_names: typing.List[str]
    finite_elements: typing.List[str]
    dofmaps: typing.List[str]
    integral_names: typing.Dict[str, typing.List[str]]
    subdomain_ids: typing.Dict[str, typing.List[int]]


class CustomElementIR(typing.NamedTuple):
    cell_type: basix.CellType
    value_shape: typing.Tuple[int, ...]
    wcoeffs: npt.NDArray[np.float64]
    x: typing.List[typing.List[npt.NDArray[np.float64]]]
    M: typing.List[typing.List[npt.NDArray[np.float64]]]
    map_type: basix.MapType
    sobolev_space: basix.SobolevSpace
    interpolation_nderivs: int
    discontinuous: bool
    embedded_subdegree: int
    embedded_superdegree: int
    polyset_type: basix.PolysetType


class QuadratureIR(typing.NamedTuple):
    cell_shape: str
    points: npt.NDArray[np.float64]
    weights: npt.NDArray[np.float64]


class ElementIR(typing.NamedTuple):
    id: int
    name: str
    signature: str
    cell_shape: str
    topological_dimension: int
    geometric_dimension: int
    space_dimension: int
    value_shape: typing.Tuple[int, ...]
    reference_value_shape: typing.Tuple[int, ...]
    degree: int
    num_sub_elements: int
    block_size: int
    sub_elements: typing.List[str]
    element_type: str
    entity_dofs: typing.List[typing.List[typing.List[int]]]
    lagrange_variant: basix.LagrangeVariant
    dpc_variant: basix.DPCVariant
    basix_family: basix.ElementFamily
    basix_cell: basix.CellType
    discontinuous: bool
    custom_element: CustomElementIR
    custom_quadrature: QuadratureIR


class DofMapIR(typing.NamedTuple):
    id: int
    name: str
    signature: str
    num_global_support_dofs: int
    num_element_support_dofs: int
    entity_dofs: typing.List[typing.List[typing.List[int]]]
    num_entity_dofs: typing.List[typing.List[int]]
    entity_closure_dofs: typing.List[typing.List[typing.List[int]]]
    num_entity_closure_dofs: typing.List[typing.List[int]]
    num_sub_dofmaps: int
    sub_dofmaps: typing.List[str]
    block_size: int


class IntegralIR(typing.NamedTuple):
    integral_type: str
    subdomain_id: typing.Union[str, typing.Tuple[int, ...], int]
    rank: int
    geometric_dimension: int
    topological_dimension: int
    entitytype: str
    num_facets: int
    num_vertices: int
    enabled_coefficients: typing.List[bool]
    element_dimensions: typing.Dict[basix.ufl._ElementBase, int]
    element_ids: typing.Dict[basix.ufl._ElementBase, int]
    tensor_shape: typing.List[int]
    coefficient_numbering: typing.Dict[ufl.Coefficient, int]
    coefficient_offsets: typing.Dict[ufl.Coefficient, int]
    original_constant_offsets: typing.Dict[ufl.Constant, int]
    options: dict
    cell_shape: str
    unique_tables: typing.Dict[str, npt.NDArray[np.float64]]
    unique_table_types: typing.Dict[str, str]
    integrand: typing.Dict[QuadratureRule, dict]
    name: str
    needs_facet_permutations: bool
    coordinate_element: str
    sum_factorization: bool


class ExpressionIR(typing.NamedTuple):
    name: str
    element_dimensions: typing.Dict[basix.ufl._ElementBase, int]
    options: dict
    unique_tables: typing.Dict[str, npt.NDArray[np.float64]]
    unique_table_types: typing.Dict[str, str]
    integrand: typing.Dict[QuadratureRule, dict]
    coefficient_numbering: typing.Dict[ufl.Coefficient, int]
    coefficient_offsets: typing.Dict[ufl.Coefficient, int]
    integral_type: str
    entitytype: str
    tensor_shape: typing.List[int]
    expression_shape: typing.List[int]
    original_constant_offsets: typing.Dict[ufl.Constant, int]
    points: npt.NDArray[np.float64]
    coefficient_names: typing.List[str]
    constant_names: typing.List[str]
    needs_facet_permutations: bool
    function_spaces: typing.Dict[str, typing.Tuple[str, str, str, int, basix.CellType, basix.LagrangeVariant]]
    name_from_uflfile: str
    original_coefficient_positions: typing.List[int]


class DataIR(typing.NamedTuple):
    elements: typing.List[ElementIR]
    dofmaps: typing.List[DofMapIR]
    integrals: typing.List[IntegralIR]
    forms: typing.List[FormIR]
    expressions: typing.List[ExpressionIR]


def compute_ir(analysis: UFLData, object_names, prefix, options, visualise):
    """Compute intermediate representation."""
    logger.info(79 * "*")
    logger.info("Compiler stage 2: Computing intermediate representation of objects")
    logger.info(79 * "*")

    # Compute object names
    # NOTE: This is done here for performance reasons, because repeated calls
    # within each IR computation would be expensive due to UFL signature computations
    finite_element_names = {e: naming.finite_element_name(e, prefix) for e in analysis.unique_elements}
    dofmap_names = {e: naming.dofmap_name(e, prefix) for e in analysis.unique_elements}
    integral_names = {}
    form_names = {}
    for fd_index, fd in enumerate(analysis.form_data):
        form_names[fd_index] = naming.form_name(fd.original_form, fd_index, prefix)
        for itg_index, itg_data in enumerate(fd.integral_data):
            integral_names[(fd_index, itg_index)] = naming.integral_name(fd.original_form, itg_data.integral_type,
                                                                         fd_index, itg_data.subdomain_id, prefix)

    ir_elements = [_compute_element_ir(e, analysis.element_numbers, finite_element_names)
                   for e in analysis.unique_elements]

    ir_dofmaps = [_compute_dofmap_ir(e, analysis.element_numbers, dofmap_names)
                  for e in analysis.unique_elements]

    irs = [_compute_integral_ir(fd, i, analysis.element_numbers, integral_names, finite_element_names,
                                options, visualise)
           for (i, fd) in enumerate(analysis.form_data)]
    ir_integrals = list(itertools.chain(*irs))

    ir_forms = [_compute_form_ir(fd, i, prefix, form_names, integral_names, analysis.element_numbers,
                                 finite_element_names, dofmap_names, object_names)
                for (i, fd) in enumerate(analysis.form_data)]

    ir_expressions = [_compute_expression_ir(expr, i, prefix, analysis, options, visualise, object_names,
                                             finite_element_names, dofmap_names)
                      for i, expr in enumerate(analysis.expressions)]

    return DataIR(elements=ir_elements, dofmaps=ir_dofmaps,
                  integrals=ir_integrals, forms=ir_forms,
                  expressions=ir_expressions)


def _compute_element_ir(element, element_numbers, finite_element_names):
    """Compute intermediate representation of element."""
    logger.info(f"Computing IR for element {element}")

    # Create basix elements
    cell = element.cell

    # Store id
    ir = {"id": element_numbers[element]}
    ir["name"] = finite_element_names[element]

    # Compute data for each function
    ir["signature"] = repr(element)
    ir["cell_shape"] = element.cell_type.name
    ir["topological_dimension"] = cell.topological_dimension()
    ir["geometric_dimension"] = cell.geometric_dimension()
    ir["space_dimension"] = element.dim + element.num_global_support_dofs
    ir["element_type"] = element.ufcx_element_type
    ir["lagrange_variant"] = element.lagrange_variant
    ir["dpc_variant"] = element.dpc_variant
    ir["basix_family"] = element.element_family
    ir["basix_cell"] = element.cell_type
    ir["discontinuous"] = element.discontinuous
    ir["degree"] = element.degree
    ir["value_shape"] = element.value_shape
    ir["reference_value_shape"] = element.reference_value_shape

    ir["num_sub_elements"] = element.num_sub_elements
    ir["sub_elements"] = [finite_element_names[e] for e in element.sub_elements]

    ir["block_size"] = element.block_size
    if element.block_size > 1:
        element = element.sub_element

    ir["entity_dofs"] = element.entity_dofs

    if element.is_custom_element:
        ir["custom_element"] = _compute_custom_element_ir(element.element)
    else:
        ir["custom_element"] = None

    if element.has_custom_quadrature:
        ir["custom_quadrature"] = _compute_custom_quadrature_ir(element)
    else:
        ir["custom_quadrature"] = None

    return ElementIR(**ir)


def _compute_custom_element_ir(basix_element: basix.finite_element.FiniteElement):
    """Compute intermediate representation of a custom Basix element."""
    ir: typing.Dict[str, typing.Any] = {}
    ir["cell_type"] = basix_element.cell_type
    ir["value_shape"] = basix_element.value_shape
    ir["wcoeffs"] = basix_element.wcoeffs
    ir["x"] = basix_element.x
    ir["M"] = basix_element.M
    ir["map_type"] = basix_element.map_type
    ir["sobolev_space"] = basix_element.sobolev_space
    ir["discontinuous"] = basix_element.discontinuous
    ir["interpolation_nderivs"] = basix_element.interpolation_nderivs
    ir["embedded_subdegree"] = basix_element.embedded_subdegree
    ir["embedded_superdegree"] = basix_element.embedded_superdegree
    ir["polyset_type"] = basix_element.polyset_type

    return CustomElementIR(**ir)


def _compute_custom_quadrature_ir(element: basix.ufl._ElementBase):
    """Compute intermediate representation of a custom Basix element."""
    ir: typing.Dict[str, typing.Any] = {}
    ir["cell_shape"] = element.cell_type.name
    ir["points"], ir["weights"] = element.custom_quadrature()

    return QuadratureIR(**ir)


def _compute_dofmap_ir(element, element_numbers, dofmap_names):
    """Compute intermediate representation of dofmap."""
    logger.info(f"Computing IR for dofmap of {element}")

    # Store id
    ir = {"id": element_numbers[element]}
    ir["name"] = dofmap_names[element]

    # Compute data for each function
    ir["signature"] = "FFCx dofmap for " + repr(element)
    ir["sub_dofmaps"] = [dofmap_names[e] for e in element.sub_elements]
    ir["num_sub_dofmaps"] = element.num_sub_elements

    ir["block_size"] = element.block_size
    if element.block_size > 1:
        element = element.sub_element

    # Precompute repeatedly used items
    for i in element.num_entity_dofs:
        # FIXME: this assumes the same number of DOFs on each entity of the same dim: this
        # assumption will not be true for prisms and pyramids
        if max(i) != min(i):
            raise RuntimeError("Elements with different numbers of DOFs on subentities of the same dimension"
                               " are not yet supported in FFCx.")

    # FIXME: This does not work for prisms and pyramids
    num_dofs_per_entity = [i[0] for i in element.num_entity_dofs]
    ir["num_entity_dofs"] = num_dofs_per_entity

    ir["entity_dofs"] = element.entity_dofs
    ir["entity_closure_dofs"] = element.entity_closure_dofs

    num_dofs_per_entity_closure = [i[0] for i in element.num_entity_closure_dofs]
    ir["num_entity_closure_dofs"] = num_dofs_per_entity_closure
    ir["entity_closure_dofs"] = element.entity_closure_dofs

    ir["num_global_support_dofs"] = element.num_global_support_dofs
    ir["num_element_support_dofs"] = element.dim

    return DofMapIR(**ir)


def _compute_integral_ir(form_data, form_index, element_numbers, integral_names,
                         finite_element_names, options, visualise):
    """Compute intermediate representation for form integrals."""
    _entity_types = {
        "cell": "cell",
        "exterior_facet": "facet",
        "interior_facet": "facet",
        "vertex": "vertex",
        "custom": "cell"
    }

    # Iterate over groups of integrals
    irs = []
    for itg_data_index, itg_data in enumerate(form_data.integral_data):

        logger.info(f"Computing IR for integral in integral group {itg_data_index}")

        # Compute representation
        entitytype = _entity_types[itg_data.integral_type]
        cell = itg_data.domain.ufl_cell()
        cellname = cell.cellname()
        tdim = cell.topological_dimension()
        assert all(tdim == itg.ufl_domain().topological_dimension() for itg in itg_data.integrals)

        ir = {
            "integral_type": itg_data.integral_type,
            "subdomain_id": itg_data.subdomain_id,
            "rank": form_data.rank,
            "geometric_dimension": form_data.geometric_dimension,
            "topological_dimension": tdim,
            "entitytype": entitytype,
            "num_facets": cell.num_facets(),
            "num_vertices": cell.num_vertices(),
            "enabled_coefficients": itg_data.enabled_coefficients,
            "cell_shape": cellname,
<<<<<<< HEAD
            "coordinate_element": finite_element_names[convert_element(itg_data.domain.ufl_coordinate_element())],
            "sum_factorization": options["sum_factorization"] and itg_data.integral_type == "cell",
=======
            "coordinate_element": finite_element_names[itg_data.domain.ufl_coordinate_element()]
>>>>>>> 833967c8
        }

        # Get element space dimensions
        unique_elements = element_numbers.keys()
        ir["element_dimensions"] = {element: element.dim + element.num_global_support_dofs
                                    for element in unique_elements}

        ir["element_ids"] = {
            element: i
            for i, element in enumerate(unique_elements)
        }

        # Create dimensions of primary indices, needed to reset the argument
        # 'A' given to tabulate_tensor() by the assembler.
        argument_dimensions = [
            ir["element_dimensions"][element] for element in form_data.argument_elements
        ]

        # Compute shape of element tensor
        if ir["integral_type"] == "interior_facet":
            ir["tensor_shape"] = [2 * dim for dim in argument_dimensions]
        else:
            ir["tensor_shape"] = argument_dimensions

        integral_type = itg_data.integral_type
        cell = itg_data.domain.ufl_cell()

        # Group integrands with the same quadrature rule
        grouped_integrands = {}
        for integral in itg_data.integrals:
            md = integral.metadata() or {}
            scheme = md["quadrature_rule"]
            tensor_factors = None
            if scheme == "custom":
                points = md["quadrature_points"]
                weights = md["quadrature_weights"]
            elif scheme == "vertex":
                # FIXME: Could this come from basix?

                # The vertex scheme, i.e., averaging the function value in the
                # vertices and multiplying with the simplex volume, is only of
                # order 1 and inferior to other generic schemes in terms of
                # error reduction. Equation systems generated with the vertex
                # scheme have some properties that other schemes lack, e.g., the
                # mass matrix is a simple diagonal matrix. This may be
                # prescribed in certain cases.

                degree = md["quadrature_degree"]
                if integral_type != "cell":
                    facet_types = cell.facet_types()
                    assert len(facet_types) == 1
                    cellname = facet_types[0].cellname()
                if degree > 1:
                    warnings.warn("Explicitly selected vertex quadrature (degree 1), but requested degree is {}.".
                                  format(degree))
                if cellname == "tetrahedron":
                    points, weights = (np.array([[0.0, 0.0, 0.0], [1.0, 0.0, 0.0],
                                                 [0.0, 1.0, 0.0], [0.0, 0.0, 1.0]]),
                                       np.array([1.0 / 24.0, 1.0 / 24.0, 1.0 / 24.0, 1.0 / 24.0]))
                elif cellname == "triangle":
                    points, weights = (np.array([[0.0, 0.0], [1.0, 0.0], [0.0, 1.0]]),
                                       np.array([1.0 / 6.0, 1.0 / 6.0, 1.0 / 6.0]))
                elif cellname == "interval":
                    # Trapezoidal rule
                    points, weights = (np.array([[0.0], [1.0]]), np.array([1.0 / 2.0, 1.0 / 2.0]))
                elif cellname == "quadrilateral":
                    points, weights = (np.array([[0., 0], [1., 0.], [0., 1.], [1., 1]]),
                                       np.array([1. / 4., 1. / 4., 1. / 4., 1. / 4.]))
                elif cellname == "hexahedron":
                    points, weights = (np.array([[0., 0., 0.], [1., 0., 0.], [0., 1., 0.], [1., 1., 0.],
                                                 [0., 0., 1.], [1., 0., 1.], [0., 1., 1.], [1., 1., 1.]]),
                                       np.array([1. / 8., 1. / 8., 1. / 8., 1. / 8.,
                                                 1. / 8., 1. / 8., 1. / 8., 1. / 8.]))
                else:
                    raise RuntimeError(f"Vertex scheme is not supported for cell: {cellname}")
            else:
                degree = md["quadrature_degree"]
<<<<<<< HEAD
                elements = [convert_element(e) for e in form_data.argument_elements]
                use_tensor_product = ir["sum_factorization"]
                points, weights, tensor_factors = create_quadrature_points_and_weights(
                    integral_type, cell, degree, scheme, elements, use_tensor_product)
=======
                points, weights = create_quadrature_points_and_weights(
                    integral_type, cell, degree, scheme, form_data.argument_elements)
>>>>>>> 833967c8

            points = np.asarray(points)
            weights = np.asarray(weights)
            rule = QuadratureRule(points, weights, tensor_factors)

            if rule not in grouped_integrands:
                grouped_integrands[rule] = []

            grouped_integrands[rule].append(integral.integrand())

        sorted_integrals = {}
        for rule, integrands in grouped_integrands.items():
            integrands_summed = sorted_expr_sum(integrands)

            integral_new = Integral(integrands_summed, itg_data.integral_type, itg_data.domain,
                                    itg_data.subdomain_id, {}, None)
            sorted_integrals[rule] = integral_new

        # TODO: See if coefficient_numbering can be removed
        # Build coefficient numbering for UFC interface here, to avoid
        # renumbering in UFL and application of replace mapping
        coefficient_numbering = {}
        for i, f in enumerate(form_data.reduced_coefficients):
            coefficient_numbering[f] = i

        # Add coefficient numbering to IR
        ir["coefficient_numbering"] = coefficient_numbering

        index_to_coeff = sorted([(v, k) for k, v in coefficient_numbering.items()])
        offsets = {}
        width = 2 if integral_type in ("interior_facet") else 1
        _offset = 0
        for k, el in zip(index_to_coeff, form_data.coefficient_elements):
            offsets[k[1]] = _offset
            _offset += width * ir["element_dimensions"][el]

        # Copy offsets also into IR
        ir["coefficient_offsets"] = offsets

        # Build offsets for Constants
        original_constant_offsets = {}
        _offset = 0
        for constant in form_data.original_form.constants():
            original_constant_offsets[constant] = _offset
            _offset += np.prod(constant.ufl_shape, dtype=int)

        ir["original_constant_offsets"] = original_constant_offsets

        # Create map from number of quadrature points -> integrand
        integrands = {rule: integral.integrand() for rule, integral in sorted_integrals.items()}

        # Build more specific intermediate representation
        integral_ir = compute_integral_ir(itg_data.domain.ufl_cell(), itg_data.integral_type,
                                          ir["entitytype"], integrands, ir["tensor_shape"],
                                          options, visualise)

        ir.update(integral_ir)

        # Fetch name
        ir["name"] = integral_names[(form_index, itg_data_index)]

        irs.append(IntegralIR(**ir))

    return irs


def _compute_form_ir(form_data, form_id, prefix, form_names, integral_names, element_numbers, finite_element_names,
                     dofmap_names, object_names) -> FormIR:
    """Compute intermediate representation of form."""
    logger.info(f"Computing IR for form {form_id}")

    # Store id
    ir = {"id": form_id}

    # Compute common data
    ir["name"] = form_names[form_id]

    ir["signature"] = form_data.original_form.signature()

    ir["rank"] = len(form_data.original_form.arguments())
    ir["num_coefficients"] = len(form_data.reduced_coefficients)
    ir["num_constants"] = len(form_data.original_form.constants())

    ir["coefficient_names"] = [object_names.get(id(obj), f"w{j}")
                               for j, obj in enumerate(form_data.reduced_coefficients)]

    ir["constant_names"] = [object_names.get(id(obj), f"c{j}")
                            for j, obj in enumerate(form_data.original_form.constants())]

    ir["original_coefficient_position"] = form_data.original_coefficient_positions

    ir["finite_elements"] = [
        finite_element_names[e]
        for e in form_data.argument_elements + form_data.coefficient_elements
    ]

    ir["dofmaps"] = [
        dofmap_names[e] for e in form_data.argument_elements + form_data.coefficient_elements
    ]

    fs = {}
    for function in form_data.original_form.arguments() + tuple(form_data.reduced_coefficients):
        name = object_names.get(id(function), str(function))
        if not str(name).isidentifier():
            raise ValueError(f"Function name \"{name}\" must be a valid object identifier.")
        el = function.ufl_function_space().ufl_element()
        cmap = function.ufl_function_space().ufl_domain().ufl_coordinate_element()
        # Default point spacing for CoordinateElement is equispaced
        if not isinstance(cmap, basix.ufl._ElementBase) and cmap.variant() is None:
            cmap._sub_element._variant = "equispaced"
        family = cmap.family_name
        degree = cmap.degree
        fs[name] = (finite_element_names[el], dofmap_names[el], family, degree,
                    cmap.cell_type, cmap.lagrange_variant)

    form_name = object_names.get(id(form_data.original_form), form_id)

    ir["function_spaces"] = fs
    ir["name_from_uflfile"] = f"form_{prefix}_{form_name}"

    # Store names of integrals and subdomain_ids for this form, grouped
    # by integral types since form points to all integrals it contains,
    # it has to know their names for codegen phase
    ir["integral_names"] = {}
    ir["subdomain_ids"] = {}
    ufcx_integral_types = ("cell", "exterior_facet", "interior_facet")
    ir["subdomain_ids"] = {itg_type: [] for itg_type in ufcx_integral_types}
    ir["integral_names"] = {itg_type: [] for itg_type in ufcx_integral_types}
    for itg_index, itg_data in enumerate(form_data.integral_data):
        # UFL is using "otherwise" for default integrals (over whole mesh)
        # but FFCx needs integers, so otherwise = -1
        integral_type = itg_data.integral_type
        subdomain_ids = [sid if sid != "otherwise" else -1 for sid in itg_data.subdomain_id]

        if min(subdomain_ids) < -1:
            raise ValueError("Integral subdomain IDs must be non-negative.")
        ir["subdomain_ids"][integral_type] += subdomain_ids
        for _ in range(len(subdomain_ids)):
            ir["integral_names"][integral_type] += [integral_names[(form_id, itg_index)]]

    return FormIR(**ir)


def _compute_expression_ir(expression, index, prefix, analysis, options, visualise, object_names,
                           finite_element_names, dofmap_names):
    """Compute intermediate representation of expression."""
    logger.info(f"Computing IR for expression {index}")

    # Compute representation
    ir = {}

    original_expression = (expression[2], expression[1])

    ir["name"] = naming.expression_name(original_expression, prefix)

    original_expression = expression[2]
    points = expression[1]
    expression = expression[0]

    try:
        cell = ufl.domain.extract_unique_domain(expression).ufl_cell()
    except AttributeError:
        # This case corresponds to a spatially constant expression
        # without any dependencies
        cell = None

    # Prepare dimensions of all unique element in expression, including
    # elements for arguments, coefficients and coordinate mappings
    ir["element_dimensions"] = {element: element.dim + element.num_global_support_dofs
                                for element in analysis.unique_elements}

    # Extract dimensions for elements of arguments only
    arguments = ufl.algorithms.extract_arguments(expression)
    argument_elements = tuple(f.ufl_function_space().ufl_element() for f in arguments)
    argument_dimensions = [ir["element_dimensions"][element] for element in argument_elements]

    tensor_shape = argument_dimensions
    ir["tensor_shape"] = tensor_shape

    ir["expression_shape"] = list(expression.ufl_shape)

    coefficients = ufl.algorithms.extract_coefficients(expression)
    coefficient_numbering = {}
    for i, coeff in enumerate(coefficients):
        coefficient_numbering[coeff] = i

    # Add coefficient numbering to IR
    ir["coefficient_numbering"] = coefficient_numbering

    original_coefficient_positions = []
    original_coefficients = ufl.algorithms.extract_coefficients(original_expression)
    for coeff in coefficients:
        original_coefficient_positions.append(original_coefficients.index(coeff))

    ir["coefficient_names"] = [object_names.get(id(obj), f"w{j}")
                               for j, obj in enumerate(coefficients)]

    ir["constant_names"] = [object_names.get(id(obj), f"c{j}")
                            for j, obj in enumerate(ufl.algorithms.analysis.extract_constants(expression))]

    fs = {}
    for function in tuple(original_coefficients) + tuple(arguments):
        name = object_names.get(id(function), str(function))
        if not str(name).isidentifier():
            raise ValueError(f"Function name \"{name}\" must be a valid object identifier.")
        el = function.ufl_function_space().ufl_element()
        cmap = function.ufl_function_space().ufl_domain().ufl_coordinate_element()
        family = cmap.family_name
        degree = cmap.degree
        fs[name] = (finite_element_names[el], dofmap_names[el], family, degree)

    expression_name = object_names.get(id(original_expression), index)

    ir["function_spaces"] = fs
    ir["name_from_uflfile"] = f"expression_{prefix}_{expression_name}"

    if len(argument_elements) > 1:
        raise RuntimeError("Expression with more than one Argument not implemented.")

    ir["original_coefficient_positions"] = original_coefficient_positions

    coefficient_elements = tuple(f.ufl_element() for f in coefficients)

    offsets = {}
    _offset = 0
    for i, el in enumerate(coefficient_elements):
        offsets[coefficients[i]] = _offset
        _offset += ir["element_dimensions"][el]

    # Copy offsets also into IR
    ir["coefficient_offsets"] = offsets

    ir["integral_type"] = "expression"
    ir["entitytype"] = "cell"

    # Build offsets for Constants
    original_constant_offsets = {}
    _offset = 0
    for constant in ufl.algorithms.analysis.extract_constants(expression):
        original_constant_offsets[constant] = _offset
        _offset += np.prod(constant.ufl_shape, dtype=int)

    ir["original_constant_offsets"] = original_constant_offsets

    ir["points"] = points

    weights = np.array([1.0] * points.shape[0])
    rule = QuadratureRule(points, weights)
    integrands = {rule: expression}

    if cell is None:
        assert len(ir["original_coefficient_positions"]) == 0 and len(ir["original_constant_offsets"]) == 0

    expression_ir = compute_integral_ir(cell, ir["integral_type"], ir["entitytype"], integrands, tensor_shape,
                                        options, visualise)

    ir.update(expression_ir)

    return ExpressionIR(**ir)<|MERGE_RESOLUTION|>--- conflicted
+++ resolved
@@ -372,12 +372,8 @@
             "num_vertices": cell.num_vertices(),
             "enabled_coefficients": itg_data.enabled_coefficients,
             "cell_shape": cellname,
-<<<<<<< HEAD
-            "coordinate_element": finite_element_names[convert_element(itg_data.domain.ufl_coordinate_element())],
+            "coordinate_element": finite_element_names[itg_data.domain.ufl_coordinate_element()],
             "sum_factorization": options["sum_factorization"] and itg_data.integral_type == "cell",
-=======
-            "coordinate_element": finite_element_names[itg_data.domain.ufl_coordinate_element()]
->>>>>>> 833967c8
         }
 
         # Get element space dimensions
@@ -455,15 +451,8 @@
                     raise RuntimeError(f"Vertex scheme is not supported for cell: {cellname}")
             else:
                 degree = md["quadrature_degree"]
-<<<<<<< HEAD
-                elements = [convert_element(e) for e in form_data.argument_elements]
-                use_tensor_product = ir["sum_factorization"]
-                points, weights, tensor_factors = create_quadrature_points_and_weights(
-                    integral_type, cell, degree, scheme, elements, use_tensor_product)
-=======
                 points, weights = create_quadrature_points_and_weights(
                     integral_type, cell, degree, scheme, form_data.argument_elements)
->>>>>>> 833967c8
 
             points = np.asarray(points)
             weights = np.asarray(weights)
