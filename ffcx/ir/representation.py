--- conflicted
+++ resolved
@@ -277,22 +277,15 @@
                 # prescribed in certain cases.
 
                 degree = md["quadrature_degree"]
-<<<<<<< HEAD
                 if "facet" in integral_type:
-                    facet_types = cell.facet_types()
-                    assert len(facet_types) == 1
-                    cellname = facet_types[0].cellname()
-                elif integral_type == "ridge":
-                    ridge_types = cell.ridge_types()
-                    assert len(ridge_types) == 1
-                    cellname = ridge_types[0].cellname()
-
-=======
-                if integral_type != "cell":
                     facet_types = basix.cell.subentity_types(cell_type)[-2]
                     assert len(set(facet_types)) == 1
                     cell_type = facet_types[0]
->>>>>>> bb5bbbf7
+                elif integral_type == "ridge":
+                    ridge_types = basix.cell.subentity_types(cell_type)[-3]
+                    assert len(set(ridge_types)) == 1
+                    cell_type = ridge_types[0].cellname()
+
                 if degree > 1:
                     warnings.warn(
                         "Explicitly selected vertex quadrature (degree 1), "
@@ -314,28 +307,6 @@
                     form_data.argument_elements,
                     use_sum_factorization,
                 )
-<<<<<<< HEAD
-
-            points = np.asarray(points)
-            weights = np.asarray(weights)
-            rule = QuadratureRule(points, weights, tensor_factors)
-            if rule not in grouped_integrands:
-                grouped_integrands[rule] = []
-            grouped_integrands[rule].append(integral.integrand())
-        sorted_integrals: dict[QuadratureRule, Integral] = {}
-        for rule, integrands in grouped_integrands.items():
-            integrands_summed = sorted_expr_sum(integrands)
-
-            integral_new = Integral(
-                integrands_summed,
-                itg_data.integral_type,
-                itg_data.domain,
-                itg_data.subdomain_id,
-                {},
-                None,
-            )
-            sorted_integrals[rule] = integral_new
-=======
                 rules = {
                     basix_cell_from_string(i): (
                         points[i],
@@ -371,7 +342,6 @@
                     None,
                 )
                 sorted_integrals[cell_type][rule] = integral_new
->>>>>>> bb5bbbf7
 
         # TODO: See if coefficient_numbering can be removed
         # Build coefficient numbering for UFC interface here, to avoid
@@ -476,13 +446,7 @@
     # Store names of integrals and subdomain_ids for this form, grouped
     # by integral types since form points to all integrals it contains,
     # it has to know their names for codegen phase
-<<<<<<< HEAD
-    ir["integral_names"] = {}
-    ir["subdomain_ids"] = {}
     ufcx_integral_types = ("cell", "exterior_facet", "interior_facet", "ridge")
-=======
-    ufcx_integral_types = ("cell", "exterior_facet", "interior_facet")
->>>>>>> bb5bbbf7
     ir["subdomain_ids"] = {itg_type: [] for itg_type in ufcx_integral_types}
     ir["integral_names"] = {itg_type: [] for itg_type in ufcx_integral_types}
     ir["integral_domains"] = {itg_type: [] for itg_type in ufcx_integral_types}
