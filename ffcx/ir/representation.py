# Copyright (C) 2009-2020 Anders Logg, Martin Sandve Alnæs, Marie E. Rognes,
# Kristian B. Oelgaard, Matthew W. Scroggs, Chris Richardson, and others
#
# This file is part of FFCx. (https://www.fenicsproject.org)
#
# SPDX-License-Identifier:    LGPL-3.0-or-later
"""Compiler stage 2: Code representation.

Module computes intermediate representations of forms. For each UFC
function, we extract the data needed for code generation at a later stage.

The representation should conform strictly to the naming and order of
functions in UFC. Thus, for code generation of the function "foo", one
should only need to use the data stored in the intermediate
representation under the key "foo".
"""

from __future__ import annotations

import itertools
import logging
import typing
import warnings

import basix
import numpy as np
import numpy.typing as npt
import ufl
from ufl.classes import Integral
from ufl.sorting import sorted_expr_sum

from ffcx import naming
from ffcx.analysis import UFLData
from ffcx.ir.integral import compute_integral_ir
from ffcx.ir.representationutils import QuadratureRule, create_quadrature_points_and_weights

logger = logging.getLogger("ffcx")


class FormIR(typing.NamedTuple):
    """Intermediate representation of a form."""

    id: int
    name: str
    signature: str
    rank: int
    num_coefficients: int
    num_constants: int
    name_from_uflfile: str
    original_coefficient_positions: list[int]
    coefficient_names: list[str]
    constant_names: list[str]
    finite_element_hashes: list[int]
    integral_names: dict[str, list[str]]
    integral_domains: dict[str, list[str]]
    subdomain_ids: dict[str, list[int]]


class QuadratureIR(typing.NamedTuple):
    """Intermediate representation of a quadrature rule."""

    cell_shape: str
    points: npt.NDArray[np.float64]
    weights: npt.NDArray[np.float64]


class CommonExpressionIR(typing.NamedTuple):
    """Common-ground for IntegralIR and ExpressionIR."""

    integral_type: str
    entity_type: str
    tensor_shape: list[int]
    coefficient_numbering: dict[ufl.Coefficient, int]
    coefficient_offsets: dict[ufl.Coefficient, int]
    original_constant_offsets: dict[ufl.Constant, int]
    unique_tables: dict[str, dict[str, npt.NDArray[np.float64]]]
    unique_table_types: dict[str, dict[str, str]]
    integrand: dict[tuple[str, QuadratureRule], dict]
    name: str
    needs_facet_permutations: bool
    shape: list[int]


class IntegralIR(typing.NamedTuple):
    """Intermediate representation of an integral."""

    expression: CommonExpressionIR
    rank: int
    enabled_coefficients: list[bool]
    coordinate_element_hash: str


class ExpressionIR(typing.NamedTuple):
    """Intermediate representation of a DOLFINx Expression."""

    expression: CommonExpressionIR
    original_coefficient_positions: list[int]
    coefficient_names: list[str]
    constant_names: list[str]
    name_from_uflfile: str


class DataIR(typing.NamedTuple):
    """Intermediate representation of data."""

    integrals: list[IntegralIR]
    forms: list[FormIR]
    expressions: list[ExpressionIR]


def compute_ir(
    analysis: UFLData,
    object_names: dict[int, str],
    prefix: str,
    options: dict[str, npt.DTypeLike | int | float],
    visualise: bool,
) -> DataIR:
    """Compute intermediate representation."""
    logger.info(79 * "*")
    logger.info("Compiler stage 2: Computing intermediate representation of objects")
    logger.info(79 * "*")

    # Compute object names
    # NOTE: This is done here for performance reasons, because repeated calls
    # within each IR computation would be expensive due to UFL signature computations
    finite_element_hashes = {e: e.basix_hash() for e in analysis.unique_elements}
    integral_names = {}
    form_names = {}
    for fd_index, fd in enumerate(analysis.form_data):
        form_names[fd_index] = naming.form_name(fd.original_form, fd_index, prefix)
        for itg_index, itg_data in enumerate(fd.integral_data):
            integral_names[(fd_index, itg_index)] = naming.integral_name(
                fd.original_form, itg_data.integral_type, fd_index, itg_data.subdomain_id, prefix
            )

    irs = [
        _compute_integral_ir(
            fd,
            i,
            analysis.element_numbers,
            integral_names,
            finite_element_hashes,
            options,
            visualise,
        )
        for (i, fd) in enumerate(analysis.form_data)
    ]
    ir_integrals = list(itertools.chain(*irs))

    integral_domains = {
        i.expression.name: set(j[0] for j in i.expression.integrand.keys()) for a in irs for i in a
    }

    ir_forms = [
        _compute_form_ir(
            fd,
            i,
            prefix,
            form_names,
            integral_names,
            integral_domains,
            analysis.element_numbers,
            finite_element_hashes,
            object_names,
        )
        for (i, fd) in enumerate(analysis.form_data)
    ]

    ir_expressions = [
        _compute_expression_ir(
            expr,
            i,
            prefix,
            analysis,
            options,
            visualise,
            object_names,
            finite_element_hashes,
        )
        for i, expr in enumerate(analysis.expressions)
    ]

    return DataIR(
        integrals=ir_integrals,
        forms=ir_forms,
        expressions=ir_expressions,
    )


def _compute_integral_ir(
    form_data,
    form_index,
    element_numbers,
    integral_names,
    finite_element_hashes,
    options,
    visualise,
) -> list[IntegralIR]:
    """Compute intermediate representation for form integrals."""
    _entity_types = {
        "cell": "cell",
        "exterior_facet": "facet",
        "interior_facet": "facet",
        "vertex": "vertex",
        "custom": "cell",
    }

    # Iterate over groups of integrals
    irs = []
    for itg_data_index, itg_data in enumerate(form_data.integral_data):
        logger.info(f"Computing IR for integral in integral group {itg_data_index}")
        expression_ir = {}

        # Compute representation
        entity_type = _entity_types[itg_data.integral_type]
        cell = itg_data.domain.ufl_cell()
        cellname = cell.cellname()
        tdim = cell.topological_dimension()
        assert all(tdim == itg.ufl_domain().topological_dimension() for itg in itg_data.integrals)

        expression_ir = {
            "integral_type": itg_data.integral_type,
            "entity_type": entity_type,
            "shape": (),
        }
        ir = {
            "rank": form_data.rank,
            "enabled_coefficients": itg_data.enabled_coefficients,
            "coordinate_element_hash": finite_element_hashes[
                itg_data.domain.ufl_coordinate_element()
            ],
        }

        # Get element space dimensions
        unique_elements = element_numbers.keys()
        element_dimensions = {
            element: element.dim + element.num_global_support_dofs for element in unique_elements
        }

        # Create dimensions of primary indices, needed to reset the argument
        # 'A' given to tabulate_tensor() by the assembler.
        argument_dimensions = [
            element_dimensions[element] for element in form_data.argument_elements
        ]

        # Compute shape of element tensor
        if expression_ir["integral_type"] == "interior_facet":
            expression_ir["tensor_shape"] = [2 * dim for dim in argument_dimensions]
        else:
            expression_ir["tensor_shape"] = argument_dimensions

        integral_type = itg_data.integral_type

        # Group integrands with the same quadrature rule
        grouped_integrands: dict[str, dict[QuadratureRule, list[ufl.core.expr.Expr]]] = {}
        use_sum_factorization = options["sum_factorization"] and itg_data.integral_type == "cell"
        for integral in itg_data.integrals:
            md = integral.metadata() or {}
            scheme = md["quadrature_rule"]
            tensor_factors = None
            rules = {}
            if scheme == "custom":
                points = md["quadrature_points"]
                weights = md["quadrature_weights"]
                rules[cell.cellname()] = (points, weights, None)
            elif scheme == "vertex":
                # The vertex scheme, i.e., averaging the function value in the
                # vertices and multiplying with the simplex volume, is only of
                # order 1 and inferior to other generic schemes in terms of
                # error reduction. Equation systems generated with the vertex
                # scheme have some properties that other schemes lack, e.g., the
                # mass matrix is a simple diagonal matrix. This may be
                # prescribed in certain cases.

                degree = md["quadrature_degree"]
                if integral_type != "cell":
                    facet_types = cell.facet_types()
                    assert len(facet_types) == 1
                    cellname = facet_types[0].cellname()
                if degree > 1:
                    warnings.warn(
                        "Explicitly selected vertex quadrature (degree 1), "
                        f"but requested degree is {degree}."
                    )
                points = basix.cell.geometry(getattr(basix.CellType, cellname))
<<<<<<< HEAD
                weights = np.array(
                    [1.0 / points.shape[0] / basix.cell.volume(getattr(basix.CellType, cellname))]
                    * points.shape[0]
                )
                rules[cellname] = (points, weights, None)
=======
                cell_volume = basix.cell.volume(getattr(basix.CellType, cellname))
                weights = np.full(
                    points.shape[0], cell_volume / points.shape[0], dtype=points.dtype
                )
>>>>>>> eb8407b3
            else:
                degree = md["quadrature_degree"]
                cellname = cell.cellname()
                points, weights, tensor_factors = create_quadrature_points_and_weights(
                    integral_type,
                    cell,
                    degree,
                    scheme,
                    form_data.argument_elements,
                    use_sum_factorization,
                )
                rules = {
                    i: (
                        points[i],
                        weights[i],
                        tensor_factors[i] if i in tensor_factors else None,
                    )
                    for i in points
                }

            for cellname, (points, weights, tensor_factors) in rules.items():
                points = np.asarray(points)
                weights = np.asarray(weights)
                rule = QuadratureRule(points, weights, tensor_factors)

                if cellname not in grouped_integrands:
                    grouped_integrands[cellname] = {}
                if rule not in grouped_integrands:
                    grouped_integrands[cellname][rule] = []
                grouped_integrands[cellname][rule].append(integral.integrand())
        sorted_integrals: dict[str, dict[QuadratureRule, Integral]] = {
            cellname: {} for cellname in grouped_integrands
        }
        for cellname, integrands_by_cell in grouped_integrands.items():
            for rule, integrands in integrands_by_cell.items():
                integrands_summed = sorted_expr_sum(integrands)

                integral_new = Integral(
                    integrands_summed,
                    itg_data.integral_type,
                    itg_data.domain,
                    itg_data.subdomain_id,
                    {},
                    None,
                )
                sorted_integrals[cellname][rule] = integral_new

        # TODO: See if coefficient_numbering can be removed
        # Build coefficient numbering for UFC interface here, to avoid
        # renumbering in UFL and application of replace mapping
        coefficient_numbering = {}
        for i, f in enumerate(form_data.reduced_coefficients):
            coefficient_numbering[f] = i

        # Add coefficient numbering to IR
        expression_ir["coefficient_numbering"] = coefficient_numbering

        index_to_coeff = sorted([(v, k) for k, v in coefficient_numbering.items()])
        offsets = {}
        width = 2 if integral_type in ("interior_facet") else 1
        _offset = 0
        for k, el in zip(index_to_coeff, form_data.coefficient_elements):
            offsets[k[1]] = _offset
            _offset += width * element_dimensions[el]

        # Copy offsets also into IR
        expression_ir["coefficient_offsets"] = offsets

        # Build offsets for Constants
        original_constant_offsets = {}
        _offset = 0
        for constant in form_data.original_form.constants():
            original_constant_offsets[constant] = _offset
            _offset += np.prod(constant.ufl_shape, dtype=int)

        expression_ir["original_constant_offsets"] = original_constant_offsets

        # Create map from number of quadrature points -> integrand
        integrand_map: dict[str, dict[QuadratureRule, ufl.core.expr.Expr]] = {
            cellname: {rule: integral.integrand() for rule, integral in cell_integrals.items()}
            for cellname, cell_integrals in sorted_integrals.items()
        }

        # Build more specific intermediate representation
        integral_ir = compute_integral_ir(
            itg_data.domain.ufl_cell(),
            itg_data.integral_type,
            expression_ir["entity_type"],
            integrand_map,
            expression_ir["tensor_shape"],
            options,
            visualise,
        )

        expression_ir.update(integral_ir)

        # Fetch name
        expression_ir["name"] = integral_names[(form_index, itg_data_index)]
        ir["expression"] = CommonExpressionIR(**expression_ir)
        irs.append(IntegralIR(**ir))

    return irs


def _compute_form_ir(
    form_data,
    form_id,
    prefix,
    form_names,
    integral_names,
    integral_domains,
    element_numbers,
    finite_element_hashes,
    object_names,
) -> FormIR:
    """Compute intermediate representation of form."""
    logger.info(f"Computing IR for form {form_id}")

    # Store id
    ir = {"id": form_id}

    # Compute common data
    ir["name"] = form_names[form_id]

    ir["signature"] = form_data.original_form.signature()

    ir["rank"] = len(form_data.original_form.arguments())
    ir["num_coefficients"] = len(form_data.reduced_coefficients)
    ir["num_constants"] = len(form_data.original_form.constants())

    ir["coefficient_names"] = [
        object_names.get(id(obj), f"w{j}") for j, obj in enumerate(form_data.reduced_coefficients)
    ]

    ir["constant_names"] = [
        object_names.get(id(obj), f"c{j}")
        for j, obj in enumerate(form_data.original_form.constants())
    ]

    ir["original_coefficient_positions"] = form_data.original_coefficient_positions

    ir["finite_element_hashes"] = [
        finite_element_hashes[e]
        for e in form_data.argument_elements + form_data.coefficient_elements
    ]

    form_name = object_names.get(id(form_data.original_form), form_id)

    ir["name_from_uflfile"] = f"form_{prefix}_{form_name}"

    # Store names of integrals and subdomain_ids for this form, grouped
    # by integral types since form points to all integrals it contains,
    # it has to know their names for codegen phase
    ufcx_integral_types = ("cell", "exterior_facet", "interior_facet")
    ir["subdomain_ids"] = {itg_type: [] for itg_type in ufcx_integral_types}
    ir["integral_names"] = {itg_type: [] for itg_type in ufcx_integral_types}
    ir["integral_domains"] = {itg_type: [] for itg_type in ufcx_integral_types}
    for itg_index, itg_data in enumerate(form_data.integral_data):
        # UFL is using "otherwise" for default integrals (over whole mesh)
        # but FFCx needs integers, so otherwise = -1
        integral_type = itg_data.integral_type
        subdomain_ids = [sid if sid != "otherwise" else -1 for sid in itg_data.subdomain_id]

        if min(subdomain_ids) < -1:
            raise ValueError("Integral subdomain IDs must be non-negative.")
        ir["subdomain_ids"][integral_type] += subdomain_ids
        for _ in range(len(subdomain_ids)):
            iname = integral_names[(form_id, itg_index)]
            ir["integral_names"][integral_type] += [iname]
            ir["integral_domains"][integral_type] += [integral_domains[iname]]

    return FormIR(**ir)


def _compute_expression_ir(
    expression,
    index,
    prefix,
    analysis,
    options,
    visualise,
    object_names,
    finite_element_hashes,
):
    """Compute intermediate representation of expression."""
    logger.info(f"Computing IR for expression {index}")

    # Compute representation
    ir = {}
    base_ir = {}
    original_expression = (expression[2], expression[1])

    base_ir["name"] = naming.expression_name(original_expression, prefix)

    original_expression = expression[2]
    points = expression[1]
    expression = expression[0]

    try:
        cell = ufl.domain.extract_unique_domain(expression).ufl_cell()
    except AttributeError:
        # This case corresponds to a spatially constant expression
        # without any dependencies
        cell = None

    # Prepare dimensions of all unique element in expression, including
    # elements for arguments, coefficients and coordinate mappings
    element_dimensions = {
        element: element.dim + element.num_global_support_dofs
        for element in analysis.unique_elements
    }

    # Extract dimensions for elements of arguments only
    arguments = ufl.algorithms.extract_arguments(expression)
    argument_elements = tuple(f.ufl_function_space().ufl_element() for f in arguments)
    argument_dimensions = [element_dimensions[element] for element in argument_elements]

    tensor_shape = argument_dimensions
    base_ir["tensor_shape"] = tensor_shape

    base_ir["shape"] = list(expression.ufl_shape)

    coefficients = ufl.algorithms.extract_coefficients(expression)
    coefficient_numbering = {}
    for i, coeff in enumerate(coefficients):
        coefficient_numbering[coeff] = i

    # Add coefficient numbering to IR
    base_ir["coefficient_numbering"] = coefficient_numbering

    original_coefficient_positions = []
    original_coefficients = ufl.algorithms.extract_coefficients(original_expression)
    for coeff in coefficients:
        original_coefficient_positions.append(original_coefficients.index(coeff))

    ir["coefficient_names"] = [
        object_names.get(id(obj), f"w{j}") for j, obj in enumerate(coefficients)
    ]

    ir["constant_names"] = [
        object_names.get(id(obj), f"c{j}")
        for j, obj in enumerate(ufl.algorithms.analysis.extract_constants(expression))
    ]

    expression_name = object_names.get(id(original_expression), index)

    ir["name_from_uflfile"] = f"expression_{prefix}_{expression_name}"

    if len(argument_elements) > 1:
        raise RuntimeError("Expression with more than one Argument not implemented.")

    ir["original_coefficient_positions"] = original_coefficient_positions

    coefficient_elements = tuple(f.ufl_element() for f in coefficients)

    offsets = {}
    _offset = 0
    for i, el in enumerate(coefficient_elements):
        offsets[coefficients[i]] = _offset
        _offset += element_dimensions[el]

    # Copy offsets also into IR
    base_ir["coefficient_offsets"] = offsets

    base_ir["integral_type"] = "expression"
    if cell is not None:
        if (tdim := cell.topological_dimension()) == (pdim := points.shape[1]):
            base_ir["entity_type"] = "cell"
        elif tdim - 1 == pdim:
            base_ir["entity_type"] = "facet"
        else:
            raise ValueError(
                f"Expression on domain with topological dimension {tdim}"
                + f"with points of dimension {pdim} not supported."
            )
    else:
        # For spatially invariant expressions, all expressions are evaluated in the cell
        base_ir["entity_type"] = "cell"

    # Build offsets for Constants
    original_constant_offsets = {}
    _offset = 0
    for constant in ufl.algorithms.analysis.extract_constants(original_expression):
        original_constant_offsets[constant] = _offset
        _offset += np.prod(constant.ufl_shape, dtype=int)

    base_ir["original_constant_offsets"] = original_constant_offsets

    weights = np.array([1.0] * points.shape[0])
    rule = QuadratureRule(points, weights)
    integrands = {"": {rule: expression}}

    if cell is None:
        assert (
            len(ir["original_coefficient_positions"]) == 0
            and len(base_ir["original_constant_offsets"]) == 0
        )

    expression_ir = compute_integral_ir(
        cell,
        base_ir["integral_type"],
        base_ir["entity_type"],
        integrands,
        tensor_shape,
        options,
        visualise,
    )

    base_ir.update(expression_ir)
    ir["expression"] = CommonExpressionIR(**base_ir)
    return ExpressionIR(**ir)<|MERGE_RESOLUTION|>--- conflicted
+++ resolved
@@ -283,18 +283,11 @@
                         f"but requested degree is {degree}."
                     )
                 points = basix.cell.geometry(getattr(basix.CellType, cellname))
-<<<<<<< HEAD
-                weights = np.array(
-                    [1.0 / points.shape[0] / basix.cell.volume(getattr(basix.CellType, cellname))]
-                    * points.shape[0]
-                )
-                rules[cellname] = (points, weights, None)
-=======
                 cell_volume = basix.cell.volume(getattr(basix.CellType, cellname))
                 weights = np.full(
                     points.shape[0], cell_volume / points.shape[0], dtype=points.dtype
                 )
->>>>>>> eb8407b3
+                rules[cellname] = (points, weights, None)
             else:
                 degree = md["quadrature_degree"]
                 cellname = cell.cellname()
