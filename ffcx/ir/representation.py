# Copyright (C) 2009-2020 Anders Logg, Martin Sandve Alnæs, Marie E. Rognes,
# Kristian B. Oelgaard, Matthew W. Scroggs, Chris Richardson, and others
#
# This file is part of FFCX.(https://www.fenicsproject.org)
#
# SPDX-License-Identifier:    LGPL-3.0-or-later
"""Compiler stage 2: Code representation.

Module computes intermediate representations of forms, elements and
dofmaps. For each UFC function, we extract the data needed for code
generation at a later stage.

The representation should conform strictly to the naming and order of
functions in UFC. Thus, for code generation of the function "foo", one
should only need to use the data stored in the intermediate
representation under the key "foo".
"""

import itertools
import logging
import warnings
from collections import namedtuple

import numpy
import ufl
from ffcx import naming
from ffcx.element_interface import create_element
from ffcx.ir.integral import compute_integral_ir
from ffcx.ir.representationutils import (QuadratureRule,
                                         create_quadrature_points_and_weights)
from ufl.classes import Integral
from ufl.sorting import sorted_expr_sum

logger = logging.getLogger("ffcx")

ir_form = namedtuple('ir_form', [
    'id', 'prefix', 'name', 'signature', 'rank', 'num_coefficients', 'num_constants',
    'name_from_uflfile', 'function_spaces', 'original_coefficient_position',
<<<<<<< HEAD
    'coefficient_names', 'constant_names', 'create_finite_element',
    'create_dofmap', 'create_cell_integral', 'get_cell_integral_ids', 'create_exterior_facet_integral',
    'get_exterior_facet_integral_ids', 'create_interior_facet_integral',
    'get_interior_facet_integral_ids', 'create_vertex_integral', 'get_vertex_integral_ids',
    'create_custom_integral', 'get_custom_integral_ids'])
=======
    'coefficient_names', 'constant_names', 'coordinate_mappings', 'finite_elements',
    'dofmaps', 'classnames', 'subdomain_ids'])
>>>>>>> 01024e63
ir_element = namedtuple('ir_element', [
    'id', 'name', 'signature', 'cell_shape', 'topological_dimension',
    'geometric_dimension', 'space_dimension', 'value_shape', 'reference_value_shape', 'degree',
    'family', 'num_sub_elements', 'block_size', 'sub_elements',
    'entity_dofs', 'base_transformations',
    'needs_transformation_data', 'interpolation_is_identity'])
ir_dofmap = namedtuple('ir_dofmap', [
    'id', 'name', 'signature', 'num_global_support_dofs', 'num_element_support_dofs', 'num_entity_dofs',
    'tabulate_entity_dofs', 'base_transformations', 'num_sub_dofmaps', 'sub_dofmaps', 'block_size'])
ir_coordinate_map = namedtuple('ir_coordinate_map', [
    'id', 'prefix', 'name', 'signature', 'cell_shape', 'topological_dimension', 'geometric_dimension',
<<<<<<< HEAD
    'coordinate_element_degree', 'coordinate_element_family', 'scalar_dofmap_name'])
=======
    'compute_physical_coordinates', 'compute_reference_coordinates', 'compute_jacobians',
    'compute_jacobian_determinants', 'compute_jacobian_inverses', 'compute_geometry', 'tables',
    'coordinate_element_degree', 'num_scalar_coordinate_element_dofs', 'coordinate_element_family',
    'coordinate_finite_element_classname', 'scalar_coordinate_finite_element_classname',
    'scalar_dofmap', 'is_affine', 'needs_transformation_data', 'base_transformations'])
>>>>>>> 01024e63
ir_integral = namedtuple('ir_integral', [
    'integral_type', 'subdomain_id', 'rank', 'geometric_dimension', 'topological_dimension', 'entitytype',
    'num_facets', 'num_vertices', 'enabled_coefficients', 'element_dimensions',
    'element_ids', 'tensor_shape', 'coefficient_numbering', 'coefficient_offsets',
    'original_constant_offsets', 'params', 'cell_shape', 'unique_tables', 'unique_table_types',
    'table_dofmaps', 'table_dof_base_transformations', 'integrand', 'name', 'precision',
    'table_needs_transformation_data', 'needs_transformation_data'])
ir_evaluate_dof = namedtuple('ir_evaluate_dof', [
    'mappings', 'reference_value_size', 'physical_value_size', 'geometric_dimension',
    'topological_dimension', 'dofs', 'cell_shape'])
ir_expression = namedtuple('ir_expression', [
    'name', 'element_dimensions', 'params', 'unique_tables', 'unique_table_types', 'integrand',
    'table_dofmaps', 'table_dof_base_transformations', 'coefficient_numbering', 'coefficient_offsets',
    'integral_type', 'entitytype', 'tensor_shape', 'expression_shape', 'original_constant_offsets',
    'original_coefficient_positions', 'points', 'table_needs_transformation_data', 'needs_transformation_data'])

ir_data = namedtuple('ir_data', ['elements', 'dofmaps', 'integrals', 'forms', 'expressions'])


def compute_ir(analysis: namedtuple, object_names, prefix, parameters, visualise):
    """Compute intermediate representation.

    """

    logger.info(79 * "*")
    logger.info("Compiler stage 2: Computing intermediate representation of objects")
    logger.info(79 * "*")

    # Compute object names
    # NOTE: This is done here for performance reasons, because repeated calls
    # within each IR computation would be expensive due to UFL signature computations
    finite_element_names = {e: naming.finite_element_name(e, prefix) for e in analysis.unique_elements}
    dofmap_names = {e: naming.dofmap_name(e, prefix) for e in analysis.unique_elements}
    integral_names = {}
    for fd_index, fd in enumerate(analysis.form_data):
        for itg_index, itg_data in enumerate(fd.integral_data):
            integral_names[(fd_index, itg_index)] = naming.integral_name(itg_data.integral_type, fd.original_form,
                                                                         fd_index, itg_data.subdomain_id)

    ir_elements = [
        _compute_element_ir(e, analysis.element_numbers, finite_element_names, parameters["epsilon"])
        for e in analysis.unique_elements
    ]

    ir_dofmaps = [
        _compute_dofmap_ir(e, analysis.element_numbers, dofmap_names) for e in analysis.unique_elements
    ]

    irs = [
        _compute_integral_ir(fd, i, prefix, analysis.element_numbers, integral_names, parameters, visualise)
        for (i, fd) in enumerate(analysis.form_data)
    ]
    ir_integrals = list(itertools.chain(*irs))

    ir_forms = [
        _compute_form_ir(fd, i, prefix, analysis.element_numbers, finite_element_names,
                         dofmap_names, object_names)
        for (i, fd) in enumerate(analysis.form_data)
    ]

    ir_expressions = [_compute_expression_ir(expr, i, prefix, analysis, parameters, visualise)
                      for i, expr in enumerate(analysis.expressions)]

    return ir_data(elements=ir_elements, dofmaps=ir_dofmaps,
                   integrals=ir_integrals, forms=ir_forms,
                   expressions=ir_expressions)


def _compute_element_ir(ufl_element, element_numbers, finite_element_names, epsilon):
    """Compute intermediate representation of element."""

    logger.info(f"Computing IR for element {ufl_element}")

    # Create basix elements
    basix_element = create_element(ufl_element)
    cell = ufl_element.cell()
    cellname = cell.cellname()

    # Store id
    ir = {"id": element_numbers[ufl_element]}
    ir["name"] = finite_element_names[ufl_element]

    # Compute data for each function
    ir["signature"] = repr(ufl_element)
    ir["cell_shape"] = cellname
    ir["topological_dimension"] = cell.topological_dimension()
    ir["geometric_dimension"] = cell.geometric_dimension()
    ir["space_dimension"] = basix_element.dim
    ir["degree"] = ufl_element.degree()
    ir["family"] = basix_element.family_name
    ir["value_shape"] = ufl_element.value_shape()
    ir["reference_value_shape"] = ufl_element.reference_value_shape()

    ir["num_sub_elements"] = ufl_element.num_sub_elements()
    ir["sub_elements"] = [finite_element_names[e] for e in ufl_element.sub_elements()]

    if hasattr(basix_element, "block_size"):
        ir["block_size"] = basix_element.block_size
        ufl_element = ufl_element.sub_elements()[0]
        basix_element = create_element(ufl_element)
    else:
        ir["block_size"] = 1

    im = basix_element.interpolation_matrix
    if im.shape[0] == im.shape[1] and numpy.allclose(im, numpy.identity(im.shape[0])):
        ir["interpolation_is_identity"] = 1
    else:
        ir["interpolation_is_identity"] = 0

    ir["base_transformations"] = basix_element.base_transformations
    ir["needs_transformation_data"] = 0
    for p in basix_element.base_transformations:
        if not numpy.allclose(p, numpy.identity(len(p))):
            ir["needs_transformation_data"] = 1

    ir["entity_dofs"] = basix_element.entity_dof_numbers

    return ir_element(**ir)


def _compute_dofmap_ir(ufl_element, element_numbers, dofmap_names):
    """Compute intermediate representation of dofmap."""

    logger.info(f"Computing IR for dofmap of {ufl_element}")

    # Create basix elements
    basix_element = create_element(ufl_element)

    # Store id
    ir = {"id": element_numbers[ufl_element]}
    ir["name"] = dofmap_names[ufl_element]

    # Compute data for each function
    ir["signature"] = "FFCX dofmap for " + repr(ufl_element)
    ir["sub_dofmaps"] = [dofmap_names[e] for e in ufl_element.sub_elements()]
    ir["num_sub_dofmaps"] = ufl_element.num_sub_elements()

    if hasattr(basix_element, "block_size"):
        ir["block_size"] = basix_element.block_size
        basix_element = basix_element.sub_element
    else:
        ir["block_size"] = 1

    ir["base_transformations"] = basix_element.base_transformations

    # Precompute repeatedly used items
    for i in basix_element.entity_dofs:
        if max(i) != min(i):
            raise RuntimeError("Elements with different numbers of DOFs on subentities of the same dimension"
                               " are not yet supported in FFCx.")
    num_dofs_per_entity = [i[0] for i in basix_element.entity_dofs]

    ir["num_entity_dofs"] = num_dofs_per_entity
    ir["tabulate_entity_dofs"] = (basix_element.entity_dof_numbers, num_dofs_per_entity)

    ir["num_global_support_dofs"] = basix_element.num_global_support_dofs
    ir["num_element_support_dofs"] = basix_element.dim - ir["num_global_support_dofs"]

    return ir_dofmap(**ir)


_midpoints = {
    "interval": (0.5, ),
    "triangle": (1.0 / 3.0, 1.0 / 3.0),
    "tetrahedron": (0.25, 0.25, 0.25),
    "quadrilateral": (0.5, 0.5),
    "hexahedron": (0.5, 0.5, 0.5),
}


def cell_midpoint(cell):
    # TODO: Is this defined somewhere more central where we can get it from?
    return _midpoints[cell.cellname()]


<<<<<<< HEAD
=======
def _tabulate_coordinate_mapping_basis(ufl_element):
    # TODO: Move this function to a table generation module?

    # Get scalar element, assuming coordinates are represented
    # with a VectorElement of scalar subelements
    selement = ufl_element.sub_elements()[0]

    basix_element = create_element(selement)
    cell = selement.cell()
    tdim = cell.topological_dimension()

    tables = {}

    # Get points
    origin = (0.0, ) * tdim
    midpoint = cell_midpoint(cell)

    # Tabulate basis
    t0 = basix_element.tabulate(1, [origin])
    tm = basix_element.tabulate(1, [midpoint])

    # Get basis values at cell origin
    tables["x0"] = t0[0][:, 0]

    # Get basis values at cell midpoint
    tables["xm"] = tm[0][:, 0]

    # Get basis derivative values at cell origin
    tables["J0"] = numpy.asarray([t0[d][:, 0] for d in range(1, 1 + tdim)])

    # Get basis derivative values at cell midpoint
    tables["Jm"] = numpy.asarray([tm[d][:, 0] for d in range(1, 1 + tdim)])

    return tables


def _compute_coordinate_mapping_ir(ufl_coordinate_element,
                                   prefix,
                                   element_numbers,
                                   coordinate_mapping_names,
                                   dofmap_names,
                                   finite_element_names):
    """Compute intermediate representation of coordinate mapping."""

    logger.info(f"Computing IR for coordinate mapping {ufl_coordinate_element}")

    cell = ufl_coordinate_element.cell()
    cellname = cell.cellname()

    assert ufl_coordinate_element.value_shape() == (cell.geometric_dimension(), )

    # Compute element values
    tables = _tabulate_coordinate_mapping_basis(ufl_coordinate_element)

    # Store id
    ir = {"id": element_numbers[ufl_coordinate_element]}
    ir["prefix"] = prefix
    ir["name"] = coordinate_mapping_names[ufl_coordinate_element]

    # Compute data for each function
    ir["signature"] = "FFCX coordinate_mapping from " + repr(ufl_coordinate_element)
    ir["cell_shape"] = cellname
    ir["topological_dimension"] = cell.topological_dimension()
    ir["geometric_dimension"] = ufl_coordinate_element.value_size()

    ir["compute_physical_coordinates"] = None  # currently unused, corresponds to function name
    ir["compute_reference_coordinates"] = None  # currently unused, corresponds to function name
    ir["compute_jacobians"] = None  # currently unused, corresponds to function name
    ir["compute_jacobian_determinants"] = None  # currently unused, corresponds to function name
    ir["compute_jacobian_inverses"] = None  # currently unused, corresponds to function name
    ir["compute_geometry"] = None  # currently unused, corresponds to function name

    # NB! The entries below breaks the pattern of using ir keywords == code keywords,
    # which I personally don't find very useful anyway (martinal).

    basix_element = create_element(ufl_coordinate_element)

    ir["needs_transformation_data"] = 0
    for p in basix_element.base_transformations:
        if not numpy.allclose(p, numpy.identity(len(p))):
            ir["needs_transformation_data"] = 1
    ir["base_transformations"] = basix_element.sub_element.base_transformations

    # Store tables and other coordinate element data
    ir["tables"] = tables
    ir["coordinate_element_degree"] = ufl_coordinate_element.degree()
    ir["coordinate_element_family"] = basix_element.family_name
    ir["num_scalar_coordinate_element_dofs"] = tables["x0"].shape[0]
    ir["is_affine"] = ir["coordinate_element_degree"] == 1 and cellname in ("interval", "triangle", "tetrahedron")

    # Get classnames for coordinate element
    ir["coordinate_finite_element_classname"] = finite_element_names[ufl_coordinate_element]

    # Get classnames for finite element and dofmap of scalar subelement
    scalar_element = ufl_coordinate_element.sub_elements()[0]
    ir["scalar_coordinate_finite_element_classname"] = finite_element_names[scalar_element]
    ir["scalar_dofmap"] = dofmap_names[scalar_element]

    return ir_coordinate_map(**ir)


>>>>>>> 01024e63
def _compute_integral_ir(form_data, form_index, prefix, element_numbers, integral_names,
                         parameters, visualise):
    """Compute intermediate represention for form integrals."""

    _entity_types = {
        "cell": "cell",
        "exterior_facet": "facet",
        "interior_facet": "facet",
        "vertex": "vertex",
        "custom": "cell"
    }

    # Iterate over groups of integrals
    irs = []
    for itg_data_index, itg_data in enumerate(form_data.integral_data):

        logger.info(f"Computing IR for integral in integral group {itg_data_index}")

        # Compute representation
        entitytype = _entity_types[itg_data.integral_type]
        cell = itg_data.domain.ufl_cell()
        cellname = cell.cellname()
        tdim = cell.topological_dimension()
        assert all(tdim == itg.ufl_domain().topological_dimension() for itg in itg_data.integrals)

        ir = {
            "integral_type": itg_data.integral_type,
            "subdomain_id": itg_data.subdomain_id,
            "rank": form_data.rank,
            "geometric_dimension": form_data.geometric_dimension,
            "topological_dimension": tdim,
            "entitytype": entitytype,
            "num_facets": cell.num_facets(),
            "num_vertices": cell.num_vertices(),
            "enabled_coefficients": itg_data.enabled_coefficients,
            "cell_shape": cellname
        }

        # Get element space dimensions
        unique_elements = element_numbers.keys()
        ir["element_dimensions"] = {
            ufl_element: create_element(ufl_element).dim
            for ufl_element in unique_elements
        }

        ir["element_ids"] = {
            ufl_element: i
            for i, ufl_element in enumerate(unique_elements)
        }

        # Create dimensions of primary indices, needed to reset the argument
        # 'A' given to tabulate_tensor() by the assembler.
        argument_dimensions = [
            ir["element_dimensions"][ufl_element] for ufl_element in form_data.argument_elements
        ]

        # Compute shape of element tensor
        if ir["integral_type"] == "interior_facet":
            ir["tensor_shape"] = [2 * dim for dim in argument_dimensions]
        else:
            ir["tensor_shape"] = argument_dimensions

        integral_type = itg_data.integral_type
        cell = itg_data.domain.ufl_cell()

        # Group integrands with the same quadrature rule
        grouped_integrands = {}
        for integral in itg_data.integrals:
            md = integral.metadata() or {}
            scheme = md["quadrature_rule"]
            degree = md["quadrature_degree"]

            if scheme == "custom":
                points = md["quadrature_points"]
                weights = md["quadrature_weights"]
            elif scheme == "vertex":
                # FIXME: Could this come from basix?

                # The vertex scheme, i.e., averaging the function value in the
                # vertices and multiplying with the simplex volume, is only of
                # order 1 and inferior to other generic schemes in terms of
                # error reduction. Equation systems generated with the vertex
                # scheme have some properties that other schemes lack, e.g., the
                # mass matrix is a simple diagonal matrix. This may be
                # prescribed in certain cases.
                if degree > 1:
                    warnings.warn(
                        "Explicitly selected vertex quadrature (degree 1), but requested degree is {}.".
                        format(degree))
                if cellname == "tetrahedron":
                    points, weights = (numpy.array([[0.0, 0.0, 0.0], [1.0, 0.0, 0.0],
                                                    [0.0, 1.0, 0.0], [0.0, 0.0, 1.0]]),
                                       numpy.array([1.0 / 24.0, 1.0 / 24.0, 1.0 / 24.0, 1.0 / 24.0]))
                elif cellname == "triangle":
                    points, weights = (numpy.array([[0.0, 0.0], [1.0, 0.0], [0.0, 1.0]]),
                                       numpy.array([1.0 / 6.0, 1.0 / 6.0, 1.0 / 6.0]))
                elif cellname == "interval":
                    # Trapezoidal rule
                    return (numpy.array([[0.0], [1.0]]), numpy.array([1.0 / 2.0, 1.0 / 2.0]))
            else:
                points, weights = create_quadrature_points_and_weights(
                    integral_type, cell, degree, scheme)

            points = numpy.asarray(points)
            weights = numpy.asarray(weights)

            rule = QuadratureRule(points, weights)

            if rule not in grouped_integrands:
                grouped_integrands[rule] = []

            grouped_integrands[rule].append(integral.integrand())

        sorted_integrals = {}
        for rule, integrands in grouped_integrands.items():
            integrands_summed = sorted_expr_sum(integrands)

            integral_new = Integral(integrands_summed, itg_data.integral_type, itg_data.domain,
                                    itg_data.subdomain_id, {}, None)
            sorted_integrals[rule] = integral_new

        # TODO: See if coefficient_numbering can be removed
        # Build coefficient numbering for UFC interface here, to avoid
        # renumbering in UFL and application of replace mapping
        coefficient_numbering = {}
        for i, f in enumerate(form_data.reduced_coefficients):
            coefficient_numbering[f] = i

        # Add coefficient numbering to IR
        ir["coefficient_numbering"] = coefficient_numbering

        index_to_coeff = sorted([(v, k) for k, v in coefficient_numbering.items()])
        offsets = {}
        width = 2 if integral_type in ("interior_facet") else 1
        _offset = 0
        for k, el in zip(index_to_coeff, form_data.coefficient_elements):
            offsets[k[1]] = _offset
            _offset += width * ir["element_dimensions"][el]

        # Copy offsets also into IR
        ir["coefficient_offsets"] = offsets

        # Build offsets for Constants
        original_constant_offsets = {}
        _offset = 0
        for constant in form_data.original_form.constants():
            original_constant_offsets[constant] = _offset
            _offset += numpy.product(constant.ufl_shape, dtype=int)

        ir["original_constant_offsets"] = original_constant_offsets

        ir["precision"] = itg_data.metadata["precision"]

        # Create map from number of quadrature points -> integrand
        integrands = {rule: integral.integrand() for rule, integral in sorted_integrals.items()}

        # Build more specific intermediate representation
        integral_ir = compute_integral_ir(itg_data.domain.ufl_cell(), itg_data.integral_type,
                                          ir["entitytype"], integrands, ir["tensor_shape"],
                                          parameters, visualise)

        ir.update(integral_ir)

        # Fetch name
        ir["name"] = integral_names[(form_index, itg_data_index)]

        irs.append(ir_integral(**ir))

    return irs


def _compute_form_ir(form_data, form_id, prefix, element_numbers, finite_element_names,
                     dofmap_names, object_names):
    """Compute intermediate representation of form."""

    logger.info(f"Computing IR for form {form_id}")

    # Store id
    ir = {"id": form_id}

    # Storing prefix here for reconstruction of classnames on code
    # generation side
    ir["prefix"] = prefix

    # Compute common data
    ir["name"] = naming.form_name(form_data.original_form, form_id)

    ir["signature"] = form_data.original_form.signature()

    ir["rank"] = len(form_data.original_form.arguments())
    ir["num_coefficients"] = len(form_data.reduced_coefficients)
    ir["num_constants"] = len(form_data.original_form.constants())

    ir["coefficient_names"] = [object_names.get(id(obj), "w%d" % j)
                               for j, obj in enumerate(form_data.reduced_coefficients)]

    ir["constant_names"] = [object_names.get(id(obj), "c%d" % j)
                            for j, obj in enumerate(form_data.original_form.constants())]

    ir["original_coefficient_position"] = form_data.original_coefficient_positions

<<<<<<< HEAD
    ir["create_finite_element"] = [
=======
    ir["coordinate_mappings"] = [
        coordinate_mapping_names[e] for e in form_data.coordinate_elements
    ]
    ir["finite_elements"] = [
>>>>>>> 01024e63
        finite_element_names[e]
        for e in form_data.argument_elements + form_data.coefficient_elements
    ]
    ir["dofmaps"] = [
        dofmap_names[e] for e in form_data.argument_elements + form_data.coefficient_elements
    ]

    fs = {}
    for function in form_data.original_form.arguments() + tuple(form_data.reduced_coefficients):
        name = object_names.get(id(function), str(function))
        el = function.ufl_element()
        cmap = function.ufl_function_space().ufl_domain().ufl_coordinate_element()
        family = cmap.family()
        degree = cmap.degree()
        fs[name] = (finite_element_names[el], dofmap_names[el], family, degree)

    form_name = object_names.get(id(form_data.original_form), form_id)

    ir["function_spaces"] = fs
    ir["name_from_uflfile"] = f"form_{prefix}_{form_name}"

    # Create integral ids and names using form prefix (integrals are
    # always generated as part of form so don't get their own prefix)
    ir["classnames"] = {}
    ir["subdomain_ids"] = {}
    ufc_integral_types = ("cell", "exterior_facet", "interior_facet")
    for integral_type in ufc_integral_types:
        subdomain_ids, classnames = _create_foo_integral(form_id, integral_type, form_data)
        ir["classnames"][integral_type] = classnames
        ir["subdomain_ids"][integral_type] = subdomain_ids

    return ir_form(**ir)


def _compute_expression_ir(expression, index, prefix, analysis, parameters, visualise):

    logger.info(f"Computing IR for expression {index}")

    # Compute representation
    ir = {}

    original_expression = (expression[2], expression[1])
    sig = naming.compute_signature([original_expression], "")
    ir["name"] = "expression_{!s}".format(sig)

    original_expression = expression[2]
    points = expression[1]
    expression = expression[0]

    try:
        cell = expression.ufl_domain().ufl_cell()
    except AttributeError:
        # This case corresponds to a spatially constant expression
        # without any dependencies
        cell = None

    # Prepare dimensions of all unique element in expression, including
    # elements for arguments, coefficients and coordinate mappings
    ir["element_dimensions"] = {
        ufl_element: create_element(ufl_element).dim
        for ufl_element in analysis.unique_elements
    }

    # Extract dimensions for elements of arguments only
    arguments = ufl.algorithms.extract_arguments(expression)
    argument_elements = tuple(f.ufl_element() for f in arguments)
    argument_dimensions = [
        ir["element_dimensions"][ufl_element] for ufl_element in argument_elements
    ]

    tensor_shape = argument_dimensions
    ir["tensor_shape"] = tensor_shape

    ir["expression_shape"] = list(expression.ufl_shape)

    coefficients = ufl.algorithms.extract_coefficients(expression)
    coefficient_numbering = {}
    for i, coeff in enumerate(coefficients):
        coefficient_numbering[coeff] = i

    # Add coefficient numbering to IR
    ir["coefficient_numbering"] = coefficient_numbering

    original_coefficient_positions = []
    original_coefficients = ufl.algorithms.extract_coefficients(original_expression)
    for coeff in coefficients:
        original_coefficient_positions.append(original_coefficients.index(coeff))

    ir["original_coefficient_positions"] = original_coefficient_positions

    coefficient_elements = tuple(f.ufl_element() for f in coefficients)

    offsets = {}
    _offset = 0
    for i, el in enumerate(coefficient_elements):
        offsets[coefficients[i]] = _offset
        _offset += ir["element_dimensions"][el]

    # Copy offsets also into IR
    ir["coefficient_offsets"] = offsets

    ir["integral_type"] = "expression"
    ir["entitytype"] = "cell"

    # Build offsets for Constants
    original_constant_offsets = {}
    _offset = 0
    for constant in ufl.algorithms.analysis.extract_constants(expression):
        original_constant_offsets[constant] = _offset
        _offset += numpy.product(constant.ufl_shape, dtype=int)

    ir["original_constant_offsets"] = original_constant_offsets

    ir["points"] = points

    weights = numpy.array([1.0] * points.shape[0])
    rule = QuadratureRule(points, weights)
    integrands = {rule: expression}

    if cell is None:
        assert len(ir["original_coefficient_positions"]) == 0 and len(ir["original_constant_offsets"]) == 0

    expression_ir = compute_integral_ir(cell, ir["integral_type"], ir["entitytype"], integrands, tensor_shape,
                                        parameters, visualise)

    ir.update(expression_ir)

    return ir_expression(**ir)


def _create_foo_integral(form_id, integral_type, form_data):
    """Compute intermediate representation of create_foo_integral."""
    subdomain_ids = []
    classnames = []
    itg_data = [itg_data for itg_data in form_data.integral_data
                if (itg_data.integral_type == integral_type and itg_data.subdomain_id == "otherwise")]

    if len(itg_data) > 1:
        raise RuntimeError("Expecting at most one default integral of each type.")
    elif len(itg_data) == 1:
        subdomain_ids += [-1]
        classnames += [naming.integral_name(integral_type, form_data.original_form,
                                            form_id, "otherwise")]

    for itg_data in form_data.integral_data:
        if isinstance(itg_data.subdomain_id, int):
            if itg_data.subdomain_id < 0:
                raise ValueError(f"Integral subdomain ID must be non-negative, not {itg_data.subdomain_id}")
            if (itg_data.integral_type == integral_type):
                subdomain_ids += [itg_data.subdomain_id]
                classnames += [naming.integral_name(integral_type, form_data.original_form,
                                                    form_id, itg_data.subdomain_id)]

    return subdomain_ids, classnames<|MERGE_RESOLUTION|>--- conflicted
+++ resolved
@@ -36,16 +36,8 @@
 ir_form = namedtuple('ir_form', [
     'id', 'prefix', 'name', 'signature', 'rank', 'num_coefficients', 'num_constants',
     'name_from_uflfile', 'function_spaces', 'original_coefficient_position',
-<<<<<<< HEAD
-    'coefficient_names', 'constant_names', 'create_finite_element',
-    'create_dofmap', 'create_cell_integral', 'get_cell_integral_ids', 'create_exterior_facet_integral',
-    'get_exterior_facet_integral_ids', 'create_interior_facet_integral',
-    'get_interior_facet_integral_ids', 'create_vertex_integral', 'get_vertex_integral_ids',
-    'create_custom_integral', 'get_custom_integral_ids'])
-=======
-    'coefficient_names', 'constant_names', 'coordinate_mappings', 'finite_elements',
+    'coefficient_names', 'constant_names', 'finite_elements',
     'dofmaps', 'classnames', 'subdomain_ids'])
->>>>>>> 01024e63
 ir_element = namedtuple('ir_element', [
     'id', 'name', 'signature', 'cell_shape', 'topological_dimension',
     'geometric_dimension', 'space_dimension', 'value_shape', 'reference_value_shape', 'degree',
@@ -55,17 +47,6 @@
 ir_dofmap = namedtuple('ir_dofmap', [
     'id', 'name', 'signature', 'num_global_support_dofs', 'num_element_support_dofs', 'num_entity_dofs',
     'tabulate_entity_dofs', 'base_transformations', 'num_sub_dofmaps', 'sub_dofmaps', 'block_size'])
-ir_coordinate_map = namedtuple('ir_coordinate_map', [
-    'id', 'prefix', 'name', 'signature', 'cell_shape', 'topological_dimension', 'geometric_dimension',
-<<<<<<< HEAD
-    'coordinate_element_degree', 'coordinate_element_family', 'scalar_dofmap_name'])
-=======
-    'compute_physical_coordinates', 'compute_reference_coordinates', 'compute_jacobians',
-    'compute_jacobian_determinants', 'compute_jacobian_inverses', 'compute_geometry', 'tables',
-    'coordinate_element_degree', 'num_scalar_coordinate_element_dofs', 'coordinate_element_family',
-    'coordinate_finite_element_classname', 'scalar_coordinate_finite_element_classname',
-    'scalar_dofmap', 'is_affine', 'needs_transformation_data', 'base_transformations'])
->>>>>>> 01024e63
 ir_integral = namedtuple('ir_integral', [
     'integral_type', 'subdomain_id', 'rank', 'geometric_dimension', 'topological_dimension', 'entitytype',
     'num_facets', 'num_vertices', 'enabled_coefficients', 'element_dimensions',
@@ -241,110 +222,6 @@
     return _midpoints[cell.cellname()]
 
 
-<<<<<<< HEAD
-=======
-def _tabulate_coordinate_mapping_basis(ufl_element):
-    # TODO: Move this function to a table generation module?
-
-    # Get scalar element, assuming coordinates are represented
-    # with a VectorElement of scalar subelements
-    selement = ufl_element.sub_elements()[0]
-
-    basix_element = create_element(selement)
-    cell = selement.cell()
-    tdim = cell.topological_dimension()
-
-    tables = {}
-
-    # Get points
-    origin = (0.0, ) * tdim
-    midpoint = cell_midpoint(cell)
-
-    # Tabulate basis
-    t0 = basix_element.tabulate(1, [origin])
-    tm = basix_element.tabulate(1, [midpoint])
-
-    # Get basis values at cell origin
-    tables["x0"] = t0[0][:, 0]
-
-    # Get basis values at cell midpoint
-    tables["xm"] = tm[0][:, 0]
-
-    # Get basis derivative values at cell origin
-    tables["J0"] = numpy.asarray([t0[d][:, 0] for d in range(1, 1 + tdim)])
-
-    # Get basis derivative values at cell midpoint
-    tables["Jm"] = numpy.asarray([tm[d][:, 0] for d in range(1, 1 + tdim)])
-
-    return tables
-
-
-def _compute_coordinate_mapping_ir(ufl_coordinate_element,
-                                   prefix,
-                                   element_numbers,
-                                   coordinate_mapping_names,
-                                   dofmap_names,
-                                   finite_element_names):
-    """Compute intermediate representation of coordinate mapping."""
-
-    logger.info(f"Computing IR for coordinate mapping {ufl_coordinate_element}")
-
-    cell = ufl_coordinate_element.cell()
-    cellname = cell.cellname()
-
-    assert ufl_coordinate_element.value_shape() == (cell.geometric_dimension(), )
-
-    # Compute element values
-    tables = _tabulate_coordinate_mapping_basis(ufl_coordinate_element)
-
-    # Store id
-    ir = {"id": element_numbers[ufl_coordinate_element]}
-    ir["prefix"] = prefix
-    ir["name"] = coordinate_mapping_names[ufl_coordinate_element]
-
-    # Compute data for each function
-    ir["signature"] = "FFCX coordinate_mapping from " + repr(ufl_coordinate_element)
-    ir["cell_shape"] = cellname
-    ir["topological_dimension"] = cell.topological_dimension()
-    ir["geometric_dimension"] = ufl_coordinate_element.value_size()
-
-    ir["compute_physical_coordinates"] = None  # currently unused, corresponds to function name
-    ir["compute_reference_coordinates"] = None  # currently unused, corresponds to function name
-    ir["compute_jacobians"] = None  # currently unused, corresponds to function name
-    ir["compute_jacobian_determinants"] = None  # currently unused, corresponds to function name
-    ir["compute_jacobian_inverses"] = None  # currently unused, corresponds to function name
-    ir["compute_geometry"] = None  # currently unused, corresponds to function name
-
-    # NB! The entries below breaks the pattern of using ir keywords == code keywords,
-    # which I personally don't find very useful anyway (martinal).
-
-    basix_element = create_element(ufl_coordinate_element)
-
-    ir["needs_transformation_data"] = 0
-    for p in basix_element.base_transformations:
-        if not numpy.allclose(p, numpy.identity(len(p))):
-            ir["needs_transformation_data"] = 1
-    ir["base_transformations"] = basix_element.sub_element.base_transformations
-
-    # Store tables and other coordinate element data
-    ir["tables"] = tables
-    ir["coordinate_element_degree"] = ufl_coordinate_element.degree()
-    ir["coordinate_element_family"] = basix_element.family_name
-    ir["num_scalar_coordinate_element_dofs"] = tables["x0"].shape[0]
-    ir["is_affine"] = ir["coordinate_element_degree"] == 1 and cellname in ("interval", "triangle", "tetrahedron")
-
-    # Get classnames for coordinate element
-    ir["coordinate_finite_element_classname"] = finite_element_names[ufl_coordinate_element]
-
-    # Get classnames for finite element and dofmap of scalar subelement
-    scalar_element = ufl_coordinate_element.sub_elements()[0]
-    ir["scalar_coordinate_finite_element_classname"] = finite_element_names[scalar_element]
-    ir["scalar_dofmap"] = dofmap_names[scalar_element]
-
-    return ir_coordinate_map(**ir)
-
-
->>>>>>> 01024e63
 def _compute_integral_ir(form_data, form_index, prefix, element_numbers, integral_names,
                          parameters, visualise):
     """Compute intermediate represention for form integrals."""
@@ -546,14 +423,7 @@
 
     ir["original_coefficient_position"] = form_data.original_coefficient_positions
 
-<<<<<<< HEAD
-    ir["create_finite_element"] = [
-=======
-    ir["coordinate_mappings"] = [
-        coordinate_mapping_names[e] for e in form_data.coordinate_elements
-    ]
     ir["finite_elements"] = [
->>>>>>> 01024e63
         finite_element_names[e]
         for e in form_data.argument_elements + form_data.coefficient_elements
     ]
