--- conflicted
+++ resolved
@@ -231,110 +231,6 @@
     return _midpoints[cell.cellname()]
 
 
-<<<<<<< HEAD
-=======
-def _tabulate_coordinate_mapping_basis(ufl_element):
-    # TODO: Move this function to a table generation module?
-
-    # Get scalar element, assuming coordinates are represented
-    # with a VectorElement of scalar subelements
-    selement = ufl_element.sub_elements()[0]
-
-    basix_element = create_element(selement)
-    cell = selement.cell()
-    tdim = cell.topological_dimension()
-
-    tables = {}
-
-    # Get points
-    origin = (0.0, ) * tdim
-    midpoint = cell_midpoint(cell)
-
-    # Tabulate basis
-    t0 = basix_element.tabulate(1, [origin])
-    tm = basix_element.tabulate(1, [midpoint])
-
-    # Get basis values at cell origin
-    tables["x0"] = t0[0][:, 0]
-
-    # Get basis values at cell midpoint
-    tables["xm"] = tm[0][:, 0]
-
-    # Get basis derivative values at cell origin
-    tables["J0"] = numpy.asarray([t0[d][:, 0] for d in range(1, 1 + tdim)])
-
-    # Get basis derivative values at cell midpoint
-    tables["Jm"] = numpy.asarray([tm[d][:, 0] for d in range(1, 1 + tdim)])
-
-    return tables
-
-
-def _compute_coordinate_mapping_ir(ufl_coordinate_element,
-                                   prefix,
-                                   element_numbers,
-                                   coordinate_mapping_names,
-                                   dofmap_names,
-                                   finite_element_names):
-    """Compute intermediate representation of coordinate mapping."""
-
-    logger.info(f"Computing IR for coordinate mapping {ufl_coordinate_element}")
-
-    cell = ufl_coordinate_element.cell()
-    cellname = cell.cellname()
-
-    assert ufl_coordinate_element.value_shape() == (cell.geometric_dimension(), )
-
-    # Compute element values
-    tables = _tabulate_coordinate_mapping_basis(ufl_coordinate_element)
-
-    # Store id
-    ir = {"id": element_numbers[ufl_coordinate_element]}
-    ir["prefix"] = prefix
-    ir["name"] = coordinate_mapping_names[ufl_coordinate_element]
-
-    # Compute data for each function
-    ir["signature"] = "FFCX coordinate_mapping from " + repr(ufl_coordinate_element)
-    ir["cell_shape"] = cellname
-    ir["topological_dimension"] = cell.topological_dimension()
-    ir["geometric_dimension"] = ufl_coordinate_element.value_size()
-
-    ir["compute_physical_coordinates"] = None  # currently unused, corresponds to function name
-    ir["compute_reference_coordinates"] = None  # currently unused, corresponds to function name
-    ir["compute_jacobians"] = None  # currently unused, corresponds to function name
-    ir["compute_jacobian_determinants"] = None  # currently unused, corresponds to function name
-    ir["compute_jacobian_inverses"] = None  # currently unused, corresponds to function name
-    ir["compute_geometry"] = None  # currently unused, corresponds to function name
-
-    # NB! The entries below breaks the pattern of using ir keywords == code keywords,
-    # which I personally don't find very useful anyway (martinal).
-
-    basix_element = create_element(ufl_coordinate_element)
-
-    ir["needs_transformation_data"] = 0
-    for p in basix_element.base_transformations:
-        if not numpy.allclose(p, numpy.identity(len(p))):
-            ir["needs_transformation_data"] = 1
-    ir["base_transformations"] = basix_element.sub_element.base_transformations
-
-    # Store tables and other coordinate element data
-    ir["tables"] = tables
-    ir["coordinate_element_degree"] = ufl_coordinate_element.degree()
-    ir["coordinate_element_family"] = basix_element.family_name
-    ir["num_scalar_coordinate_element_dofs"] = tables["x0"].shape[0]
-    ir["is_affine"] = ir["coordinate_element_degree"] == 1 and cellname in ("interval", "triangle", "tetrahedron")
-
-    # Get classnames for coordinate element
-    ir["coordinate_finite_element_classname"] = finite_element_names[ufl_coordinate_element]
-
-    # Get classnames for finite element and dofmap of scalar subelement
-    scalar_element = ufl_coordinate_element.sub_elements()[0]
-    ir["scalar_coordinate_finite_element_classname"] = finite_element_names[scalar_element]
-    ir["scalar_dofmap_name"] = dofmap_names[scalar_element]
-
-    return ir_coordinate_map(**ir)
-
-
->>>>>>> 2b30c8db
 def _compute_integral_ir(form_data, form_index, prefix, element_numbers, integral_names,
                          parameters, visualise):
     """Compute intermediate represention for form integrals."""
