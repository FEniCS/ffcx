--- conflicted
+++ resolved
@@ -177,13 +177,9 @@
     ir["M"] = basix_element.M
     ir["map_type"] = basix_element.map_type
     ir["discontinuous"] = basix_element.discontinuous
-<<<<<<< HEAD
-    ir["highest_complete_degree"] = basix_element.degree_bounds[0]
     ir["interpolation_nderivs"] = basix_element.interpolation_nderivs
-=======
     ir["highest_complete_degree"] = basix_element.highest_complete_degree
     ir["highest_degree"] = basix_element.highest_degree
->>>>>>> caef2c05
 
     return ir_custom_element(**ir)
 
