--- conflicted
+++ resolved
@@ -18,11 +18,8 @@
 
 import itertools
 import logging
-<<<<<<< HEAD
 import numbers
-=======
 import typing
->>>>>>> 188643f6
 import warnings
 
 import basix
