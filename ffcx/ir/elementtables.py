--- conflicted
+++ resolved
@@ -805,11 +805,7 @@
 
         base_transformations = [
             [[p[i - offset][j - offset] for j in dofmap] for i in dofmap]
-<<<<<<< HEAD
-            for p in create_element(table_origins[name][0]).base_permutations]
-=======
-            for p in create_basix_element(table_origins[name][0]).base_transformations]
->>>>>>> c1629c5b
+            for p in create_element(table_origins[name][0]).base_transformations]
 
         needs_transformation_data = False
         for p in base_transformations:
