--- conflicted
+++ resolved
@@ -24,14 +24,6 @@
 
 piecewise_ttypes = ("piecewise", "fixed", "ones", "zeros")
 uniform_ttypes = ("fixed", "ones", "zeros", "uniform")
-
-<<<<<<< HEAD
-unique_table_reference_t = collections.namedtuple("unique_table_reference_t", [
-    "name", "values", "offset", "block_size", "ttype",
-    "is_piecewise", "is_uniform", "is_permuted",
-    "has_tensor_factorisation", "tensor_factors", "tensor_permutation"
-])
-=======
 
 class ModifiedTerminalElement(typing.NamedTuple):
     element: ufl.FiniteElementBase
@@ -49,7 +41,10 @@
     is_piecewise: bool
     is_uniform: bool
     is_permuted: bool
->>>>>>> 2e77a688
+    has_tensor_factorisation: bool
+    # tensor_factors: typing.List[UniqueTableReferenceT]
+    tensor_factors: typing.List[typing.Any]
+    tensor_permutation: numpy.typing.NDArray[int]
 
 
 def equal_tables(a, b, rtol=default_rtol, atol=default_atol):
@@ -419,7 +414,7 @@
                         tensor_factors.append(i)
                         break
                 else:
-                    ut = unique_table_reference_t(
+                    ut = UniqueTableReferenceT(
                         f"FE_TF{tensor_n}", sub_tbl,
                         None, None, None,
                         False, False, False,
