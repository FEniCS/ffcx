--- conflicted
+++ resolved
@@ -101,19 +101,13 @@
         elif avg == "facet":
             integral_type = "exterior_facet"
 
-<<<<<<< HEAD
         if isinstance(element, QuadratureElement):
             points = element._points
             weights = element._weights
         else:
             # Make quadrature rule and get points and weights
             points, weights = create_quadrature_points_and_weights(
-                integral_type, cell, element.degree(), "default")
-=======
-        # Make quadrature rule and get points and weights
-        points, weights = create_quadrature_points_and_weights(
-            integral_type, cell, element.highest_degree(), "default")
->>>>>>> b057dead
+                integral_type, cell, element.highest_degree(), "default")
 
     # Tabulate table of basis functions and derivatives in points for each entity
     tdim = cell.topological_dimension()
