--- conflicted
+++ resolved
@@ -65,13 +65,8 @@
     return table
 
 
-<<<<<<< HEAD
-def get_ffcx_table_values(points, cell, integral_type, ufl_element, avg, entitytype,
+def get_ffcx_table_values(points, cell, integral_type, element, avg, entitytype,
                           derivative_counts, flat_component, is_mixed_dim):
-=======
-def get_ffcx_table_values(points, cell, integral_type, element, avg, entitytype,
-                          derivative_counts, flat_component):
->>>>>>> f97dcdc2
     """Extract values from FFCx element table.
 
     Returns a 3D numpy array with axes
@@ -121,14 +116,17 @@
 
     for entity in range(num_entities):
         # Map points according to relationship between domain cell and element cell
-        if cell == ufl_element.cell():
+        # FIXME Check equality of cell not just cell name (i.e. if cell == element.cell() etc.)
+        # Currently only checking cell name as Basix element gets the geometric dimension wrong
+        # (broken by https://github.com/FEniCS/ffcx/pull/511)
+        if cell.cellname() == element.cell().cellname():
             entity_points = map_integral_points(points, integral_type,
                                                 cell, entity)
-        elif ufl_element.cell() in cell.facet_types() and is_mixed_dim:
+        elif element.cell().cellname() in [facet_cell.cellname() for facet_cell in cell.facet_types()] and is_mixed_dim:
             # In this case we have a facet element. `points` should be mapped in the same way
-            # as a "cell" integral over ufl_element.cell()
+            # as a "cell" integral over element.cell()
             entity_points = map_integral_points(points, "cell",
-                                                ufl_element.cell(), 0)
+                                                element.cell(), 0)
         else:
             raise RuntimeError(f"Domain cell and ufl element cell not compatible for {integral_type} integral")
 
