--- conflicted
+++ resolved
@@ -8,14 +8,11 @@
 import logging
 import typing
 
-<<<<<<< HEAD
 import numpy
 import numpy.typing
-=======
 import numpy as np
 import numpy.typing as npt
 
->>>>>>> 6f6e6714
 import ufl
 import ufl.utils.derivativetuples
 from ffcx.element_interface import (QuadratureElement, basix_index,
