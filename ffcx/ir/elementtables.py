# Copyright (C) 2013-2017 Martin Sandve Alnæs
#
# This file is part of FFCx. (https://www.fenicsproject.org)
#
# SPDX-License-Identifier:    LGPL-3.0-or-later
"""Tools for precomputed tables of terminal values."""

import logging
import typing

import numpy
import ufl
import ufl.utils.derivativetuples
from ffcx.element_interface import basix_index, convert_element
from ffcx.ir.representationutils import (create_quadrature_points_and_weights,
                                         integral_type_to_entity_dim,
                                         map_integral_points)

logger = logging.getLogger("ffcx")

# Using same defaults as numpy.allclose
default_rtol = 1e-6
default_atol = 1e-9

piecewise_ttypes = ("piecewise", "fixed", "ones", "zeros")
uniform_ttypes = ("fixed", "ones", "zeros", "uniform")


class ModifiedTerminalElement(typing.NamedTuple):
    element: ufl.FiniteElementBase
    averaged: str
    local_derivatives: typing.Tuple[int]
    fc: int


class UniqueTableReferenceT(typing.NamedTuple):
    name: str
    values: numpy.typing.NDArray[numpy.float64]
    offset: int
    block_size: int
    ttype: str
    is_piecewise: bool
    is_uniform: bool
    is_permuted: bool


def equal_tables(a, b, rtol=default_rtol, atol=default_atol):
    a = numpy.asarray(a)
    b = numpy.asarray(b)
    if a.shape != b.shape:
        return False
    else:
        return numpy.allclose(a, b, rtol=rtol, atol=atol)


def clamp_table_small_numbers(table,
                              rtol=default_rtol,
                              atol=default_atol,
                              numbers=(-1.0, 0.0, 1.0)):
    """Clamp almost 0,1,-1 values to integers. Returns new table."""
    # Get shape of table and number of columns, defined as the last axis
    table = numpy.asarray(table)
    for n in numbers:
        table[numpy.where(numpy.isclose(table, n, rtol=rtol, atol=atol))] = n
    return table


<<<<<<< HEAD
def get_ffcx_table_values(points, cell, integral_type, ufl_element, avg, entitytype,
                          derivative_counts, flat_component, is_mixed_dim):
=======
def get_ffcx_table_values(points, cell, integral_type, element, avg, entitytype,
                          derivative_counts, flat_component):
>>>>>>> f97dcdc2
    """Extract values from FFCx element table.

    Returns a 3D numpy array with axes
    (entity number, quadrature point number, dof number)
    """
    element = convert_element(element)
    deriv_order = sum(derivative_counts)

    if integral_type in ufl.custom_integral_types:
        # Use quadrature points on cell for analysis in custom integral types
        integral_type = "cell"
        assert not avg

    if integral_type == "expression":
        # FFCx tables for expression are generated as interior cell points
        integral_type = "cell"

    if avg in ("cell", "facet"):
        # Redefine points to compute average tables

        # Make sure this is not called with points, that doesn't make sense
        # assert points is None

        # Not expecting derivatives of averages
        assert not any(derivative_counts)
        assert deriv_order == 0

        # Doesn't matter if it's exterior or interior facet integral,
        # just need a valid integral type to create quadrature rule
        if avg == "cell":
            integral_type = "cell"
        elif avg == "facet":
            integral_type = "exterior_facet"

        # Make quadrature rule and get points and weights
        points, weights = create_quadrature_points_and_weights(integral_type, cell,
                                                               element.degree(), "default")

    # Tabulate table of basis functions and derivatives in points for each entity
    tdim = cell.topological_dimension()
    entity_dim = integral_type_to_entity_dim(integral_type, tdim)
    num_entities = ufl.cell.num_cell_entities[cell.cellname()][entity_dim]

    # Extract arrays for the right scalar component
    component_tables = []
    component_element, offset, stride = element.get_component_element(flat_component)

    for entity in range(num_entities):
        # Map points according to relationship between domain cell and element cell
        if cell == ufl_element.cell():
            entity_points = map_integral_points(points, integral_type,
                                                cell, entity)
        elif ufl_element.cell() in cell.facet_types() and is_mixed_dim:
            # In this case we have a facet element. `points` should be mapped in the same way
            # as a "cell" integral over ufl_element.cell()
            entity_points = map_integral_points(points, "cell",
                                                ufl_element.cell(), 0)
        else:
            raise RuntimeError(f"Domain cell and ufl element cell not compatible for {integral_type} integral")

        tbl = component_element.tabulate(deriv_order, entity_points)
        tbl = tbl[basix_index(derivative_counts)]
        component_tables.append(tbl)

    if avg in ("cell", "facet"):
        # Compute numeric integral of the each component table
        wsum = sum(weights)
        for entity, tbl in enumerate(component_tables):
            num_dofs = tbl.shape[1]
            tbl = numpy.dot(tbl, weights) / wsum
            tbl = numpy.reshape(tbl, (1, num_dofs))
            component_tables[entity] = tbl

    # Loop over entities and fill table blockwise (each block = points x dofs)
    # Reorder axes as (points, dofs) instead of (dofs, points)
    assert len(component_tables) == num_entities
    num_points, num_dofs = component_tables[0].shape
    shape = (1, num_entities, num_points, num_dofs)
    res = numpy.zeros(shape)
    for entity in range(num_entities):
        res[:, entity, :, :] = component_tables[entity]

    return {'array': res, 'offset': offset, 'stride': stride}


def generate_psi_table_name(quadrature_rule, element_counter, averaged: str, entitytype, derivative_counts,
                            flat_component):
    """Generate a name for the psi table.

    Format:
    FE#_C#_D###[_AC|_AF|][_F|V][_Q#], where '#' will be an integer value.

    FE  - is a simple counter to distinguish the various bases, it will be
          assigned in an arbitrary fashion.

    C   - is the component number if any (this does not yet take into account
          tensor valued functions)

    D   - is the number of derivatives in each spatial direction if any.
          If the element is defined in 3D, then D012 means d^3(*)/dydz^2.

    AC  - marks that the element values are averaged over the cell

    AF  - marks that the element values are averaged over the facet

    F   - marks that the first array dimension enumerates facets on the cell

    V   - marks that the first array dimension enumerates vertices on the cell

    Q   - unique ID of quadrature rule, to distinguish between tables in a mixed quadrature rule setting

    """
    name = "FE%d" % element_counter
    if flat_component is not None:
        name += "_C%d" % flat_component
    if any(derivative_counts):
        name += "_D" + "".join(str(d) for d in derivative_counts)
    name += {None: "", "cell": "_AC", "facet": "_AF"}[averaged]
    name += {"cell": "", "facet": "_F", "vertex": "_V"}[entitytype]
    name += f"_Q{quadrature_rule.id()}"
    return name


def get_modified_terminal_element(mt) -> typing.Optional[ModifiedTerminalElement]:
    gd = mt.global_derivatives
    ld = mt.local_derivatives

    # Extract element from FormArguments and relevant GeometricQuantities
    if isinstance(mt.terminal, ufl.classes.FormArgument):
        if gd and mt.reference_value:
            raise RuntimeError(
                "Global derivatives of reference values not defined.")
        elif ld and not mt.reference_value:
            raise RuntimeError(
                "Local derivatives of global values not defined.")
        element = convert_element(mt.terminal.ufl_function_space().ufl_element())
        fc = mt.flat_component
    elif isinstance(mt.terminal, ufl.classes.SpatialCoordinate):
        if mt.reference_value:
            raise RuntimeError("Not expecting reference value of x.")
        if gd:
            raise RuntimeError("Not expecting global derivatives of x.")
        element = convert_element(mt.terminal.ufl_domain().ufl_coordinate_element())
        if not ld:
            fc = mt.flat_component
        else:
            # Actually the Jacobian expressed as reference_grad(x)
            fc = mt.flat_component  # x-component
            assert len(mt.component) == 1
            assert mt.component[0] == mt.flat_component
    elif isinstance(mt.terminal, ufl.classes.Jacobian):
        if mt.reference_value:
            raise RuntimeError("Not expecting reference value of J.")
        if gd:
            raise RuntimeError("Not expecting global derivatives of J.")
        element = convert_element(mt.terminal.ufl_domain().ufl_coordinate_element())
        assert len(mt.component) == 2
        # Translate component J[i,d] to x element context rgrad(x[i])[d]
        fc, d = mt.component  # x-component, derivative
        ld = tuple(sorted((d, ) + ld))
    else:
        return None

    assert (mt.averaged is None) or not (ld or gd)
    # Change derivatives format for table lookup
    gdim = mt.terminal.ufl_domain().geometric_dimension()
    local_derivatives = ufl.utils.derivativetuples.derivative_listing_to_counts(
        ld, gdim)

    return ModifiedTerminalElement(element, mt.averaged, local_derivatives, fc)


def permute_quadrature_interval(points, reflections=0):
    output = points.copy()
    for p in output:
        assert len(p) < 2 or numpy.isclose(p[1], 0)
        assert len(p) < 3 or numpy.isclose(p[2], 0)
    for i in range(reflections):
        for n, p in enumerate(output):
            output[n] = [1 - p[0]]
    return output


def permute_quadrature_triangle(points, reflections=0, rotations=0):
    output = points.copy()
    for p in output:
        assert len(p) < 3 or numpy.isclose(p[2], 0)
    for i in range(rotations):
        for n, p in enumerate(output):
            output[n] = [p[1], 1 - p[0] - p[1]]
    for i in range(reflections):
        for n, p in enumerate(output):
            output[n] = [p[1], p[0]]
    return output


def permute_quadrature_quadrilateral(points, reflections=0, rotations=0):
    output = points.copy()
    for p in output:
        assert len(p) < 3 or numpy.isclose(p[2], 0)
    for i in range(rotations):
        for n, p in enumerate(output):
            output[n] = [p[1], 1 - p[0]]
    for i in range(reflections):
        for n, p in enumerate(output):
            output[n] = [p[1], p[0]]
    return output


def build_optimized_tables(quadrature_rule, cell, integral_type, entitytype,
                           modified_terminals, existing_tables, is_mixed_dim,
                           rtol=default_rtol, atol=default_atol):
    """Build the element tables needed for a list of modified terminals.

    Input:
      entitytype - str
      modified_terminals - ordered sequence of unique modified terminals
      FIXME: Document

    Output:
      mt_tables - dict(ModifiedTerminal: table data)
    """
    # Add to element tables
    analysis = {}
    for mt in modified_terminals:
        res = get_modified_terminal_element(mt)
        if res:
            analysis[mt] = res

    # Build element numbering using topological ordering so subelements
    # get priority
    all_elements = [res[0] for res in analysis.values()]
    unique_elements = ufl.algorithms.sort_elements(
        ufl.algorithms.analysis.extract_sub_elements(all_elements))
    element_numbers = {element: i for i, element in enumerate(unique_elements)}
    mt_tables = {}

    _existing_tables = existing_tables.copy()

    for mt in modified_terminals:
        res = analysis.get(mt)
        if not res:
            continue
        element, avg, local_derivatives, flat_component = res

        # Generate table and store table name with modified terminal

        # Build name for this particular table
        element_number = element_numbers[element]
        name = generate_psi_table_name(quadrature_rule, element_number, avg, entitytype,
                                       local_derivatives, flat_component)

        # FIXME - currently just recalculate the tables every time,
        # only reusing them if they match numerically.
        # It should be possible to reuse the cached tables by name, but
        # the dofmap offset may differ due to restriction.

        tdim = cell.topological_dimension()

        # Interior facet and mixed dimensional integrals need permutations
        if integral_type == "interior_facet" or is_mixed_dim:
            if tdim == 1:
                t = get_ffcx_table_values(quadrature_rule.points, cell,
                                          integral_type, element, avg, entitytype,
                                          local_derivatives, flat_component, is_mixed_dim)
            elif tdim == 2:
                new_table = []
                for ref in range(2):
                    new_table.append(get_ffcx_table_values(
                        permute_quadrature_interval(quadrature_rule.points, ref), cell,
                        integral_type, element, avg, entitytype, local_derivatives, flat_component, is_mixed_dim))

                t = new_table[0]
                t['array'] = numpy.vstack([td['array'] for td in new_table])
            elif tdim == 3:
                cell_type = cell.cellname()
                if cell_type == "tetrahedron":
                    new_table = []
                    for rot in range(3):
                        for ref in range(2):
                            new_table.append(get_ffcx_table_values(
                                permute_quadrature_triangle(
                                    quadrature_rule.points, ref, rot),
                                cell, integral_type, element, avg, entitytype, local_derivatives,
                                flat_component, is_mixed_dim))
                    t = new_table[0]
                    t['array'] = numpy.vstack([td['array'] for td in new_table])
                elif cell_type == "hexahedron":
                    new_table = []
                    for rot in range(4):
                        for ref in range(2):
                            new_table.append(get_ffcx_table_values(
                                permute_quadrature_quadrilateral(
                                    quadrature_rule.points, ref, rot),
                                cell, integral_type, element, avg, entitytype, local_derivatives,
                                flat_component, is_mixed_dim))
                    t = new_table[0]
                    t['array'] = numpy.vstack([td['array'] for td in new_table])
        else:
            t = get_ffcx_table_values(quadrature_rule.points, cell,
                                      integral_type, element, avg, entitytype,
                                      local_derivatives, flat_component, is_mixed_dim)
        # Clean up table
        tbl = clamp_table_small_numbers(t['array'], rtol=rtol, atol=atol)
        tabletype = analyse_table_type(tbl)

        if tabletype in piecewise_ttypes:
            # Reduce table to dimension 1 along num_points axis in generated code
            tbl = tbl[:, :, :1, :]
        if tabletype in uniform_ttypes:
            # Reduce table to dimension 1 along num_entities axis in generated code
            tbl = tbl[:, :1, :, :]
        is_permuted = is_permuted_table(tbl)
        if not is_permuted:
            # Reduce table along num_perms axis
            tbl = tbl[:1, :, :, :]

        # Check for existing identical table
        new_table = True
        for table_name in _existing_tables:
            if equal_tables(tbl, _existing_tables[table_name]):
                name = table_name
                tbl = _existing_tables[name]
                new_table = False
                break

        if new_table:
            _existing_tables[name] = tbl

        cell_offset = 0
        element = convert_element(element)

        if mt.restriction == "-" and isinstance(mt.terminal, ufl.classes.FormArgument):
            # offset = 0 or number of element dofs, if restricted to "-"
            cell_offset = element.dim

        offset = cell_offset + t['offset']
        block_size = t['stride']

        # tables is just np.arrays, mt_tables hold metadata too
        mt_tables[mt] = UniqueTableReferenceT(
            name, tbl, offset, block_size, tabletype,
            tabletype in piecewise_ttypes, tabletype in uniform_ttypes, is_permuted)

    return mt_tables


def is_zeros_table(table, rtol=default_rtol, atol=default_atol):
    return (numpy.product(table.shape) == 0
            or numpy.allclose(table, numpy.zeros(table.shape), rtol=rtol, atol=atol))


def is_ones_table(table, rtol=default_rtol, atol=default_atol):
    return numpy.allclose(table, numpy.ones(table.shape), rtol=rtol, atol=atol)


def is_quadrature_table(table, rtol=default_rtol, atol=default_atol):
    _, num_entities, num_points, num_dofs = table.shape
    Id = numpy.eye(num_points)
    return (num_points == num_dofs and all(
        numpy.allclose(table[0, i, :, :], Id, rtol=rtol, atol=atol) for i in range(num_entities)))


def is_permuted_table(table, rtol=default_rtol, atol=default_atol):
    return not all(
        numpy.allclose(table[0, :, :, :],
                       table[i, :, :, :], rtol=rtol, atol=atol)
        for i in range(1, table.shape[0]))


def is_piecewise_table(table, rtol=default_rtol, atol=default_atol):
    return all(
        numpy.allclose(table[0, :, 0, :],
                       table[0, :, i, :], rtol=rtol, atol=atol)
        for i in range(1, table.shape[2]))


def is_uniform_table(table, rtol=default_rtol, atol=default_atol):
    return all(
        numpy.allclose(table[0, 0, :, :],
                       table[0, i, :, :], rtol=rtol, atol=atol)
        for i in range(1, table.shape[1]))


def analyse_table_type(table, rtol=default_rtol, atol=default_atol):
    if is_zeros_table(table, rtol=rtol, atol=atol):
        # Table is empty or all values are 0.0
        ttype = "zeros"
    elif is_ones_table(table, rtol=rtol, atol=atol):
        # All values are 1.0
        ttype = "ones"
    elif is_quadrature_table(table, rtol=rtol, atol=atol):
        # Identity matrix mapping points to dofs (separately on each entity)
        ttype = "quadrature"
    else:
        # Equal for all points on a given entity
        piecewise = is_piecewise_table(table, rtol=rtol, atol=atol)
        uniform = is_uniform_table(table, rtol=rtol, atol=atol)

        if piecewise and uniform:
            # Constant for all points and all entities
            ttype = "fixed"
        elif piecewise:
            # Constant for all points on each entity separately
            ttype = "piecewise"
        elif uniform:
            # Equal on all entities
            ttype = "uniform"
        else:
            # Varying over points and entities
            ttype = "varying"
    return ttype<|MERGE_RESOLUTION|>--- conflicted
+++ resolved
@@ -65,13 +65,8 @@
     return table
 
 
-<<<<<<< HEAD
-def get_ffcx_table_values(points, cell, integral_type, ufl_element, avg, entitytype,
+def get_ffcx_table_values(points, cell, integral_type, element, avg, entitytype,
                           derivative_counts, flat_component, is_mixed_dim):
-=======
-def get_ffcx_table_values(points, cell, integral_type, element, avg, entitytype,
-                          derivative_counts, flat_component):
->>>>>>> f97dcdc2
     """Extract values from FFCx element table.
 
     Returns a 3D numpy array with axes
