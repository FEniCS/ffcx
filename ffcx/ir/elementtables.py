--- conflicted
+++ resolved
@@ -77,19 +77,15 @@
 
 
 def get_ffcx_table_values(
-<<<<<<< HEAD
     points,
     cell,
     integral_type,
     element,
     avg,
-    entitytype,
+    entity_type,
     derivative_counts,
     flat_component,
     codim,
-=======
-    points, cell, integral_type, element, avg, entity_type, derivative_counts, flat_component
->>>>>>> cc703a43
 ):
     """Extract values from FFCx element table.
 
