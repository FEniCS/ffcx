# Copyright (C) 2013-2017 Martin Sandve Alnæs
#
# This file is part of FFCx. (https://www.fenicsproject.org)
#
# SPDX-License-Identifier:    LGPL-3.0-or-later
"""Tools for precomputed tables of terminal values."""

import collections
import logging

import numpy

import ufl
import ufl.utils.derivativetuples
from ffcx.element_interface import create_element, basix_index
from ffcx.ir.representationutils import (create_quadrature_points_and_weights,
                                         integral_type_to_entity_dim,
                                         map_integral_points)

logger = logging.getLogger("ffcx")

# Using same defaults as numpy.allclose
default_rtol = 1e-6
default_atol = 1e-9

piecewise_ttypes = ("piecewise", "fixed", "ones", "zeros")
uniform_ttypes = ("fixed", "ones", "zeros", "uniform")

unique_table_reference_t = collections.namedtuple(
    "unique_table_reference",
    ["name", "values", "dofrange", "dofmap", "ttype", "is_piecewise", "is_uniform",
     "is_permuted", "dof_base_transformations", "needs_transformation_data"])


def equal_tables(a, b, rtol=default_rtol, atol=default_atol):
    a = numpy.asarray(a)
    b = numpy.asarray(b)
    if a.shape != b.shape:
        return False
    else:
        return numpy.allclose(a, b, rtol=rtol, atol=atol)


def clamp_table_small_numbers(table,
                              rtol=default_rtol,
                              atol=default_atol,
                              numbers=(-1.0, 0.0, 1.0)):
    """Clamp almost 0,1,-1 values to integers. Returns new table."""
    # Get shape of table and number of columns, defined as the last axis
    table = numpy.asarray(table)
    for n in numbers:
        table[numpy.where(numpy.isclose(table, n, rtol=rtol, atol=atol))] = n
    return table


<<<<<<< HEAD
=======
def strip_table_blocks(table, block_size, rtol, atol):
    """Strip zero columns from table, but only when block_size > 1."""
    # Get shape of table and number of columns, defined as the last axis
    table = numpy.asarray(table)
    sh = table.shape

    # Do nothing if bs=1
    if (block_size == 1):
        dofmap = tuple(range(sh[-1]))
        return (0, len(dofmap)), dofmap, table

    # Find nonzero columns
    z = numpy.zeros(sh[:-1])  # Correctly shaped zero table
    dofmap = tuple(
        i for i in range(sh[-1]) if not numpy.allclose(z, table[..., i], rtol=rtol, atol=atol))

    if dofmap:
        block_dm = tuple(range(dofmap[0], sh[-1], block_size))
        if not all([i in block_dm for i in dofmap]):
            raise ValueError("Irregular block dofmap in strip_tables")
        dofmap = block_dm
        begin = dofmap[0]
        end = dofmap[-1] + 1
    else:
        begin = 0
        end = 0

    stripped_table = table[..., dofmap]
    dofrange = (begin, end)
    return dofrange, dofmap, stripped_table


def build_unique_tables(tables, rtol=default_rtol, atol=default_atol):
    """Return list of unique tables.

    Given a list or dict of tables, return a list of unique tables
    and a dict of unique table indices for each input table key.
    """
    unique = []
    mapping = {}

    if isinstance(tables, list):
        keys = list(range(len(tables)))
    elif isinstance(tables, dict):
        keys = sorted(tables.keys())

    for k in keys:
        t = tables[k]
        found = -1
        for i, u in enumerate(unique):
            if equal_tables(u, t, rtol=rtol, atol=atol):
                found = i
                break
        if found == -1:
            i = len(unique)
            unique.append(t)
        mapping[k] = i

    return unique, mapping


>>>>>>> 4e761673
def get_ffcx_table_values(points, cell, integral_type, ufl_element, avg, entitytype,
                          derivative_counts, flat_component):
    """Extract values from FFCx element table.

    Returns a 3D numpy array with axes
    (entity number, quadrature point number, dof number)
    """
    deriv_order = sum(derivative_counts)

    if integral_type in ufl.custom_integral_types:
        # Use quadrature points on cell for analysis in custom integral types
        integral_type = "cell"
        assert not avg

    if integral_type == "expression":
        # FFCx tables for expression are generated as interior cell points
        integral_type = "cell"

    if avg in ("cell", "facet"):
        # Redefine points to compute average tables

        # Make sure this is not called with points, that doesn't make sense
        # assert points is None

        # Not expecting derivatives of averages
        assert not any(derivative_counts)
        assert deriv_order == 0

        # Doesn't matter if it's exterior or interior facet integral,
        # just need a valid integral type to create quadrature rule
        if avg == "cell":
            integral_type = "cell"
        elif avg == "facet":
            integral_type = "exterior_facet"

        # Make quadrature rule and get points and weights
        points, weights = create_quadrature_points_and_weights(integral_type, cell,
                                                               ufl_element.degree(), "default")

    # Tabulate table of basis functions and derivatives in points for each entity
    tdim = cell.topological_dimension()
    entity_dim = integral_type_to_entity_dim(integral_type, tdim)
    num_entities = ufl.cell.num_cell_entities[cell.cellname()][entity_dim]

    numpy.set_printoptions(suppress=True, precision=2)
    basix_element = create_element(ufl_element)

    # Extract arrays for the right scalar component
    component_tables = []
    sh = tuple(basix_element.value_shape)
    assert len(sh) > 0
    component_element, offset, stride = basix_element.get_component_element(flat_component)

    for entity in range(num_entities):
        entity_points = map_integral_points(points, integral_type, cell, entity)
        tbl = component_element.tabulate(deriv_order, entity_points)
        tbl = tbl[basix_index(*derivative_counts)]
        component_tables.append(tbl)

    if avg in ("cell", "facet"):
        # Compute numeric integral of the each component table
        wsum = sum(weights)
        for entity, tbl in enumerate(component_tables):
            num_dofs = tbl.shape[1]
            tbl = numpy.dot(tbl, weights) / wsum
            tbl = numpy.reshape(tbl, (1, num_dofs))
            component_tables[entity] = tbl

    # Loop over entities and fill table blockwise (each block = points x dofs)
    # Reorder axes as (points, dofs) instead of (dofs, points)
    assert len(component_tables) == num_entities
    num_points, num_dofs = component_tables[0].shape
    shape = (1, num_entities, num_points, num_dofs)
    res = numpy.zeros(shape)
    for entity in range(num_entities):
        res[:, entity, :, :] = component_tables[entity]

    return {'array': res, 'offset': offset, 'stride': stride}


def generate_psi_table_name(quadrature_rule, element_counter, averaged, entitytype, derivative_counts,
                            flat_component):
    """Generate a name for the psi table.

    Format:
    FE#_C#_D###[_AC|_AF|][_F|V][_Q#], where '#' will be an integer value.

    FE  - is a simple counter to distinguish the various bases, it will be
          assigned in an arbitrary fashion.

    C   - is the component number if any (this does not yet take into account
          tensor valued functions)

    D   - is the number of derivatives in each spatial direction if any.
          If the element is defined in 3D, then D012 means d^3(*)/dydz^2.

    AC  - marks that the element values are averaged over the cell

    AF  - marks that the element values are averaged over the facet

    F   - marks that the first array dimension enumerates facets on the cell

    V   - marks that the first array dimension enumerates vertices on the cell

    Q   - unique ID of quadrature rule, to distinguish between tables in a mixed quadrature rule setting

    """
    name = "FE%d" % element_counter
    if flat_component is not None:
        name += "_C%d" % flat_component
    if any(derivative_counts):
        name += "_D" + "".join(str(d) for d in derivative_counts)
    name += {None: "", "cell": "_AC", "facet": "_AF"}[averaged]
    name += {"cell": "", "facet": "_F", "vertex": "_V"}[entitytype]
    name += f"_Q{quadrature_rule.id()}"
    return name


def get_modified_terminal_element(mt):
    gd = mt.global_derivatives
    ld = mt.local_derivatives

    # Extract element from FormArguments and relevant GeometricQuantities
    if isinstance(mt.terminal, ufl.classes.FormArgument):
        if gd and mt.reference_value:
            raise RuntimeError(
                "Global derivatives of reference values not defined.")
        elif ld and not mt.reference_value:
            raise RuntimeError(
                "Local derivatives of global values not defined.")
        element = mt.terminal.ufl_element()
        fc = mt.flat_component
    elif isinstance(mt.terminal, ufl.classes.SpatialCoordinate):
        if mt.reference_value:
            raise RuntimeError("Not expecting reference value of x.")
        if gd:
            raise RuntimeError("Not expecting global derivatives of x.")
        element = mt.terminal.ufl_domain().ufl_coordinate_element()
        if not ld:
            fc = mt.flat_component
        else:
            # Actually the Jacobian expressed as reference_grad(x)
            fc = mt.flat_component  # x-component
            assert len(mt.component) == 1
            assert mt.component[0] == mt.flat_component
    elif isinstance(mt.terminal, ufl.classes.Jacobian):
        if mt.reference_value:
            raise RuntimeError("Not expecting reference value of J.")

        element = mt.terminal.ufl_domain().ufl_coordinate_element()
        assert len(mt.component) == 2
        # Translate component J[i,d] to x element context rgrad(x[i])[d]
        fc, d = mt.component  # x-component, derivative

        # Grad(Jacobian(...)) should be a local derivative
        ld = tuple(sorted((d, ) + gd + ld))
    else:
        return None

    assert not (mt.averaged and (ld or gd))

    # Change derivatives format for table lookup
    gdim = mt.terminal.ufl_domain().geometric_dimension()
    local_derivatives = ufl.utils.derivativetuples.derivative_listing_to_counts(
        ld, gdim)

    return element, mt.averaged, local_derivatives, fc


def permute_quadrature_interval(points, reflections=0):
    output = points.copy()
    for p in output:
        assert len(p) < 2 or numpy.isclose(p[1], 0)
        assert len(p) < 3 or numpy.isclose(p[2], 0)
    for i in range(reflections):
        for n, p in enumerate(output):
            output[n] = [1 - p[0]]
    return output


def permute_quadrature_triangle(points, reflections=0, rotations=0):
    output = points.copy()
    for p in output:
        assert len(p) < 3 or numpy.isclose(p[2], 0)
    for i in range(rotations):
        for n, p in enumerate(output):
            output[n] = [p[1], 1 - p[0] - p[1]]
    for i in range(reflections):
        for n, p in enumerate(output):
            output[n] = [p[1], p[0]]
    return output


def permute_quadrature_quadrilateral(points, reflections=0, rotations=0):
    output = points.copy()
    for p in output:
        assert len(p) < 3 or numpy.isclose(p[2], 0)
    for i in range(rotations):
        for n, p in enumerate(output):
            output[n] = [p[1], 1 - p[0]]
    for i in range(reflections):
        for n, p in enumerate(output):
            output[n] = [p[1], p[0]]
    return output


def build_optimized_tables(quadrature_rule,
                           cell,
                           integral_type,
                           entitytype,
                           modified_terminals,
                           existing_tables,
                           rtol=default_rtol,
                           atol=default_atol):
    """Build the element tables needed for a list of modified terminals.

    Input:
      entitytype - str
      modified_terminals - ordered sequence of unique modified terminals
      FIXME: Document

    Output:
      mt_tables - dict(ModifiedTerminal: table data)

    """

    # Add to element tables
    analysis = {}
    for mt in modified_terminals:
        # FIXME: Use a namedtuple for res
        res = get_modified_terminal_element(mt)
        if res:
            analysis[mt] = res

    # Build element numbering using topological ordering so subelements
    # get priority
    all_elements = [res[0] for res in analysis.values()]
    unique_elements = ufl.algorithms.sort_elements(
        ufl.algorithms.analysis.extract_sub_elements(all_elements))
    element_numbers = {element: i for i, element in enumerate(unique_elements)}

    tables = existing_tables
    mt_tables = {}

    for mt in modified_terminals:
        res = analysis.get(mt)
        if not res:
            continue
        element, avg, local_derivatives, flat_component = res

        # Generate table and store table name with modified terminal

        # Build name for this particular table
        element_number = element_numbers[element]
        name = generate_psi_table_name(quadrature_rule, element_number, avg, entitytype,
                                       local_derivatives, flat_component)

        # FIXME - currently just recalculate the tables every time,
        # only reusing them if they match numerically.
        # It should be possible to reuse the cached tables by name, but
        # the dofmap offset may differ due to restriction.

        tdim = cell.topological_dimension()
        if entitytype == "facet":
            if tdim == 1:
                t = get_ffcx_table_values(quadrature_rule.points, cell,
                                          integral_type, element, avg, entitytype,
                                          local_derivatives, flat_component)
            elif tdim == 2:
                new_table = []
                for ref in range(2):
                    new_table.append(get_ffcx_table_values(
                        permute_quadrature_interval(
                            quadrature_rule.points, ref),
                        cell, integral_type, element, avg, entitytype, local_derivatives, flat_component))

                t = new_table[0]
                t['array'] = numpy.vstack([td['array'] for td in new_table])
            elif tdim == 3:
                cell_type = cell.cellname()
                if cell_type == "tetrahedron":
                    new_table = []
                    for rot in range(3):
                        for ref in range(2):
                            new_table.append(get_ffcx_table_values(
                                permute_quadrature_triangle(
                                    quadrature_rule.points, ref, rot),
                                cell, integral_type, element, avg, entitytype, local_derivatives, flat_component))
                    t = new_table[0]
                    t['array'] = numpy.vstack([td['array'] for td in new_table])
                elif cell_type == "hexahedron":
                    new_table = []
                    for rot in range(4):
                        for ref in range(2):
                            new_table.append(get_ffcx_table_values(
                                permute_quadrature_quadrilateral(
                                    quadrature_rule.points, ref, rot),
                                cell, integral_type, element, avg, entitytype, local_derivatives, flat_component))
                    t = new_table[0]
                    t['array'] = numpy.vstack([td['array'] for td in new_table])
        else:
            t = get_ffcx_table_values(quadrature_rule.points, cell,
                                      integral_type, element, avg, entitytype,
                                      local_derivatives, flat_component)
        # Clean up table
        tbl = clamp_table_small_numbers(t['array'], rtol=rtol, atol=atol)
        tabletype = analyse_table_type(tbl)
        if tabletype in piecewise_ttypes:
            # Reduce table to dimension 1 along num_points axis in generated code
            tbl = tbl[:, :, :1, :]
        if tabletype in uniform_ttypes:
            # Reduce table to dimension 1 along num_entities axis in generated code
            tbl = tbl[:, :1, :, :]
        is_permuted = is_permuted_table(tbl)
        if not is_permuted:
            # Reduce table along num_perms axis
            tbl = tbl[:1, :, :, :]

        # Check for existing identical table
        xname_found = False
        for xname in tables:
            if equal_tables(tbl, tables[xname]):
                xname_found = True
                break

        if xname_found:
            name = xname
            # Retrieve existing table
            tbl = tables[name]
        else:
            # Store new table
            tables[name] = tbl

        cell_offset = 0
        basix_element = create_element(element)

        if mt.restriction == "-" and isinstance(mt.terminal, ufl.classes.FormArgument):
            # offset = 0 or number of element dofs, if restricted to "-"
            cell_offset = basix_element.dim

        num_dofs = tbl.shape[3]
        dofmap = tuple(cell_offset + t['offset'] + i * t['stride'] for i in range(num_dofs))

        base_transformations = [[[p[i - cell_offset][j - cell_offset] for j in dofmap]
                                for i in dofmap]
                                for p in basix_element.base_transformations]
        needs_transformation_data = not all(numpy.allclose(p, numpy.identity(len(p))) for p in base_transformations)

        # tables is just np.arrays, mt_tables hold metadata too
        mt_tables[mt] = unique_table_reference_t(
            name, tbl, tuple((dofmap[0], dofmap[-1] + 1)), dofmap, tabletype,
            tabletype in piecewise_ttypes, tabletype in uniform_ttypes, is_permuted,
            base_transformations, needs_transformation_data)

    return mt_tables


def is_zeros_table(table, rtol=default_rtol, atol=default_atol):
    return (numpy.product(table.shape) == 0
            or numpy.allclose(table, numpy.zeros(table.shape), rtol=rtol, atol=atol))


def is_ones_table(table, rtol=default_rtol, atol=default_atol):
    return numpy.allclose(table, numpy.ones(table.shape), rtol=rtol, atol=atol)


def is_quadrature_table(table, rtol=default_rtol, atol=default_atol):
    _, num_entities, num_points, num_dofs = table.shape
    Id = numpy.eye(num_points)
    return (num_points == num_dofs and all(
        numpy.allclose(table[0, i, :, :], Id, rtol=rtol, atol=atol) for i in range(num_entities)))


def is_permuted_table(table, rtol=default_rtol, atol=default_atol):
    return not all(
        numpy.allclose(table[0, :, :, :],
                       table[i, :, :, :], rtol=rtol, atol=atol)
        for i in range(1, table.shape[0]))


def is_piecewise_table(table, rtol=default_rtol, atol=default_atol):
    return all(
        numpy.allclose(table[0, :, 0, :],
                       table[0, :, i, :], rtol=rtol, atol=atol)
        for i in range(1, table.shape[2]))


def is_uniform_table(table, rtol=default_rtol, atol=default_atol):
    return all(
        numpy.allclose(table[0, 0, :, :],
                       table[0, i, :, :], rtol=rtol, atol=atol)
        for i in range(1, table.shape[1]))


def analyse_table_type(table, rtol=default_rtol, atol=default_atol):
    if is_zeros_table(table, rtol=rtol, atol=atol):
        # Table is empty or all values are 0.0
        ttype = "zeros"
    elif is_ones_table(table, rtol=rtol, atol=atol):
        # All values are 1.0
        ttype = "ones"
    elif is_quadrature_table(table, rtol=rtol, atol=atol):
        # Identity matrix mapping points to dofs (separately on each entity)
        ttype = "quadrature"
    else:
        # Equal for all points on a given entity
        piecewise = is_piecewise_table(table, rtol=rtol, atol=atol)
        uniform = is_uniform_table(table, rtol=rtol, atol=atol)

        if piecewise and uniform:
            # Constant for all points and all entities
            ttype = "fixed"
        elif piecewise:
            # Constant for all points on each entity separately
            ttype = "piecewise"
        elif uniform:
            # Equal on all entities
            ttype = "uniform"
        else:
            # Varying over points and entities
            ttype = "varying"
    return ttype<|MERGE_RESOLUTION|>--- conflicted
+++ resolved
@@ -53,70 +53,6 @@
     return table
 
 
-<<<<<<< HEAD
-=======
-def strip_table_blocks(table, block_size, rtol, atol):
-    """Strip zero columns from table, but only when block_size > 1."""
-    # Get shape of table and number of columns, defined as the last axis
-    table = numpy.asarray(table)
-    sh = table.shape
-
-    # Do nothing if bs=1
-    if (block_size == 1):
-        dofmap = tuple(range(sh[-1]))
-        return (0, len(dofmap)), dofmap, table
-
-    # Find nonzero columns
-    z = numpy.zeros(sh[:-1])  # Correctly shaped zero table
-    dofmap = tuple(
-        i for i in range(sh[-1]) if not numpy.allclose(z, table[..., i], rtol=rtol, atol=atol))
-
-    if dofmap:
-        block_dm = tuple(range(dofmap[0], sh[-1], block_size))
-        if not all([i in block_dm for i in dofmap]):
-            raise ValueError("Irregular block dofmap in strip_tables")
-        dofmap = block_dm
-        begin = dofmap[0]
-        end = dofmap[-1] + 1
-    else:
-        begin = 0
-        end = 0
-
-    stripped_table = table[..., dofmap]
-    dofrange = (begin, end)
-    return dofrange, dofmap, stripped_table
-
-
-def build_unique_tables(tables, rtol=default_rtol, atol=default_atol):
-    """Return list of unique tables.
-
-    Given a list or dict of tables, return a list of unique tables
-    and a dict of unique table indices for each input table key.
-    """
-    unique = []
-    mapping = {}
-
-    if isinstance(tables, list):
-        keys = list(range(len(tables)))
-    elif isinstance(tables, dict):
-        keys = sorted(tables.keys())
-
-    for k in keys:
-        t = tables[k]
-        found = -1
-        for i, u in enumerate(unique):
-            if equal_tables(u, t, rtol=rtol, atol=atol):
-                found = i
-                break
-        if found == -1:
-            i = len(unique)
-            unique.append(t)
-        mapping[k] = i
-
-    return unique, mapping
-
-
->>>>>>> 4e761673
 def get_ffcx_table_values(points, cell, integral_type, ufl_element, avg, entitytype,
                           derivative_counts, flat_component):
     """Extract values from FFCx element table.
@@ -340,9 +276,7 @@
 
     Output:
       mt_tables - dict(ModifiedTerminal: table data)
-
     """
-
     # Add to element tables
     analysis = {}
     for mt in modified_terminals:
