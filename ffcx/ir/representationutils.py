# Copyright (C) 2012-2017 Marie Rognes
#
# This file is part of FFCx.(https://www.fenicsproject.org)
#
# SPDX-License-Identifier:    LGPL-3.0-or-later
"""Utility functions for some code shared between representations."""

import hashlib
import logging
import itertools

import numpy as np

import ufl
from ffcx.element_interface import (create_quadrature, map_facet_points,
                                    reference_cell_vertices)

logger = logging.getLogger("ffcx")


class QuadratureRule:
<<<<<<< HEAD
    def __init__(self, points, weights, tensor_factors=None):
        self.points = numpy.ascontiguousarray(points)  # TODO: change basix to make this unnecessary
=======
    def __init__(self, points, weights):
        self.points = np.ascontiguousarray(points)  # TODO: change basix to make this unnecessary
>>>>>>> 6f6e6714
        self.weights = weights
        self.tensor_factors = tensor_factors
        self.has_tensor_factors = tensor_factors is not None
        self._hash = None

    def __hash__(self):
        if self._hash is None:
            self.hash_obj = hashlib.sha1(self.points)
            self._hash = int(self.hash_obj.hexdigest(), 32)
        return self._hash

    def __eq__(self, other):
        return np.allclose(self.points, other.points) and np.allclose(self.weights, other.weights)

    def id(self):
        """Return unique deterministic identifier.

        Note
        ----
        This identifier is used to provide unique names to tables and symbols
        in generated code.

        """
        return self.hash_obj.hexdigest()[-3:]


def product(values):
    """Compute the product of items in a list."""
    out = 1
    for i in values:
        out *= - i
    return out


def create_quadrature_points_and_weights(integral_type, cell, degree, rule):
    """Create quadrature rule and return points and weights."""
    pts = None
    wts = None
    tensor_factors = None
    if integral_type == "cell":
        if cell.cellname() in ["quadrilateral", "hexahedron"]:
            if cell.cellname() == "quadrilateral":
                tensor_factors = [
                    create_quadrature("interval", degree, rule)
                    for _ in range(2)]
            elif cell.cellname() == "hexahedron":
                tensor_factors = [
                    create_quadrature("interval", degree, rule)
                    for _ in range(3)]
            pts = numpy.array([
                tuple(i[0] for i in p)
                for p in itertools.product(*[f[0] for f in tensor_factors])
            ])
            wts = numpy.array([
                product(i for i in p)
                for p in itertools.product(*[f[1] for f in tensor_factors])
            ])
        else:
            pts, wts = create_quadrature(cell.cellname(), degree, rule)
    elif integral_type in ufl.measure.facet_integral_types:
        facet_types = cell.facet_types()
        # Raise exception for cells with more than one facet type e.g. prisms
        if len(facet_types) > 1:
            raise Exception(f"Cell type {cell} not supported for integral type {integral_type}.")
        pts, wts = create_quadrature(facet_types[0].cellname(), degree, rule)
    elif integral_type in ufl.measure.point_integral_types:
        pts, wts = create_quadrature("vertex", degree, rule)
    elif integral_type == "expression":
        pass
    else:
        logging.exception(f"Unknown integral type: {integral_type}")
    return pts, wts, tensor_factors


def integral_type_to_entity_dim(integral_type, tdim):
    """Given integral_type and domain tdim, return the tdim of the integration entity."""
    if integral_type == "cell":
        entity_dim = tdim
    elif integral_type in ufl.measure.facet_integral_types:
        entity_dim = tdim - 1
    elif integral_type in ufl.measure.point_integral_types:
        entity_dim = 0
    elif integral_type in ufl.custom_integral_types:
        entity_dim = tdim
    elif integral_type == "expression":
        entity_dim = tdim
    else:
        raise RuntimeError(f"Unknown integral_type: {integral_type}")
    return entity_dim


def map_integral_points(points, integral_type, cell, entity):
    """Map points from reference entity to its parent reference cell."""
    tdim = cell.topological_dimension()
    entity_dim = integral_type_to_entity_dim(integral_type, tdim)
    if entity_dim == tdim:
        assert points.shape[1] == tdim
        assert entity == 0
        return np.asarray(points)
    elif entity_dim == tdim - 1:
        assert points.shape[1] == tdim - 1
        return np.asarray(map_facet_points(points, entity, cell.cellname()))
    elif entity_dim == 0:
        return np.asarray([reference_cell_vertices(cell.cellname())[entity]])
    else:
        raise RuntimeError(f"Can't map points from entity_dim={entity_dim}")<|MERGE_RESOLUTION|>--- conflicted
+++ resolved
@@ -19,13 +19,8 @@
 
 
 class QuadratureRule:
-<<<<<<< HEAD
     def __init__(self, points, weights, tensor_factors=None):
-        self.points = numpy.ascontiguousarray(points)  # TODO: change basix to make this unnecessary
-=======
-    def __init__(self, points, weights):
         self.points = np.ascontiguousarray(points)  # TODO: change basix to make this unnecessary
->>>>>>> 6f6e6714
         self.weights = weights
         self.tensor_factors = tensor_factors
         self.has_tensor_factors = tensor_factors is not None
@@ -75,11 +70,11 @@
                 tensor_factors = [
                     create_quadrature("interval", degree, rule)
                     for _ in range(3)]
-            pts = numpy.array([
+            pts = np.array([
                 tuple(i[0] for i in p)
                 for p in itertools.product(*[f[0] for f in tensor_factors])
             ])
-            wts = numpy.array([
+            wts = np.array([
                 product(i for i in p)
                 for p in itertools.product(*[f[1] for f in tensor_factors])
             ])
