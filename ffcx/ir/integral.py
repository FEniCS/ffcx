--- conflicted
+++ resolved
@@ -115,11 +115,7 @@
             expressions = [None, ] * num_components
             for target in S_targets:
                 for comp in S.nodes[target]["component"]:
-<<<<<<< HEAD
-                    assert (expressions[comp] is None)
-=======
                     assert expressions[comp] is None
->>>>>>> b057dead
                     expressions[comp] = S.nodes[target]["expression"]
             expression = ufl.as_tensor(numpy.reshape(expressions, expression.ufl_shape))
 
