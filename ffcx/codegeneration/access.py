# Copyright (C) 2011-2017 Martin Sandve Alnæs
#
# This file is part of FFCx. (https://www.fenicsproject.org)
#
# SPDX-License-Identifier:    LGPL-3.0-or-later
"""FFCx/UFC specific variable access."""

import logging
import warnings
from typing import Optional

import basix.ufl
import ufl

import ffcx.codegeneration.lnodes as L
from ffcx.ir.analysis.modified_terminals import ModifiedTerminal
from ffcx.ir.elementtables import UniqueTableReferenceT
from ffcx.ir.representationutils import QuadratureRule

logger = logging.getLogger("ffcx")


class FFCXBackendAccess:
    """FFCx specific formatter class."""

    def __init__(self, ir, symbols, options):
        """Initialise."""
        # Store ir and options
        self.entitytype = ir.entitytype
        self.integral_type = ir.integral_type
        self.symbols = symbols
        self.options = options

        # Lookup table for handler to call when the "get" method (below) is
        # called, depending on the first argument type.
        self.call_lookup = {
            ufl.coefficient.Coefficient: self.coefficient,
            ufl.constant.Constant: self.constant,
            ufl.geometry.Jacobian: self.jacobian,
            ufl.geometry.CellCoordinate: self.cell_coordinate,
            ufl.geometry.FacetCoordinate: self.facet_coordinate,
            ufl.geometry.CellVertices: self.cell_vertices,
            ufl.geometry.FacetEdgeVectors: self.facet_edge_vectors,
            ufl.geometry.CellEdgeVectors: self.cell_edge_vectors,
            ufl.geometry.CellFacetJacobian: self.cell_facet_jacobian,
            ufl.geometry.ReferenceCellVolume: self.reference_cell_volume,
            ufl.geometry.ReferenceFacetVolume: self.reference_facet_volume,
            ufl.geometry.ReferenceCellEdgeVectors: self.reference_cell_edge_vectors,
            ufl.geometry.ReferenceFacetEdgeVectors: self.reference_facet_edge_vectors,
            ufl.geometry.ReferenceNormal: self.reference_normal,
            ufl.geometry.CellOrientation: self._pass,
            ufl.geometry.FacetOrientation: self.facet_orientation,
            ufl.geometry.SpatialCoordinate: self.spatial_coordinate,
        }

    def get(
        self,
        mt: ModifiedTerminal,
        tabledata: UniqueTableReferenceT,
        quadrature_rule: QuadratureRule,
    ):
        """Format a terminal."""
        e = mt.terminal
        # Call appropriate handler, depending on the type of e
        handler = self.call_lookup.get(type(e), False)

        if not handler:
            # Look for parent class types instead
            for k in self.call_lookup.keys():
                if isinstance(e, k):
                    handler = self.call_lookup[k]
                    break

        if handler:
            return handler(mt, tabledata, quadrature_rule)
        else:
            raise RuntimeError(f"Not handled: {type(e)}")

    def coefficient(
        self,
        mt: ModifiedTerminal,
        tabledata: UniqueTableReferenceT,
        quadrature_rule: QuadratureRule,
    ):
        """Access a coefficient."""
        ttype = tabledata.ttype
        assert ttype != "zeros"

        num_dofs = tabledata.values.shape[3]
        begin = tabledata.offset
        end = begin + tabledata.block_size * (num_dofs - 1) + 1

        if ttype == "ones" and (end - begin) == 1:
            # f = 1.0 * f_{begin}, just return direct reference to dof
            # array at dof begin (if mt is restricted, begin contains
            # cell offset)
            return self.symbols.coefficient_dof_access(mt.terminal, begin)
        else:
            # Return symbol, see definitions for computation
            return self.symbols.coefficient_value(mt)

    def constant(
        self,
        mt: ModifiedTerminal,
        tabledata: Optional[UniqueTableReferenceT],
        quadrature_rule: Optional[QuadratureRule],
    ):
        """Access a constant."""
        # Access to a constant is handled trivially, directly through constants symbol
        return self.symbols.constant_index_access(mt.terminal, mt.flat_component)

    def spatial_coordinate(
        self, mt: ModifiedTerminal, tabledata: UniqueTableReferenceT, num_points: QuadratureRule
    ):
        """Access a spatial coordinate."""
        if mt.global_derivatives:
            raise RuntimeError("Not expecting global derivatives of SpatialCoordinate.")
        if mt.averaged is not None:
            raise RuntimeError("Not expecting average of SpatialCoordinates.")

        if self.integral_type in ufl.custom_integral_types:
            if mt.local_derivatives:
                raise RuntimeError("FIXME: Jacobian in custom integrals is not implemented.")

            # Access predefined quadrature points table
            x = self.symbols.custom_points_table
            iq = self.symbols.quadrature_loop_index
            (gdim,) = mt.terminal.ufl_shape
            if gdim == 1:
                index = iq
            else:
                index = iq * gdim + mt.flat_component
            return x[index]
        elif self.integral_type == "expression":
            # Physical coordinates are computed by code generated in
            # definitions
            return self.symbols.x_component(mt)
        else:
            # Physical coordinates are computed by code generated in
            # definitions
            return self.symbols.x_component(mt)

    def cell_coordinate(self, mt, tabledata, num_points):
        """Access a cell coordinate."""
        if mt.global_derivatives:
            raise RuntimeError("Not expecting derivatives of CellCoordinate.")
        if mt.local_derivatives:
            raise RuntimeError("Not expecting derivatives of CellCoordinate.")
        if mt.averaged is not None:
            raise RuntimeError("Not expecting average of CellCoordinate.")

        if self.integral_type == "cell" and not mt.restriction:
            # Access predefined quadrature points table
            X = self.symbols.points_table(num_points)
            (tdim,) = mt.terminal.ufl_shape
            iq = self.symbols.quadrature_loop_index()
            if num_points == 1:
                index = mt.flat_component
            elif tdim == 1:
                index = iq
            else:
                index = iq * tdim + mt.flat_component
            return X[index]
        else:
            # X should be computed from x or Xf symbolically instead of
            # getting here
            raise RuntimeError("Expecting reference cell coordinate to be symbolically rewritten.")

    def facet_coordinate(self, mt, tabledata, num_points):
        """Access a facet coordinate."""
        if mt.global_derivatives:
            raise RuntimeError("Not expecting derivatives of FacetCoordinate.")
        if mt.local_derivatives:
            raise RuntimeError("Not expecting derivatives of FacetCoordinate.")
        if mt.averaged is not None:
            raise RuntimeError("Not expecting average of FacetCoordinate.")
        if mt.restriction:
            raise RuntimeError("Not expecting restriction of FacetCoordinate.")

        if self.integral_type in ("interior_facet", "exterior_facet"):
            (tdim,) = mt.terminal.ufl_shape
            if tdim == 0:
                raise RuntimeError("Vertices have no facet coordinates.")
            elif tdim == 1:
                warnings.warn(
                    "Vertex coordinate is always 0, should get rid of this in UFL "
                    "geometry lowering."
                )
                return L.LiteralFloat(0.0)
            Xf = self.points_table(num_points)
            iq = self.symbols.quadrature_loop_index()
            assert 0 <= mt.flat_component < (tdim - 1)
            if num_points == 1:
                index = mt.flat_component
            elif tdim == 2:
                index = iq
            else:
                index = iq * (tdim - 1) + mt.flat_component
            return Xf[index]
        else:
            # Xf should be computed from X or x symbolically instead of
            # getting here
            raise RuntimeError("Expecting reference facet coordinate to be symbolically rewritten.")

    def jacobian(self, mt, tabledata, num_points):
        """Access a jacobian."""
        if mt.averaged is not None:
            raise RuntimeError("Not expecting average of Jacobian.")
        return self.symbols.J_component(mt)

    def reference_cell_volume(self, mt, tabledata, access):
        """Access a reference cell volume."""
        cellname = ufl.domain.extract_unique_domain(mt.terminal).ufl_cell().cellname()
        if cellname in ("interval", "triangle", "tetrahedron", "quadrilateral", "hexahedron"):
            return L.Symbol(f"{cellname}_reference_cell_volume", dtype=L.DataType.REAL)
        else:
            raise RuntimeError(f"Unhandled cell types {cellname}.")

    def reference_facet_volume(self, mt, tabledata, access):
        """Access a reference facet volume."""
        cellname = ufl.domain.extract_unique_domain(mt.terminal).ufl_cell().cellname()
        if cellname in ("interval", "triangle", "tetrahedron", "quadrilateral", "hexahedron"):
            return L.Symbol(f"{cellname}_reference_facet_volume", dtype=L.DataType.REAL)
        else:
            raise RuntimeError(f"Unhandled cell types {cellname}.")

    def reference_normal(self, mt, tabledata, access):
        """Access a reference normal."""
        cellname = ufl.domain.extract_unique_domain(mt.terminal).ufl_cell().cellname()
        if cellname in ("interval", "triangle", "tetrahedron", "quadrilateral", "hexahedron"):
            table = L.Symbol(f"{cellname}_reference_facet_normals", dtype=L.DataType.REAL)
            facet = self.symbols.entity("facet", mt.restriction)
            return table[facet][mt.component[0]]
        else:
            raise RuntimeError(f"Unhandled cell types {cellname}.")

    def cell_facet_jacobian(self, mt, tabledata, num_points):
        """Access a cell facet jacobian."""
        cellname = ufl.domain.extract_unique_domain(mt.terminal).ufl_cell().cellname()
        if cellname in ("triangle", "tetrahedron", "quadrilateral", "hexahedron"):
            table = L.Symbol(f"{cellname}_reference_facet_jacobian", dtype=L.DataType.REAL)
            facet = self.symbols.entity("facet", mt.restriction)
            return table[facet][mt.component[0]][mt.component[1]]
        elif cellname == "interval":
            raise RuntimeError("The reference facet jacobian doesn't make sense for interval cell.")
        else:
            raise RuntimeError(f"Unhandled cell types {cellname}.")

    def reference_cell_edge_vectors(self, mt, tabledata, num_points):
        """Access a reference cell edge vector."""
        cellname = ufl.domain.extract_unique_domain(mt.terminal).ufl_cell().cellname()
        if cellname in ("triangle", "tetrahedron", "quadrilateral", "hexahedron"):
            table = L.Symbol(f"{cellname}_reference_edge_vectors", dtype=L.DataType.REAL)
            return table[mt.component[0]][mt.component[1]]
        elif cellname == "interval":
            raise RuntimeError(
                "The reference cell edge vectors doesn't make sense for interval cell."
            )
        else:
            raise RuntimeError(f"Unhandled cell types {cellname}.")

    def reference_facet_edge_vectors(self, mt, tabledata, num_points):
        """Access a reference facet edge vector."""
        cellname = ufl.domain.extract_unique_domain(mt.terminal).ufl_cell().cellname()
        if cellname in ("tetrahedron", "hexahedron"):
            table = L.Symbol(f"{cellname}_reference_edge_vectors", dtype=L.DataType.REAL)
            facet = self.symbols.entity("facet", mt.restriction)
            return table[facet][mt.component[0]][mt.component[1]]
        elif cellname in ("interval", "triangle", "quadrilateral"):
            raise RuntimeError(
                "The reference cell facet edge vectors doesn't make sense for interval "
                "or triangle cell."
            )
        else:
            raise RuntimeError(f"Unhandled cell types {cellname}.")

    def facet_orientation(self, mt, tabledata, num_points):
        """Access a facet orientation."""
        cellname = ufl.domain.extract_unique_domain(mt.terminal).ufl_cell().cellname()
        if cellname not in ("interval", "triangle", "tetrahedron"):
            raise RuntimeError(f"Unhandled cell types {cellname}.")

        table = L.Symbol(f"{cellname}_facet_orientations", dtype=L.DataType.INT)
        facet = self.symbols.entity("facet", mt.restriction)
        return table[facet]

    def cell_vertices(self, mt, tabledata, num_points):
        """Access a cell vertex."""
        # Get properties of domain
        domain = ufl.domain.extract_unique_domain(mt.terminal)
        gdim = domain.geometric_dimension()
        coordinate_element = domain.ufl_coordinate_element()

        # Get dimension and dofmap of scalar element
        assert isinstance(coordinate_element, basix.ufl._BlockedElement)
<<<<<<< HEAD
        assert coordinate_element.reference_value_shape == (gdim, )
        ufl_scalar_element, = set(coordinate_element.sub_elements)
=======
        assert coordinate_element.value_shape == (gdim,)
        (ufl_scalar_element,) = set(coordinate_element.sub_elements)
>>>>>>> e9abf9e8
        scalar_element = ufl_scalar_element
        assert scalar_element.reference_value_size == 1 and scalar_element.block_size == 1

        vertex_scalar_dofs = scalar_element.entity_dofs[0]
        num_scalar_dofs = scalar_element.dim

        # Get dof and component
        (dof,) = vertex_scalar_dofs[mt.component[0]]
        component = mt.component[1]

        expr = self.symbols.domain_dof_access(dof, component, gdim, num_scalar_dofs, mt.restriction)
        return expr

    def cell_edge_vectors(self, mt, tabledata, num_points):
        """Access a cell edge vector."""
        # Get properties of domain
        domain = ufl.domain.extract_unique_domain(mt.terminal)
        cellname = domain.ufl_cell().cellname()
        gdim = domain.geometric_dimension()
        coordinate_element = domain.ufl_coordinate_element()

        if cellname in ("triangle", "tetrahedron", "quadrilateral", "hexahedron"):
            pass
        elif cellname == "interval":
            raise RuntimeError(
                "The physical cell edge vectors doesn't make sense for interval cell."
            )
        else:
            raise RuntimeError(f"Unhandled cell types {cellname}.")

        # Get dimension and dofmap of scalar element
        assert isinstance(coordinate_element, basix.ufl._BlockedElement)
<<<<<<< HEAD
        assert coordinate_element.reference_value_shape == (gdim, )
        ufl_scalar_element, = set(coordinate_element.sub_elements)
=======
        assert coordinate_element.value_shape == (gdim,)
        (ufl_scalar_element,) = set(coordinate_element.sub_elements)
>>>>>>> e9abf9e8
        scalar_element = ufl_scalar_element
        assert scalar_element.reference_value_size == 1 and scalar_element.block_size == 1

        vertex_scalar_dofs = scalar_element.entity_dofs[0]
        num_scalar_dofs = scalar_element.dim

        # Get edge vertices
        edge = mt.component[0]
        vertex0, vertex1 = scalar_element.reference_topology[1][edge]

        # Get dofs and component
        (dof0,) = vertex_scalar_dofs[vertex0]
        (dof1,) = vertex_scalar_dofs[vertex1]
        component = mt.component[1]

        return self.symbols.domain_dof_access(
            dof0, component, gdim, num_scalar_dofs, mt.restriction
        ) - self.symbols.domain_dof_access(dof1, component, gdim, num_scalar_dofs, mt.restriction)

    def facet_edge_vectors(self, mt, tabledata, num_points):
        """Access a facet edge vector."""
        # Get properties of domain
        domain = ufl.domain.extract_unique_domain(mt.terminal)
        cellname = domain.ufl_cell().cellname()
        gdim = domain.geometric_dimension()
        coordinate_element = domain.ufl_coordinate_element()

        if cellname in ("tetrahedron", "hexahedron"):
            pass
        elif cellname in ("interval", "triangle", "quadrilateral"):
            raise RuntimeError(
                f"The physical facet edge vectors doesn't make sense for {cellname} cell."
            )
        else:
            raise RuntimeError(f"Unhandled cell types {cellname}.")

        # Get dimension and dofmap of scalar element
        assert isinstance(coordinate_element, basix.ufl._BlockedElement)
<<<<<<< HEAD
        assert coordinate_element.reference_value_shape == (gdim, )
        ufl_scalar_element, = set(coordinate_element.sub_elements)
=======
        assert coordinate_element.value_shape == (gdim,)
        (ufl_scalar_element,) = set(coordinate_element.sub_elements)
>>>>>>> e9abf9e8
        scalar_element = ufl_scalar_element
        assert scalar_element.reference_value_size == 1 and scalar_element.block_size == 1

        scalar_element = ufl_scalar_element
        num_scalar_dofs = scalar_element.dim

        # Get edge vertices
        facet = self.symbols.entity("facet", mt.restriction)
        facet_edge = mt.component[0]
        facet_edge_vertices = L.Symbol(f"{cellname}_facet_edge_vertices", dtype=L.DataType.INT)
        vertex0 = facet_edge_vertices[facet][facet_edge][0]
        vertex1 = facet_edge_vertices[facet][facet_edge][1]

        # Get dofs and component
        component = mt.component[1]
        assert coordinate_element.embedded_superdegree == 1, "Assuming degree 1 element"
        dof0 = vertex0
        dof1 = vertex1
        expr = self.symbols.domain_dof_access(
            dof0, component, gdim, num_scalar_dofs, mt.restriction
        ) - self.symbols.domain_dof_access(dof1, component, gdim, num_scalar_dofs, mt.restriction)

        return expr

    def _pass(self, *args, **kwargs):
        """Return one."""
        return 1

    def table_access(
        self,
        tabledata: UniqueTableReferenceT,
        entitytype: str,
        restriction: str,
        quadrature_index: L.MultiIndex,
        dof_index: L.MultiIndex,
    ):
        """Access element table for given entity, quadrature point, and dof index.

        Args:
            tabledata: Table data object
            entitytype: Entity type ("cell", "facet", "vertex")
            restriction: Restriction ("+", "-")
            quadrature_index: Quadrature index
            dof_index: Dof index
        """
        entity = self.symbols.entity(entitytype, restriction)
        iq_global_index = quadrature_index.global_index
        ic_global_index = dof_index.global_index
        qp = 0  # quadrature permutation

        symbols = []
        if tabledata.is_uniform:
            entity = L.LiteralInt(0)

        if tabledata.is_piecewise:
            iq_global_index = L.LiteralInt(0)

        # FIXME: Hopefully tabledata is not permuted when applying sum
        # factorization
        if tabledata.is_permuted:
            qp = self.symbols.quadrature_permutation[0]
            if restriction == "-":
                qp = self.symbols.quadrature_permutation[1]

        if dof_index.dim == 1 and quadrature_index.dim == 1:
            symbols += [L.Symbol(tabledata.name, dtype=L.DataType.REAL)]
            return self.symbols.element_tables[tabledata.name][qp][entity][iq_global_index][
                ic_global_index
            ], symbols
        else:
            FE = []
            for i in range(dof_index.dim):
                factor = tabledata.tensor_factors[i]
                iq_i = quadrature_index.local_index(i)
                ic_i = dof_index.local_index(i)
                table = self.symbols.element_tables[factor.name][qp][entity][iq_i][ic_i]
                symbols += [L.Symbol(factor.name, dtype=L.DataType.REAL)]
                FE.append(table)
            return L.Product(FE), symbols<|MERGE_RESOLUTION|>--- conflicted
+++ resolved
@@ -293,13 +293,8 @@
 
         # Get dimension and dofmap of scalar element
         assert isinstance(coordinate_element, basix.ufl._BlockedElement)
-<<<<<<< HEAD
-        assert coordinate_element.reference_value_shape == (gdim, )
-        ufl_scalar_element, = set(coordinate_element.sub_elements)
-=======
-        assert coordinate_element.value_shape == (gdim,)
+        assert coordinate_element.reference_value_shape == (gdim,)
         (ufl_scalar_element,) = set(coordinate_element.sub_elements)
->>>>>>> e9abf9e8
         scalar_element = ufl_scalar_element
         assert scalar_element.reference_value_size == 1 and scalar_element.block_size == 1
 
@@ -332,13 +327,8 @@
 
         # Get dimension and dofmap of scalar element
         assert isinstance(coordinate_element, basix.ufl._BlockedElement)
-<<<<<<< HEAD
-        assert coordinate_element.reference_value_shape == (gdim, )
-        ufl_scalar_element, = set(coordinate_element.sub_elements)
-=======
-        assert coordinate_element.value_shape == (gdim,)
+        assert coordinate_element.reference_value_shape == (gdim,)
         (ufl_scalar_element,) = set(coordinate_element.sub_elements)
->>>>>>> e9abf9e8
         scalar_element = ufl_scalar_element
         assert scalar_element.reference_value_size == 1 and scalar_element.block_size == 1
 
@@ -377,13 +367,8 @@
 
         # Get dimension and dofmap of scalar element
         assert isinstance(coordinate_element, basix.ufl._BlockedElement)
-<<<<<<< HEAD
-        assert coordinate_element.reference_value_shape == (gdim, )
-        ufl_scalar_element, = set(coordinate_element.sub_elements)
-=======
-        assert coordinate_element.value_shape == (gdim,)
+        assert coordinate_element.reference_value_shape == (gdim,)
         (ufl_scalar_element,) = set(coordinate_element.sub_elements)
->>>>>>> e9abf9e8
         scalar_element = ufl_scalar_element
         assert scalar_element.reference_value_size == 1 and scalar_element.block_size == 1
 
