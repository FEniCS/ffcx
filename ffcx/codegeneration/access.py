--- conflicted
+++ resolved
@@ -10,11 +10,8 @@
 
 import basix.ufl
 import ffcx.codegeneration.lnodes as L
-<<<<<<< HEAD
 from ffcx.ir.elementtables import UniqueTableReferenceT
-=======
 import ufl
->>>>>>> 2d60a8b2
 
 logger = logging.getLogger("ffcx")
 
