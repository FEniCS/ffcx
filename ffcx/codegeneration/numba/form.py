--- conflicted
+++ resolved
@@ -19,13 +19,8 @@
 logger = logging.getLogger("ffcx")
 
 
-<<<<<<< HEAD
 def generator(ir: FormIR, options: dict[str, int | float | npt.DTypeLike]) -> tuple[str]:
-    """Generate UFC code for a form."""
-=======
-def generator(ir: FormIR, options: dict[str, int | float | npt.DTypeLike]) -> tuple[str, str]:
     """Generate UFCx code for a form."""
->>>>>>> 3e33f66b
     logger.info("Generating code for form:")
     logger.info(f"--- rank: {ir.rank}")
     logger.info(f"--- name: {ir.name}")
