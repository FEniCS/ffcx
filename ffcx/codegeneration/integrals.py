# Copyright (C) 2015-2020 Martin Sandve Alnæs and Michal Habera
#
# This file is part of FFCX.(https://www.fenicsproject.org)
#
# SPDX-License-Identifier:    LGPL-3.0-or-later

import collections
import itertools
import logging

import ufl
from ffcx.codegeneration import integrals_template as ufc_integrals
from ffcx.codegeneration.backend import FFCXBackend
from ffcx.codegeneration.C.format_lines import format_indented_lines
from ffcx.codegeneration.utils import apply_transformations_to_data
from ffcx.ir.elementtables import piecewise_ttypes

logger = logging.getLogger("ffcx")


def generator(ir, parameters):
    logger.info("Generating code for integral:")
    logger.info(f"--- type: {ir.integral_type}")
    logger.info(f"--- name: {ir.name}")

    """Generate code for an integral."""
    factory_name = ir.name
    integral_type = ir.integral_type

    # Format declaration
    if integral_type == "custom":
        declaration = ufc_integrals.custom_declaration.format(factory_name=factory_name)
    else:
        declaration = ufc_integrals.declaration.format(factory_name=factory_name)

    # Create FFCX C backend
    backend = FFCXBackend(ir, parameters)

    # Configure kernel generator
    ig = IntegralGenerator(ir, backend)

    # Generate code ast for the tabulate_tensor body
    parts = ig.generate()

    # Format code as string
    body = format_indented_lines(parts.cs_format(ir.precision), 1)

    # Generate generic ffcx code snippets and add specific parts
    code = {}
    code["class_type"] = ir.integral_type + "_integral"
    code["name"] = ir.name
    code["members"] = ""
    code["constructor"] = ""
    code["constructor_arguments"] = ""
    code["initializer_list"] = ""
    code["destructor"] = ""

    # TODO: I don't know how to implement this using the format dict,
    # this will do for now:
    initializer_list = ", ".join("true" if enabled else "false" for enabled in ir.enabled_coefficients)
    if ir.enabled_coefficients:
        enabled_coeffs_code = f"[{len(ir.enabled_coefficients)}] = {{ {initializer_list} }};"
    else:
        enabled_coeffs_code = "[1] = {false};  /* No coefficients, but C does not permit zero-sized arrays */"

    code["enabled_coefficients"] = enabled_coeffs_code
    code["additional_includes_set"] = set()  # FIXME: Get this out of code[]
    code["tabulate_tensor"] = body

    if parameters["tabulate_tensor_void"]:
        code["tabulate_tensor"] = ""

    # Format tabulate tensor body
    tabulate_tensor_declaration = ufc_integrals.tabulate_implementation[
        integral_type]
    tabulate_tensor_fn = tabulate_tensor_declaration.format(
        factory_name=factory_name, tabulate_tensor=code["tabulate_tensor"])

    # Format implementation code
    if integral_type == "custom":
        implementation = ufc_integrals.custom_factory.format(
            factory_name=factory_name,
            enabled_coefficients=code["enabled_coefficients"],
            tabulate_tensor=tabulate_tensor_fn,
            needs_transformation_data=ir.needs_transformation_data)
    else:
        implementation = ufc_integrals.factory.format(
            factory_name=factory_name,
            enabled_coefficients=code["enabled_coefficients"],
            tabulate_tensor=tabulate_tensor_fn,
<<<<<<< HEAD
            needs_permutation_data=ir.needs_permutation_data)

    if parameters.get("sycl_defines", False):
        integral_name = "tabulate_tensor_" + factory_name
        int_type = "a" if ir.rank == 2 else "L"
        sycl_function_name = "tabulate_" + ir.integral_type + "_" + int_type
        sycl_defines = "#define " + sycl_function_name + " " + integral_name + "\n"
        implementation = sycl_defines + implementation

=======
            needs_transformation_data=ir.needs_transformation_data)
>>>>>>> c1629c5b
    return declaration, implementation


class IntegralGenerator(object):
    def __init__(self, ir, backend):
        # Store ir
        self.ir = ir

        # Backend specific plugin with attributes
        # - language: for translating ufl operators to target language
        # - symbols: for translating ufl operators to target language
        # - definitions: for defining backend specific variables
        # - access: for accessing backend specific variables
        self.backend = backend

        # Set of operator names code has been generated for,
        # used in the end for selecting necessary includes
        self._ufl_names = set()

        # Initialize lookup tables for variable scopes
        self.init_scopes()

        # Cache
        self.shared_symbols = {}

        # Set of counters used for assigning names to intermediate variables
        self.symbol_counters = collections.defaultdict(int)

    def init_scopes(self):
        """Initialize variable scope dicts."""
        # Reset variables, separate sets for each quadrature rule
        self.scopes = {quadrature_rule: {} for quadrature_rule in self.ir.integrand.keys()}
        self.scopes[None] = {}

    def set_var(self, quadrature_rule, v, vaccess):
        """Set a new variable in variable scope dicts.

        Scope is determined by quadrature_rule which identifies the
        quadrature loop scope or None if outside quadrature loops.

        v is the ufl expression and vaccess is the CNodes
        expression to access the value in the code.

        """
        self.scopes[quadrature_rule][v] = vaccess

    def get_var(self, quadrature_rule, v):
        """Lookup ufl expression v in variable scope dicts.

        Scope is determined by quadrature rule which identifies the
        quadrature loop scope or None if outside quadrature loops.

        If v is not found in quadrature loop scope, the piecewise
        scope (None) is checked.

        Returns the CNodes expression to access the value in the code.
        """
        if v._ufl_is_literal_:
            return self.backend.ufl_to_language.get(v)
        f = self.scopes[quadrature_rule].get(v)
        if f is None:
            f = self.scopes[None].get(v)
        return f

    def new_temp_symbol(self, basename):
        """Create a new code symbol named basename + running counter."""
        L = self.backend.language
        name = "%s%d" % (basename, self.symbol_counters[basename])
        self.symbol_counters[basename] += 1
        return L.Symbol(name)

    def get_temp_symbol(self, tempname, key):
        key = (tempname, ) + key
        s = self.shared_symbols.get(key)
        defined = s is not None
        if not defined:
            s = self.new_temp_symbol(tempname)
            self.shared_symbols[key] = s
        return s, defined

    def generate(self):
        """Generate entire tabulate_tensor body.

        Assumes that the code returned from here will be wrapped in a context
        that matches a suitable version of the UFC tabulate_tensor signatures.
        """
        L = self.backend.language

        # Assert that scopes are empty: expecting this to be called only once
        assert not any(d for d in self.scopes.values())

        parts = []

        alignment = self.ir.params['assume_aligned']
        if alignment != -1:
            parts += [L.VerbatimStatement(f"A = (ufc_scalar_t*)__builtin_assume_aligned(A, {alignment});"),
                      L.VerbatimStatement(f"w = (const ufc_scalar_t*)__builtin_assume_aligned(w, {alignment});"),
                      L.VerbatimStatement(f"c = (const ufc_scalar_t*)__builtin_assume_aligned(c, {alignment});"),
                      L.VerbatimStatement(
                          f"coordinate_dofs = (const double*)__builtin_assume_aligned(coordinate_dofs, {alignment});")]

        # Generate the tables of quadrature points and weights
        parts += self.generate_quadrature_tables()

        # Generate the tables of basis function values and preintegrated
        # blocks
        parts += self.generate_element_tables()

        # Loop generation code will produce parts to go before
        # quadloops, to define the quadloops, and to go after the
        # quadloops
        all_preparts = []
        all_quadparts = []

        for rule in self.ir.integrand.keys():
            # Generate code to compute piecewise constant scalar factors
            all_preparts += self.generate_piecewise_partition(rule)

            # Generate code to integrate reusable blocks of final
            # element tensor
            preparts, quadparts = self.generate_quadrature_loop(rule)
            all_preparts += preparts
            all_quadparts += quadparts

        # Collect parts before, during, and after quadrature loops
        parts += all_preparts
        parts += all_quadparts

        return L.StatementList(parts)

    def generate_quadrature_tables(self):
        """Generate static tables of quadrature points and weights."""
        L = self.backend.language

        parts = []

        # No quadrature tables for custom (given argument) or point
        # (evaluation in single vertex)
        skip = ufl.custom_integral_types + ufl.measure.point_integral_types
        if self.ir.integral_type in skip:
            return parts

        padlen = self.ir.params["padlen"]

        # Loop over quadrature rules
        for quadrature_rule, integrand in self.ir.integrand.items():

            num_points = quadrature_rule.weights.shape[0]
            # Generate quadrature weights array
            wsym = self.backend.symbols.weights_table(quadrature_rule)
            parts += [
                L.ArrayDecl(
                    "static const double", wsym, num_points,
                    quadrature_rule.weights, padlen=padlen)
            ]

        # Add leading comment if there are any tables
        parts = L.commented_code_list(parts, "Quadrature rules")
        return parts

    def generate_element_tables(self):
        """Generate static tables with precomputed element basis function values in quadrature points."""
        L = self.backend.language
        parts = []

        tables = self.ir.unique_tables
        table_types = self.ir.unique_table_types

        padlen = self.ir.params["padlen"]

        if self.ir.integral_type in ufl.custom_integral_types:
            # Define only piecewise tables
            table_names = [name for name in sorted(tables) if table_types[name] in piecewise_ttypes]
        else:
            # Define all tables
            table_names = sorted(tables)

        for name in table_names:
            table = tables[name]
            parts += self.declare_table(name, table, padlen)

        # Add leading comment if there are any tables
        parts = L.commented_code_list(parts, [
            "Precomputed values of basis functions and precomputations",
            "FE* dimensions: [permutation][entities][points][dofs]",
        ])
        return parts

    def declare_table(self, name, table, padlen):
        """Declare a table.

        If the dof dimensions of the table have dof rotations, apply
        these rotations.

        """
        L = self.backend.language

        if not self.ir.table_needs_transformation_data[name]:
            return [L.ArrayDecl(
                "static const double", name, table.shape, table, padlen=padlen)]

        out = [L.ArrayDecl(
            "double", name, table.shape, table, padlen=padlen)]

        dummy_vars = tuple(0 if j == 1 else L.Symbol(f"i{i}") for i, j in enumerate(table.shape[:-1]))
        ranges = tuple((dummy_vars[i], 0, j) for i, j in enumerate(table.shape[:-1]) if j != 1)
        apply_transformations = apply_transformations_to_data(
            L, self.ir.table_dof_base_transformations[name], self.ir.cell_shape, L.Symbol(name),
            indices=lambda dof: dummy_vars + (dof, ), ranges=ranges)
        if len(apply_transformations) > 0:
            out += ["{"] + apply_transformations + ["}"]
        return out

    def generate_quadrature_loop(self, quadrature_rule):
        """Generate quadrature loop with for this num_points."""
        L = self.backend.language

        # Generate varying partition
        body = self.generate_varying_partition(quadrature_rule)
        body = L.commented_code_list(
            body, f"Quadrature loop body setup for quadrature rule {quadrature_rule.id()}")

        # Generate dofblock parts, some of this will be placed before or
        # after quadloop
        preparts, quadparts = \
            self.generate_dofblock_partition(quadrature_rule)
        body += quadparts

        # Wrap body in loop or scope
        if not body:
            # Could happen for integral with everything zero and
            # optimized away
            quadparts = []
        else:
            num_points = quadrature_rule.points.shape[0]
            iq = self.backend.symbols.quadrature_loop_index()
            quadparts = [L.ForRange(iq, 0, num_points, body=body)]

        return preparts, quadparts

    def generate_piecewise_partition(self, quadrature_rule):
        L = self.backend.language

        # Get annotated graph of factorisation
        F = self.ir.integrand[quadrature_rule]["factorization"]

        arraysymbol = L.Symbol(f"sp_{quadrature_rule.id()}")
        parts = self.generate_partition(arraysymbol, F, "piecewise", None)
        parts = L.commented_code_list(
            parts, f"Quadrature loop independent computations for quadrature rule {quadrature_rule.id()}")
        return parts

    def generate_varying_partition(self, quadrature_rule):
        L = self.backend.language

        # Get annotated graph of factorisation
        F = self.ir.integrand[quadrature_rule]["factorization"]

        arraysymbol = L.Symbol(f"sv_{quadrature_rule.id()}")
        parts = self.generate_partition(arraysymbol, F, "varying", quadrature_rule)
        parts = L.commented_code_list(
            parts, f"Varying computations for quadrature rule {quadrature_rule.id()}")
        return parts

    def generate_partition(self, symbol, F, mode, quadrature_rule):
        L = self.backend.language

        definitions = []
        intermediates = []

        use_symbol_array = True

        for i, attr in F.nodes.items():
            if attr['status'] != mode:
                continue
            v = attr['expression']
            mt = attr.get('mt')

            # Generate code only if the expression is not already in
            # cache
            if not self.get_var(quadrature_rule, v):
                if v._ufl_is_literal_:
                    vaccess = self.backend.ufl_to_language.get(v)
                elif mt is not None:
                    # All finite element based terminals have table
                    # data, as well as some, but not all, of the
                    # symbolic geometric terminals
                    tabledata = attr.get('tr')

                    # Backend specific modified terminal translation
                    vaccess = self.backend.access.get(mt.terminal, mt, tabledata, quadrature_rule)
                    vdef = self.backend.definitions.get(mt.terminal, mt, tabledata, quadrature_rule, vaccess)

                    # Store definitions of terminals in list
                    assert isinstance(vdef, list)
                    definitions.extend(vdef)
                else:
                    # Get previously visited operands
                    vops = [self.get_var(quadrature_rule, op) for op in v.ufl_operands]

                    # get parent operand
                    pid = F.in_edges[i][0] if F.in_edges[i] else -1
                    if pid and pid > i:
                        parent_exp = F.nodes.get(pid)['expression']
                    else:
                        parent_exp = None

                    # Mapping UFL operator to target language
                    self._ufl_names.add(v._ufl_handler_name_)
                    vexpr = self.backend.ufl_to_language.get(v, *vops)

                    # Create a new intermediate for each subexpression
                    # except boolean conditions and its childs
                    if isinstance(parent_exp, ufl.classes.Condition):
                        # Skip intermediates for 'x' and 'y' in x<y
                        # Avoid the creation of complex valued intermediates
                        vaccess = vexpr
                    elif isinstance(v, ufl.classes.Condition):
                        # Inline the conditions x < y, condition values
                        # This removes the need to handle boolean
                        # intermediate variables. With tensor-valued
                        # conditionals it may not be optimal but we let
                        # the compiler take responsibility for
                        # optimizing those cases.
                        vaccess = vexpr
                    elif any(op._ufl_is_literal_ for op in v.ufl_operands):
                        # Skip intermediates for e.g. -2.0*x,
                        # resulting in lines like z = y + -2.0*x
                        vaccess = vexpr
                    else:
                        # Record assignment of vexpr to intermediate variable
                        j = len(intermediates)
                        if use_symbol_array:
                            vaccess = symbol[j]
                            intermediates.append(L.Assign(vaccess, vexpr))
                        else:
                            vaccess = L.Symbol("%s_%d" % (symbol.name, j))
                            intermediates.append(L.VariableDecl("const ufc_scalar_t", vaccess, vexpr))

                # Store access node for future reference
                self.set_var(quadrature_rule, v, vaccess)

        # Join terminal computation, array of intermediate expressions,
        # and intermediate computations
        parts = []
        if definitions:
            parts += definitions
        if intermediates:
            if use_symbol_array:
                padlen = self.ir.params["padlen"]
                parts += [L.ArrayDecl("ufc_scalar_t", symbol, len(intermediates), padlen=padlen)]
            parts += intermediates
        return parts

    def generate_dofblock_partition(self, quadrature_rule):
        block_contributions = self.ir.integrand[quadrature_rule]["block_contributions"]
        preparts = []
        quadparts = []
        blocks = [(blockmap, blockdata)
                  for blockmap, contributions in sorted(block_contributions.items())
                  for blockdata in contributions]

        for blockmap, blockdata in blocks:

            # Define code for block depending on mode
            block_preparts, block_quadparts = \
                self.generate_block_parts(quadrature_rule, blockmap, blockdata)

            # Add definitions
            preparts.extend(block_preparts)

            # Add computations
            quadparts.extend(block_quadparts)

        return preparts, quadparts

    def get_entities(self, blockdata):
        L = self.backend.language

        if self.ir.integral_type == "interior_facet":
            # Get the facet entities
            entities = []
            for r in blockdata.restrictions:
                if r is None:
                    entities.append(0)
                else:
                    entities.append(self.backend.symbols.entity(self.ir.entitytype, r))
            if blockdata.transposed:
                return (entities[1], entities[0])
            else:
                return tuple(entities)
        else:
            # Get the current cell or facet entity
            if blockdata.is_uniform:
                # uniform, i.e. constant across facets
                entity = L.LiteralInt(0)
            else:
                entity = self.backend.symbols.entity(self.ir.entitytype, None)
            return (entity, )

    def get_permutations(self, blockdata):
        """Get the quadrature permutations for facets."""
        perms = []
        for r in blockdata.restrictions:
            if blockdata.is_permuted:
                qp = self.backend.symbols.quadrature_permutation(0)
                if r == "-":
                    qp = self.backend.symbols.quadrature_permutation(1)
            else:
                qp = 0
            perms.append(qp)
        if blockdata.transposed:
            return (perms[1], perms[0])
        else:
            return tuple(perms)

    def get_arg_factors(self, blockdata, block_rank, quadrature_rule, iq, indices):
        arg_factors = []
        for i in range(block_rank):
            mad = blockdata.ma_data[i]
            td = mad.tabledata
            scope = self.ir.integrand[quadrature_rule]["modified_arguments"]
            mt = scope[mad.ma_index]

            # Translate modified terminal to code
            # TODO: Move element table access out of backend?
            #       Not using self.backend.access.argument() here
            #       now because it assumes too much about indices.

            table = self.backend.symbols.element_table(td, self.ir.entitytype, mt.restriction)

            assert td.ttype != "zeros"

            if td.ttype == "ones":
                arg_factor = 1
            else:
                # Assuming B sparsity follows element table sparsity
                arg_factor = table[indices[i]]
            arg_factors.append(arg_factor)
        return arg_factors

    def generate_block_parts(self, quadrature_rule, blockmap, blockdata):
        """Generate and return code parts for a given block.

        Returns parts occuring before, inside, and after
        the quadrature loop identified by num_points.

        Should be called with num_points=None for quadloop-independent blocks.
        """
        L = self.backend.language

        # The parts to return
        preparts = []
        quadparts = []

        block_rank = len(blockmap)
        blockdims = tuple(len(dofmap) for dofmap in blockmap)

        ttypes = blockdata.ttypes
        if "zeros" in ttypes:
            raise RuntimeError("Not expecting zero arguments to be left in dofblock generation.")

        iq = self.backend.symbols.quadrature_loop_index()

        # Override dof index with quadrature loop index for arguments
        # with quadrature element, to index B like B[iq*num_dofs + iq]
        arg_indices = tuple(self.backend.symbols.argument_loop_index(i) for i in range(block_rank))
        B_indices = []
        for i in range(block_rank):
            B_indices.append(arg_indices[i])
        B_indices = list(B_indices)

        # Get factor expression
        F = self.ir.integrand[quadrature_rule]["factorization"]

        if len(blockdata.factor_indices_comp_indices) > 1:
            raise RuntimeError("Code generation for non-scalar integrals unsupported")

        # We have scalar integrand here, take just the factor index
        factor_index = blockdata.factor_indices_comp_indices[0][0]

        v = F.nodes[factor_index]['expression']
        f = self.get_var(quadrature_rule, v)

        # Quadrature weight was removed in representation, add it back now
        if self.ir.integral_type in ufl.custom_integral_types:
            weights = self.backend.symbols.custom_weights_table()
            weight = weights[iq]
        else:
            weights = self.backend.symbols.weights_table(quadrature_rule)
            weight = weights[iq]

        # Define fw = f * weight
        assert not blockdata.transposed, "Not handled yet"

        fw_rhs = L.float_product([f, weight])
        if not isinstance(fw_rhs, L.Product):
            fw = fw_rhs
        else:
            # Define and cache scalar temp variable
            key = (quadrature_rule, factor_index, blockdata.all_factors_piecewise)
            fw, defined = self.get_temp_symbol("fw", key)
            if not defined:
                quadparts.append(L.VariableDecl("const ufc_scalar_t", fw, fw_rhs))

        # Naively accumulate integrand for this block in the innermost
        # loop
        assert not blockdata.transposed
        A_shape = self.ir.tensor_shape

        Asym = self.backend.symbols.element_tensor()
        A = L.FlattenedArray(Asym, dims=A_shape)

        # Check if DOFs in dofrange are equally spaced
        expand_loop = False
        for i, bm in enumerate(blockmap):
            for a, b in zip(bm[1:-1], bm[2:]):
                if b - a != bm[1] - bm[0]:
                    expand_loop = True
                    break
            else:
                continue
            break

        if expand_loop:
            # If DOFs in dofrange are not equally spaced, then expand
            # out the for loop
            for A_indices, B_indices in zip(itertools.product(*blockmap),
                                            itertools.product(*[range(len(b)) for b in blockmap])):
                quadparts += [
                    L.AssignAdd(
                        A[A_indices],
                        L.float_product([fw] + self.get_arg_factors(
                            blockdata, block_rank,
                            quadrature_rule, iq, B_indices)
                        )
                    )
                ]
        else:
            # Fetch code to access modified arguments
            arg_factors = self.get_arg_factors(blockdata, block_rank, quadrature_rule, iq, B_indices)

            B_rhs = L.float_product([fw] + arg_factors)
            A_indices = []

            for bm, index in zip(blockmap, arg_indices):
                # TODO: switch order here? (optionally)
                offset = bm[0]
                if len(bm) == 1:
                    A_indices.append(index + offset)
                else:
                    block_size = bm[1] - bm[0]
                    A_indices.append(block_size * index + offset)

            body = L.AssignAdd(A[A_indices], B_rhs)

            for i in reversed(range(block_rank)):
                body = L.ForRange(B_indices[i], 0, blockdims[i], body=body)
            quadparts += [body]

        return preparts, quadparts<|MERGE_RESOLUTION|>--- conflicted
+++ resolved
@@ -88,8 +88,7 @@
             factory_name=factory_name,
             enabled_coefficients=code["enabled_coefficients"],
             tabulate_tensor=tabulate_tensor_fn,
-<<<<<<< HEAD
-            needs_permutation_data=ir.needs_permutation_data)
+            needs_transformation_data=ir.needs_transformation_data)
 
     if parameters.get("sycl_defines", False):
         integral_name = "tabulate_tensor_" + factory_name
@@ -98,9 +97,6 @@
         sycl_defines = "#define " + sycl_function_name + " " + integral_name + "\n"
         implementation = sycl_defines + implementation
 
-=======
-            needs_transformation_data=ir.needs_transformation_data)
->>>>>>> c1629c5b
     return declaration, implementation
 
 
