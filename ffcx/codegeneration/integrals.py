# Copyright (C) 2015-2021 Martin Sandve Alnæs, Michal Habera, Igor Baratta
#
# This file is part of FFCx. (https://www.fenicsproject.org)
#
# SPDX-License-Identifier:    LGPL-3.0-or-later

import collections
import logging
from typing import List, Tuple
import numpy
import copy

import ufl
from ffcx.codegeneration import geometry
from ffcx.codegeneration import integrals_template as ufcx_integrals
from ffcx.codegeneration.indices import create_dof_index, create_quadrature_index
from ffcx.codegeneration.backend import FFCXBackend
from ffcx.codegeneration.optimise import fuse_loops, sum_factorise
from ffcx.codegeneration.C.cnodes import BinOp, CNode
from ffcx.codegeneration.C.format_lines import format_indented_lines
from ffcx.ir.elementtables import piecewise_ttypes
from ffcx.ir.integral import BlockData
from ffcx.ir.representationutils import QuadratureRule
from ffcx.naming import cdtype_to_numpy, scalar_to_value_type

logger = logging.getLogger("ffcx")


def generator(ir, parameters):
    logger.info("Generating code for integral:")
    logger.info(f"--- type: {ir.integral_type}")
    logger.info(f"--- name: {ir.name}")

    """Generate code for an integral."""
    factory_name = ir.name

    # Format declaration
    declaration = ufcx_integrals.declaration.format(factory_name=factory_name)

    # Create FFCx C backend
    backend = FFCXBackend(ir, parameters)

    # Configure kernel generator
    ig = IntegralGenerator(ir, backend)

    # Generate code ast for the tabulate_tensor body
    parts = ig.generate()

    # Format code as string
    body = format_indented_lines(parts.cs_format(ir.precision), 1)

    # Generate generic FFCx code snippets and add specific parts
    code = {}
    code["class_type"] = ir.integral_type + "_integral"
    code["name"] = ir.name
    code["members"] = ""
    code["constructor"] = ""
    code["constructor_arguments"] = ""
    code["initializer_list"] = ""
    code["destructor"] = ""

    lang = backend.language
    if len(ir.enabled_coefficients) > 0:
        code["enabled_coefficients_init"] = lang.ArrayDecl(
            "bool", f"enabled_coefficients_{ir.name}", values=ir.enabled_coefficients,
            sizes=len(ir.enabled_coefficients))
        code["enabled_coefficients"] = f"enabled_coefficients_{ir.name}"
    else:
        code["enabled_coefficients_init"] = ""
        code["enabled_coefficients"] = lang.Null()

    code["additional_includes_set"] = set()  # FIXME: Get this out of code[]
    code["tabulate_tensor"] = body

    if parameters["tabulate_tensor_void"]:
        code["tabulate_tensor"] = ""

    code["result_needs_permuting"] = 0
    code["result_permutations"] = "NULL"
    code["result_permutations_init"] = ""

    implementation = ufcx_integrals.factory.format(
        factory_name=factory_name,
        enabled_coefficients=code["enabled_coefficients"],
        enabled_coefficients_init=code["enabled_coefficients_init"],
        tabulate_tensor=code["tabulate_tensor"],
        needs_facet_permutations="true" if ir.needs_facet_permutations else "false",
        scalar_type=parameters["scalar_type"],
        geom_type=scalar_to_value_type(parameters["scalar_type"]),
        np_scalar_type=cdtype_to_numpy(parameters["scalar_type"]),
        coordinate_element=lang.AddressOf(lang.Symbol(ir.coordinate_element)),
        result_needs_permuting=code["result_needs_permuting"],
        result_permutations=code["result_permutations"],
        result_permutations_init=code["result_permutations_init"])

    return declaration, implementation


class IntegralGenerator(object):
    def __init__(self, ir, backend):
        # Store ir
        self.ir = ir

        # Backend specific plugin with attributes
        # - language: for translating ufl operators to target language
        # - symbols: for translating ufl operators to target language
        # - definitions: for defining backend specific variables
        # - access: for accessing backend specific variables
        self.backend = backend

        # Set of operator names code has been generated for, used in the
        # end for selecting necessary includes
        self._ufl_names = set()

        # Initialize lookup tables for variable scopes
        self.init_scopes()

        # Cache
        self.shared_symbols = {}

        # Literals
        self.literals = {}

        # Set of counters used for assigning names to intermediate
        # variables
        self.symbol_counters = collections.defaultdict(int)

    def init_scopes(self):
        """Initialize variable scope dicts."""
        # Reset variables, separate sets for each quadrature rule
        self.scopes = {quadrature_rule: {} for quadrature_rule in self.ir.integrand.keys()}
        self.scopes[None] = {}

    def set_var(self, quadrature_rule, v, vaccess):
        """Set a new variable in variable scope dicts.

        Scope is determined by quadrature_rule which identifies the
        quadrature loop scope or None if outside quadrature loops.

        v is the ufl expression and vaccess is the CNodes
        expression to access the value in the code.

        """
        self.scopes[quadrature_rule][v] = vaccess

    def get_var(self, quadrature_rule, v):
        """Lookup ufl expression v in variable scope dicts.

        Scope is determined by quadrature rule which identifies the
        quadrature loop scope or None if outside quadrature loops.

        If v is not found in quadrature loop scope, the piecewise
        scope (None) is checked.

        Returns the CNodes expression to access the value in the code.
        """
        L = self.backend.language
        batch_size = self.backend.access.parameters["batch_size"]
        if batch_size > 1:
            if v._ufl_is_literal_:
                if v not in self.literals:
                    self.literals[v] = L.Symbol("literal" + str(len(self.literals)))
                return self.literals[v]
        else:
            if v._ufl_is_literal_:
                return self.backend.ufl_to_language.get(v)

        f = self.scopes[quadrature_rule].get(v)
        if f is None:
            f = self.scopes[None].get(v)
        return f

    def new_temp_symbol(self, basename):
        """Create a new code symbol named basename + running counter."""
        lang = self.backend.language
        name = "%s%d" % (basename, self.symbol_counters[basename])
        self.symbol_counters[basename] += 1
        return lang.Symbol(name)

    def get_temp_symbol(self, tempname, key):
        key = (tempname, ) + key
        s = self.shared_symbols.get(key)
        defined = s is not None
        if not defined:
            s = self.new_temp_symbol(tempname)
            self.shared_symbols[key] = s
        return s, defined

    def generate(self):
        """Generate entire tabulate_tensor body.

        Assumes that the code returned from here will be wrapped in a
        context that matches a suitable version of the UFC
        tabulate_tensor signatures.
        """
        lang = self.backend.language

        # Assert that scopes are empty: expecting this to be called only
        # once
        assert not any(d for d in self.scopes.values())

        parts = []
        scalar_type = self.backend.access.parameters["scalar_type"]
        value_type = scalar_to_value_type(scalar_type)
        alignment = self.ir.params['assume_aligned']
        if alignment != -1:
            scalar_type = self.backend.access.parameters["scalar_type"]
            parts += [lang.VerbatimStatement(f"A = ({scalar_type}*)__builtin_assume_aligned(A, {alignment});"),
                      lang.VerbatimStatement(f"w = (const {scalar_type}*)__builtin_assume_aligned(w, {alignment});"),
                      lang.VerbatimStatement(f"c = (const {scalar_type}*)__builtin_assume_aligned(c, {alignment});"),
                      lang.VerbatimStatement(f"coordinate_dofs = (const {value_type}*)__builtin_assume_aligned(coordinate_dofs, {alignment});")]  # noqa

        # Generate the tables of quadrature points and weights
        parts += self.generate_quadrature_tables(value_type)

        # Generate the tables of basis function values and
        # pre-integrated blocks
        parts += self.generate_element_tables(value_type)

        # Generate the tables of geometry data that are needed
        parts += self.generate_geometry_tables(value_type)

        # Loop generation code will produce parts to go before
        # quadloops, to define the quadloops, and to go after the
        # quadloops
        all_preparts = []
        all_quadparts = []

        # Pre-definitions are collected across all quadrature loops to
        # improve re-use and avoid name clashes
        all_predefinitions = dict()
        for rule in self.ir.integrand.keys():
            # Generate code to compute piecewise constant scalar factors
            all_preparts += self.generate_piecewise_partition(rule)

            # Generate code to integrate reusable blocks of final
            # element tensor
            pre_definitions, preparts, quadparts = self.generate_quadrature_loop(rule)

            all_preparts += preparts
            all_quadparts += quadparts
            all_predefinitions.update(pre_definitions)

        pre_definitions = fuse_loops(lang, all_predefinitions)
        parts += lang.commented_code_list(pre_definitions,
                                          "Pre-definitions of modified terminals to enable unit-stride access")

        for literal in self.literals.keys():
            scalar_type = self.backend.access.parameters["scalar_type"]
            batch_size = self.backend.access.parameters["batch_size"]
            if batch_size > 1:
                scalar_type += str(batch_size)
            values = self.backend.ufl_to_language.get(literal)
            init_list = L.as_symbol(L.build_1d_initializer_list(numpy.array([values] * batch_size), str))
            all_preparts.insert(0, L.VariableDecl(f"const {scalar_type}", self.literals[literal], init_list))

        # Collect parts before, during, and after quadrature loops
        parts += all_preparts
        parts += all_quadparts

        return lang.StatementList(parts)

    def generate_quadrature_tables(self, value_type: str) -> List[str]:
        """Generate static tables of quadrature points and weights."""
        lang = self.backend.language

        parts: List[str] = []

        # No quadrature tables for custom (given argument) or point
        # (evaluation in single vertex)
        skip = ufl.custom_integral_types + ufl.measure.point_integral_types
        if self.ir.integral_type in skip:
            return parts

        padlen = self.ir.params["padlen"]

        # Loop over quadrature rules
        for quadrature_rule, integrand in self.ir.integrand.items():
            num_points = quadrature_rule.weights.shape[0]
            weights = quadrature_rule.weights
            if quadrature_rule.has_tensor_factors:
                weights = quadrature_rule.tensor_factors[0][1]
                num_points = weights.shape[0]

            # Generate quadrature weights array
            wsym = self.backend.symbols.weights_table(quadrature_rule)
            parts += [
                lang.ArrayDecl(
                    f"static const {value_type}", wsym, num_points, weights, padlen=padlen)
            ]

        # Add leading comment if there are any tables
        parts = lang.commented_code_list(parts, "Quadrature rules")
        return parts

    def generate_geometry_tables(self, float_type):
        """Generate static tables of geometry data."""
        lang = self.backend.language

        ufl_geometry = {
            ufl.geometry.FacetEdgeVectors: "facet_edge_vertices",
            ufl.geometry.CellFacetJacobian: "reference_facet_jacobian",
            ufl.geometry.ReferenceCellVolume: "reference_cell_volume",
            ufl.geometry.ReferenceFacetVolume: "reference_facet_volume",
            ufl.geometry.ReferenceCellEdgeVectors: "reference_edge_vectors",
            ufl.geometry.ReferenceFacetEdgeVectors: "facet_reference_edge_vectors",
            ufl.geometry.ReferenceNormal: "reference_facet_normals",
            ufl.geometry.FacetOrientation: "facet_orientation"
        }
        cells = {t: set() for t in ufl_geometry.keys()}

        for integrand in self.ir.integrand.values():
            for attr in integrand["factorization"].nodes.values():
                mt = attr.get("mt")
                if mt is not None:
                    t = type(mt.terminal)
                    if t in ufl_geometry:
                        cells[t].add(mt.terminal.ufl_domain().ufl_cell().cellname())

        parts = []
        for i, cell_list in cells.items():
            for c in cell_list:
                parts.append(geometry.write_table(lang, ufl_geometry[i], c))

        return parts

    def generate_element_tables(self, float_type):
        """Generate static tables with precomputed element basis function values in quadrature points."""
        lang = self.backend.language
        parts = []
        tables = self.ir.unique_tables
        table_types = self.ir.unique_table_types
        padlen = self.ir.params["padlen"]
        if self.ir.integral_type in ufl.custom_integral_types:
            # Define only piecewise tables
            table_names = [name for name in sorted(tables) if table_types[name] in piecewise_ttypes]
        else:
            # Define all tables
            table_names = sorted(tables)

        for name in table_names:
            table = tables[name]
            parts += self.declare_table(name, table, padlen, float_type)

        # Add leading comment if there are any tables
        parts = lang.commented_code_list(parts, [
            "Precomputed values of basis functions and precomputations",
            "FE* dimensions: [permutation][entities][points][dofs]"])
        return parts

    def declare_table(self, name, table, padlen, value_type: str):
        """Declare a table.

        If the dof dimensions of the table have dof rotations, apply
        these rotations.

        """
        lang = self.backend.language

        return [lang.ArrayDecl(
            f"static const {value_type}", name, table.shape, table, padlen=padlen)]

    def generate_quadrature_loop(self, quadrature_rule: QuadratureRule):
        """Generate quadrature loop with for this quadrature_rule."""
        lang = self.backend.language
        iq = create_quadrature_index(lang, quadrature_rule)

        quadrature_values = []

        # Generate varying partition
        pre_definitions, body, intermediates = self.generate_varying_partition(quadrature_rule)
        quadrature_values.append(intermediates)

        body = lang.commented_code_list(
            body, f"Quadrature loop body setup for quadrature rule {quadrature_rule.id()}")

        # quadrature_values = self.generate_quadrature_values(quadrature_rule)

        # Generate dofblock parts, some of this will be placed before or
        # after quadloop
        preparts, quadparts, intermediates = \
            self.generate_dofblock_partition(quadrature_rule)
        quadrature_values.append(intermediates)
        if iq.dim > 1:
            quadrature_values = [lang.NestedForRange([iq], quadrature_values)]
        body += quadrature_values
        body += quadparts

        # Wrap body in loop or scope
        if not body:
            # Could happen for integral with everything zero and
            # optimized away
            quadparts = []
        else:
            quadparts = body
            if iq.dim == 1:
                quadparts = [lang.NestedForRange([iq], body)]

        return pre_definitions, preparts, quadparts

    def generate_piecewise_partition(self, quadrature_rule):
        lang = self.backend.language

        # Get annotated graph of factorisation
        F = self.ir.integrand[quadrature_rule]["factorization"]

        arraysymbol = lang.Symbol(f"sp_{quadrature_rule.id()}")
        pre_definitions, parts, intermediates = self.generate_partition(arraysymbol, F, "piecewise", None)

        assert len(pre_definitions) == 0, "Quadrature independent code should have not pre-definitions"

        code = [parts, intermediates]
        code = lang.commented_code_list(
            code, f"Quadrature loop independent computations for quadrature rule {quadrature_rule.id()}")

        return code

    def generate_varying_partition(self, quadrature_rule):
        lang = self.backend.language

        # Get annotated graph of factorisation
        F = self.ir.integrand[quadrature_rule]["factorization"]

        arraysymbol = lang.Symbol(f"sv_{quadrature_rule.id()}")
        pre_definitions, parts, intermediates = self.generate_partition(arraysymbol, F, "varying", quadrature_rule)
        parts = lang.commented_code_list(
            parts, f"Varying computations for quadrature rule {quadrature_rule.id()}")

        return pre_definitions, parts, intermediates

    def generate_partition(self, symbol, F, mode, quadrature_rule):
        lang = self.backend.language

        definitions = dict()
        pre_definitions = dict()
        intermediates = []
        quadrature_values = []

        batch_size = self.backend.access.parameters["batch_size"]
        scalar_type = self.backend.access.parameters["scalar_type"]
        if batch_size > 1:
            scalar_type += str(batch_size)

        use_symbol_array = True

        iq = create_quadrature_index(lang, quadrature_rule)

        for i, attr in F.nodes.items():
            if attr['status'] != mode:
                continue
            v = attr['expression']
            mt = attr.get('mt')

            # Generate code only if the expression is not already in
            # cache
            if not self.get_var(quadrature_rule, v):
                if v._ufl_is_literal_:
                    vaccess = self.backend.ufl_to_language.get(v)
                elif mt is not None:
                    # All finite element based terminals have table
                    # data, as well as some, but not all, of the
                    # symbolic geometric terminals
                    tabledata = attr.get('tr')

                    # Backend specific modified terminal translation
                    vaccess = self.backend.access.get(mt.terminal, mt, tabledata, quadrature_rule)
                    quadrature_values.append(vaccess)

                    predef, vdef = self.backend.definitions.get(mt.terminal, mt, tabledata, quadrature_rule, vaccess)
                    if predef:
                        access = predef[0].symbol.name
                        pre_definitions[str(access)] = predef

                    # Store definitions of terminals in list
                    assert isinstance(vdef, list)
                    definitions[str(vaccess)] = vdef
                else:
                    # Get previously visited operands
                    vops = [self.get_var(quadrature_rule, op) for op in v.ufl_operands]

                    # get parent operand
                    pid = F.in_edges[i][0] if F.in_edges[i] else -1
                    if pid and pid > i:
                        parent_exp = F.nodes.get(pid)['expression']
                    else:
                        parent_exp = None

                    # Mapping UFL operator to target language
                    self._ufl_names.add(v._ufl_handler_name_)

                    vexpr = self.backend.ufl_to_language.get(v, *vops)

                    # Create a new intermediate for each subexpression
                    # except boolean conditions and its childs
                    if isinstance(parent_exp, ufl.classes.Condition):
                        # Skip intermediates for 'x' and 'y' in x<y
                        # Avoid the creation of complex valued intermediates
                        vaccess = vexpr
                    elif isinstance(v, ufl.classes.Condition):
                        # Inline the conditions x < y, condition values
                        # This removes the need to handle boolean
                        # intermediate variables. With tensor-valued
                        # conditionals it may not be optimal but we let
                        # the compiler take responsibility for
                        # optimizing those cases.
                        vaccess = vexpr
                    elif any(op._ufl_is_literal_ for op in v.ufl_operands):
                        # Skip intermediates for e.g. -2.0*x,
                        # resulting in lines like z = y + -2.0*x
                        vaccess = vexpr
                    else:
                        # Record assignment of vexpr to intermediate variable
                        if isinstance(vexpr, L.Call) and batch_size > 1:
                            j = len(intermediates)
                            vaccess = symbol[j]
<<<<<<< HEAD
                            intermediates.append(lang.Assign(vaccess, vexpr))
                        else:
                            scalar_type = self.backend.access.parameters["scalar_type"]
                            vaccess = lang.Symbol("%s_%d" % (symbol.name, j))
                            intermediates.append(lang.VariableDecl(f"const {scalar_type}", vaccess, vexpr))
=======
                            for b in range(batch_size):
                                argument = copy.deepcopy(vexpr.arguments[0])
                                new_vexpr = copy.deepcopy(vexpr)
                                new_vexpr.arguments[0] = argument[b]
                                intermediates.append(L.Assign(vaccess[b], new_vexpr))
                        else:
                            if use_symbol_array:
                                j = len(intermediates)
                                vaccess = symbol[j]
                                intermediates.append(L.Assign(vaccess, vexpr))
                            else:
                                vaccess = L.Symbol("%s_%d" % (symbol.name, j))
                                intermediates.append(L.VariableDecl(f"const {scalar_type}", vaccess, vexpr))
>>>>>>> c5743fdc

                # Store access node for future reference
                self.set_var(quadrature_rule, v, vaccess)

        # Join terminal computation, array of intermediate expressions,
        # and intermediate computations
        parts = []
        parts += fuse_loops(lang, definitions)

        if intermediates:
            if use_symbol_array:
<<<<<<< HEAD
                declaration = [lang.ArrayDecl(self.backend.access.parameters["scalar_type"],
                                              symbol, len(intermediates))]
                intermediates.insert(0, declaration)

        def substitute_acess(intermediates, quadrature_values):
            if (isinstance(intermediates, list)):
                new_intermediates = []
                for intermediate in intermediates:
                    expression = substitute_acess(intermediate, quadrature_values)
                    new_intermediates.append(expression)
                return new_intermediates
            elif isinstance(intermediates, lang.Call):
                return intermediates
            elif hasattr(intermediates, 'rhs'):
                intermediates.rhs = substitute_acess(intermediates.rhs, quadrature_values)
                intermediates.lhs = substitute_acess(intermediates.lhs, quadrature_values)
                return intermediates
            else:
                if intermediates in quadrature_values:
                    return intermediates[iq.global_idx()]
                else:
                    return intermediates
        if iq.dim > 1:
            intermediates = substitute_acess(intermediates, quadrature_values)

        return pre_definitions, parts, intermediates
=======
                padlen = self.ir.params["padlen"]
                scalar_type = self.backend.access.parameters["scalar_type"]
                batch_size = self.backend.access.parameters["batch_size"]
                if batch_size > 1:
                    scalar_type += str(batch_size)
                parts += [L.ArrayDecl(scalar_type, symbol, len(intermediates), padlen=padlen)]
            parts += intermediates
        return pre_definitions, parts
>>>>>>> c5743fdc

    def generate_dofblock_partition(self, quadrature_rule: QuadratureRule):
        block_contributions = self.ir.integrand[quadrature_rule]["block_contributions"]
        preparts = []
        quadparts = []
        blocks = [(blockmap, blockdata)
                  for blockmap, contributions in sorted(block_contributions.items())
                  for blockdata in contributions]

        block_groups = collections.defaultdict(list)

        # Group loops by blockmap, in Vector elements each component has
        # a different blockmap
        for blockmap, blockdata in blocks:
            scalar_blockmap = []
            assert len(blockdata.ma_data) == len(blockmap)
            for i, b in enumerate(blockmap):
                bs = blockdata.ma_data[i].tabledata.block_size
                offset = blockdata.ma_data[i].tabledata.offset
                b = tuple([(idx - offset) // bs for idx in b])
                scalar_blockmap.append(b)
            block_groups[tuple(scalar_blockmap)].append(blockdata)

        for blockmap in block_groups:
            block_preparts, block_quadparts, intermediates = \
                self.generate_block_parts(quadrature_rule, blockmap, block_groups[blockmap])

            # Add definitions
            preparts.extend(block_preparts)

            # Add computations
            quadparts.extend(block_quadparts)

        return preparts, quadparts, intermediates

    def get_arg_factors(self, blockdata, block_rank, quadrature_rule, iq, indices):

        scope = self.ir.integrand[quadrature_rule]["modified_arguments"]
        entitytype = self.ir.entitytype

        arg_factors = []
        for i in range(block_rank):
            mad = blockdata.ma_data[i]
            td = mad.tabledata
            mt = scope[mad.ma_index]

            assert td.ttype != "zeros"
            if td.ttype == "ones":
                arg_factor = 1
            else:
                arg_factor = self.backend.symbols.table_access(
                    td, entitytype, mt.restriction, iq, indices[i])
            arg_factors.append(arg_factor)

        return arg_factors

    def generate_block_parts(self, quadrature_rule: QuadratureRule, blockmap: Tuple, blocklist: List[BlockData]):
        """Generate and return code parts for a given block.

        Returns parts occuring before, inside, and after the quadrature
        loop identified by the quadrature rule.

        Should be called with quadrature_rule=None for
        quadloop-independent blocks.
        """
        lang = self.backend.language

        # The parts to return
        preparts: List[CNode] = []
        quadparts: List[CNode] = []
        intermediates: List[CNode] = []

        # RHS expressiong grouped by LHS "dofmap"
        rhs_expressions = collections.defaultdict(list)

        block_rank = len(blockmap)
        blockdims = tuple(len(dofmap) for dofmap in blockmap)

        scalar_type = self.backend.access.parameters["scalar_type"]
        iq = create_quadrature_index(lang, quadrature_rule)

        for blockdata in blocklist:
            # Override dof index with quadrature loop index for arguments
            # with quadrature element, to index B like B[iq*num_dofs + iq]
            B_indices = []
            args = ["i", "j", "k", "l"]
            for i in range(block_rank):
                table_ref = blockdata.ma_data[i].tabledata
                B_indices.append(create_dof_index(lang, table_ref, args[i]))

            ttypes = blockdata.ttypes
            if "zeros" in ttypes:
                raise RuntimeError("Not expecting zero arguments to be left in dofblock generation.")

            if len(blockdata.factor_indices_comp_indices) > 1:
                raise RuntimeError("Code generation for non-scalar integrals unsupported")

            # We have scalar integrand here, take just the factor index
            factor_index = blockdata.factor_indices_comp_indices[0][0]

            # Get factor expression
            F = self.ir.integrand[quadrature_rule]["factorization"]
            v = F.nodes[factor_index]['expression']
            f = self.get_var(quadrature_rule, v)

            # Quadrature weight was removed in representation, add it back now
            if self.ir.integral_type in ufl.custom_integral_types:
                weights = self.backend.symbols.custom_weights_table()
                weight = weights[iq.global_idx()]
            else:
                weights = self.backend.symbols.weights_table(quadrature_rule)
                weight = [weights[iq.local_idx(i)] for i in range(iq.dim)]
                weight = lang.Product(weight)

            # Define fw = f * weight
            fw_rhs = lang.float_product([f, weight])
            if not isinstance(fw_rhs, lang.Product):
                fw = fw_rhs
            else:
                # Define and cache scalar temp variable
                key = (quadrature_rule, factor_index, blockdata.all_factors_piecewise)
                fw, defined = self.get_temp_symbol("fw", key)
                if not defined:
<<<<<<< HEAD
                    if iq.dim > 1:
                        preparts += [lang.ArrayDecl(scalar_type, fw, iq.ranges, values=[0.0])]
                        intermediates += [lang.Assign(fw[iq], fw_rhs)]
                    else:
                        preparts += [lang.VariableDecl(scalar_type, fw, value=0.0)]
                        intermediates += [lang.Assign(fw, fw_rhs)]
=======
                    scalar_type = self.backend.access.parameters["scalar_type"]
                    batch_size = self.backend.access.parameters["batch_size"]
                    if batch_size > 1:
                        scalar_type += str(batch_size)
                    quadparts.append(L.VariableDecl(f"const {scalar_type}", fw, fw_rhs))
>>>>>>> c5743fdc

            assert not blockdata.transposed, "Not handled yet"
            A_shape = self.ir.tensor_shape

            Asym = self.backend.symbols.element_tensor()
            A = lang.FlattenedArray(Asym, dims=A_shape)

            # Fetch code to access modified arguments
            arg_factors = self.get_arg_factors(blockdata, block_rank, quadrature_rule, iq, B_indices)

            if iq.dim > 1:
                B_rhs = lang.float_product([fw[iq]] + arg_factors)
            else:
                B_rhs = lang.float_product([fw] + arg_factors)

            A_indices = []
            for i in range(block_rank):
                index = B_indices[i]
                tabledata = blockdata.ma_data[i].tabledata
                offset = tabledata.offset
                if len(blockmap[i]) == 1:
                    A_indices.append(index.global_idx() + offset)
                else:
                    block_size = tabledata.block_size
                    A_indices.append(block_size * index.global_idx() + offset)
            rhs_expressions[tuple(A_indices)].append(B_rhs)

        # List of statements to keep in the inner loop
        keep = collections.defaultdict(list)
        # List of temporary array declarations
        pre_loop: List[CNode] = []
        # List of loop invariant expressions to hoist
        hoist: List[BinOp] = []

        for indices in rhs_expressions:
<<<<<<< HEAD
            keep[indices] = rhs_expressions[indices]
=======
            hoist_rhs = collections.defaultdict(list)

            # Hoist loop invariant code and group array access (each
            # table should only be read one time in the inner loop)
            if block_rank == 2:
                ind = B_indices[-1]
                for rhs in rhs_expressions[indices]:
                    if len(rhs.args) <= 2:
                        keep[indices].append(rhs)
                    else:
                        varying = next((x for x in rhs.args if hasattr(x, 'indices') and (ind in x.indices)), None)
                        if varying:
                            invariant = [x for x in rhs.args if x is not varying]
                            hoist_rhs[varying].append(invariant)
                        else:
                            keep[indices].append(rhs)

                # Perform algebraic manipulations to reduce number of
                # floating point operations (factorize expressions by
                # grouping)
                for statement in hoist_rhs:
                    sum = []
                    for rhs in hoist_rhs[statement]:
                        sum.append(L.float_product(rhs))
                    sum = L.Sum(sum)

                    lhs = None
                    for h in hoist:
                        if (h.rhs == sum):
                            lhs = h.lhs
                            break
                    if lhs:
                        keep[indices].append(L.float_product([statement, lhs]))
                    else:
                        t = self.new_temp_symbol("t")
                        scalar_type = self.backend.access.parameters["scalar_type"]
                        batch_size = self.backend.access.parameters["batch_size"]
                        if batch_size > 1:
                            scalar_type += str(batch_size)
                        pre_loop.append(L.ArrayDecl(scalar_type, t, blockdims[0]))
                        keep[indices].append(L.float_product([statement, t[B_indices[0]]]))
                        hoist.append(L.Assign(t[B_indices[i - 1]], sum))
            else:
                keep[indices] = rhs_expressions[indices]
>>>>>>> c5743fdc

        hoist_code: List[CNode] = [lang.ForRange(B_indices[0], 0, blockdims[0], body=hoist)] if hoist else []

        body: List[CNode] = []

        for indices in keep:
            body.append(lang.AssignAdd(A[indices], lang.Sum(keep[indices])))

        if iq.dim > 1:
            B_indices.insert(0, iq)

        body = sum_factorise(lang, lang.NestedForRange(B_indices, body), scalar_type)

        quadparts += pre_loop
        quadparts += hoist_code
        quadparts += [body]

        return preparts, quadparts, intermediates<|MERGE_RESOLUTION|>--- conflicted
+++ resolved
@@ -154,12 +154,12 @@
 
         Returns the CNodes expression to access the value in the code.
         """
-        L = self.backend.language
+        lang = self.backend.language
         batch_size = self.backend.access.parameters["batch_size"]
         if batch_size > 1:
             if v._ufl_is_literal_:
                 if v not in self.literals:
-                    self.literals[v] = L.Symbol("literal" + str(len(self.literals)))
+                    self.literals[v] = lang.Symbol("literal" + str(len(self.literals)))
                 return self.literals[v]
         else:
             if v._ufl_is_literal_:
@@ -251,8 +251,8 @@
             if batch_size > 1:
                 scalar_type += str(batch_size)
             values = self.backend.ufl_to_language.get(literal)
-            init_list = L.as_symbol(L.build_1d_initializer_list(numpy.array([values] * batch_size), str))
-            all_preparts.insert(0, L.VariableDecl(f"const {scalar_type}", self.literals[literal], init_list))
+            init_list = lang.as_symbol(lang.build_1d_initializer_list(numpy.array([values] * batch_size), str))
+            all_preparts.insert(0, lang.VariableDecl(f"const {scalar_type}", self.literals[literal], init_list))
 
         # Collect parts before, during, and after quadrature loops
         parts += all_preparts
@@ -510,30 +510,22 @@
                         vaccess = vexpr
                     else:
                         # Record assignment of vexpr to intermediate variable
-                        if isinstance(vexpr, L.Call) and batch_size > 1:
+                        if isinstance(vexpr, lang.Call) and batch_size > 1:
                             j = len(intermediates)
                             vaccess = symbol[j]
-<<<<<<< HEAD
-                            intermediates.append(lang.Assign(vaccess, vexpr))
-                        else:
-                            scalar_type = self.backend.access.parameters["scalar_type"]
-                            vaccess = lang.Symbol("%s_%d" % (symbol.name, j))
-                            intermediates.append(lang.VariableDecl(f"const {scalar_type}", vaccess, vexpr))
-=======
                             for b in range(batch_size):
                                 argument = copy.deepcopy(vexpr.arguments[0])
                                 new_vexpr = copy.deepcopy(vexpr)
                                 new_vexpr.arguments[0] = argument[b]
-                                intermediates.append(L.Assign(vaccess[b], new_vexpr))
+                                intermediates.append(lang.Assign(vaccess[b], new_vexpr))
                         else:
                             if use_symbol_array:
                                 j = len(intermediates)
                                 vaccess = symbol[j]
-                                intermediates.append(L.Assign(vaccess, vexpr))
+                                intermediates.append(lang.Assign(vaccess, vexpr))
                             else:
-                                vaccess = L.Symbol("%s_%d" % (symbol.name, j))
-                                intermediates.append(L.VariableDecl(f"const {scalar_type}", vaccess, vexpr))
->>>>>>> c5743fdc
+                                vaccess = lang.Symbol("%s_%d" % (symbol.name, j))
+                                intermediates.append(lang.VariableDecl(f"const {scalar_type}", vaccess, vexpr))
 
                 # Store access node for future reference
                 self.set_var(quadrature_rule, v, vaccess)
@@ -545,9 +537,11 @@
 
         if intermediates:
             if use_symbol_array:
-<<<<<<< HEAD
-                declaration = [lang.ArrayDecl(self.backend.access.parameters["scalar_type"],
-                                              symbol, len(intermediates))]
+                scalar_type = self.backend.access.parameters["scalar_type"]
+                batch_size = self.backend.access.parameters["batch_size"]
+                if batch_size > 1:
+                    scalar_type += str(batch_size)
+                declaration = [lang.ArrayDecl(scalar_type, symbol, len(intermediates))]
                 intermediates.insert(0, declaration)
 
         def substitute_acess(intermediates, quadrature_values):
@@ -572,16 +566,6 @@
             intermediates = substitute_acess(intermediates, quadrature_values)
 
         return pre_definitions, parts, intermediates
-=======
-                padlen = self.ir.params["padlen"]
-                scalar_type = self.backend.access.parameters["scalar_type"]
-                batch_size = self.backend.access.parameters["batch_size"]
-                if batch_size > 1:
-                    scalar_type += str(batch_size)
-                parts += [L.ArrayDecl(scalar_type, symbol, len(intermediates), padlen=padlen)]
-            parts += intermediates
-        return pre_definitions, parts
->>>>>>> c5743fdc
 
     def generate_dofblock_partition(self, quadrature_rule: QuadratureRule):
         block_contributions = self.ir.integrand[quadrature_rule]["block_contributions"]
@@ -705,20 +689,16 @@
                 key = (quadrature_rule, factor_index, blockdata.all_factors_piecewise)
                 fw, defined = self.get_temp_symbol("fw", key)
                 if not defined:
-<<<<<<< HEAD
+                    scalar_type = self.backend.access.parameters["scalar_type"]
+                    batch_size = self.backend.access.parameters["batch_size"]
+                    if batch_size > 1:
+                        scalar_type += str(batch_size)
                     if iq.dim > 1:
                         preparts += [lang.ArrayDecl(scalar_type, fw, iq.ranges, values=[0.0])]
                         intermediates += [lang.Assign(fw[iq], fw_rhs)]
                     else:
                         preparts += [lang.VariableDecl(scalar_type, fw, value=0.0)]
                         intermediates += [lang.Assign(fw, fw_rhs)]
-=======
-                    scalar_type = self.backend.access.parameters["scalar_type"]
-                    batch_size = self.backend.access.parameters["batch_size"]
-                    if batch_size > 1:
-                        scalar_type += str(batch_size)
-                    quadparts.append(L.VariableDecl(f"const {scalar_type}", fw, fw_rhs))
->>>>>>> c5743fdc
 
             assert not blockdata.transposed, "Not handled yet"
             A_shape = self.ir.tensor_shape
@@ -754,54 +734,7 @@
         hoist: List[BinOp] = []
 
         for indices in rhs_expressions:
-<<<<<<< HEAD
             keep[indices] = rhs_expressions[indices]
-=======
-            hoist_rhs = collections.defaultdict(list)
-
-            # Hoist loop invariant code and group array access (each
-            # table should only be read one time in the inner loop)
-            if block_rank == 2:
-                ind = B_indices[-1]
-                for rhs in rhs_expressions[indices]:
-                    if len(rhs.args) <= 2:
-                        keep[indices].append(rhs)
-                    else:
-                        varying = next((x for x in rhs.args if hasattr(x, 'indices') and (ind in x.indices)), None)
-                        if varying:
-                            invariant = [x for x in rhs.args if x is not varying]
-                            hoist_rhs[varying].append(invariant)
-                        else:
-                            keep[indices].append(rhs)
-
-                # Perform algebraic manipulations to reduce number of
-                # floating point operations (factorize expressions by
-                # grouping)
-                for statement in hoist_rhs:
-                    sum = []
-                    for rhs in hoist_rhs[statement]:
-                        sum.append(L.float_product(rhs))
-                    sum = L.Sum(sum)
-
-                    lhs = None
-                    for h in hoist:
-                        if (h.rhs == sum):
-                            lhs = h.lhs
-                            break
-                    if lhs:
-                        keep[indices].append(L.float_product([statement, lhs]))
-                    else:
-                        t = self.new_temp_symbol("t")
-                        scalar_type = self.backend.access.parameters["scalar_type"]
-                        batch_size = self.backend.access.parameters["batch_size"]
-                        if batch_size > 1:
-                            scalar_type += str(batch_size)
-                        pre_loop.append(L.ArrayDecl(scalar_type, t, blockdims[0]))
-                        keep[indices].append(L.float_product([statement, t[B_indices[0]]]))
-                        hoist.append(L.Assign(t[B_indices[i - 1]], sum))
-            else:
-                keep[indices] = rhs_expressions[indices]
->>>>>>> c5743fdc
 
         hoist_code: List[CNode] = [lang.ForRange(B_indices[0], 0, blockdims[0], body=hoist)] if hoist else []
 
