--- conflicted
+++ resolved
@@ -13,11 +13,8 @@
 from ffcx.codegeneration import integrals_template as ufcx_integrals
 from ffcx.codegeneration.indices import create_dof_index, create_quadrature_index
 from ffcx.codegeneration.backend import FFCXBackend
-<<<<<<< HEAD
 from ffcx.codegeneration.optimise import fuse_loops, sum_factorise
-=======
 from ffcx.codegeneration.C.cnodes import BinOp, CNode
->>>>>>> ba7d12cb
 from ffcx.codegeneration.C.format_lines import format_indented_lines
 from ffcx.ir.elementtables import piecewise_ttypes
 from ffcx.ir.integral import BlockData
@@ -62,15 +59,9 @@
 
     lang = backend.language
     if len(ir.enabled_coefficients) > 0:
-<<<<<<< HEAD
         code["enabled_coefficients_init"] = lang.ArrayDecl(
-            "bool", f"enabled_coefficients_{ir.name}",
-            values=ir.enabled_coefficients, sizes=len(ir.enabled_coefficients))
-=======
-        code["enabled_coefficients_init"] = L.ArrayDecl(
             "bool", f"enabled_coefficients_{ir.name}", values=ir.enabled_coefficients,
             sizes=len(ir.enabled_coefficients))
->>>>>>> ba7d12cb
         code["enabled_coefficients"] = f"enabled_coefficients_{ir.name}"
     else:
         code["enabled_coefficients_init"] = ""
@@ -200,18 +191,10 @@
         alignment = self.ir.params['assume_aligned']
         if alignment != -1:
             scalar_type = self.backend.access.parameters["scalar_type"]
-<<<<<<< HEAD
             parts += [lang.VerbatimStatement(f"A = ({scalar_type}*)__builtin_assume_aligned(A, {alignment});"),
                       lang.VerbatimStatement(f"w = (const {scalar_type}*)__builtin_assume_aligned(w, {alignment});"),
                       lang.VerbatimStatement(f"c = (const {scalar_type}*)__builtin_assume_aligned(c, {alignment});"),
-                      lang.VerbatimStatement(
-                          f"coordinate_dofs = (const double*)__builtin_assume_aligned(coordinate_dofs, {alignment});")]
-=======
-            parts += [L.VerbatimStatement(f"A = ({scalar_type}*)__builtin_assume_aligned(A, {alignment});"),
-                      L.VerbatimStatement(f"w = (const {scalar_type}*)__builtin_assume_aligned(w, {alignment});"),
-                      L.VerbatimStatement(f"c = (const {scalar_type}*)__builtin_assume_aligned(c, {alignment});"),
-                      L.VerbatimStatement(f"coordinate_dofs = (const {value_type}*)__builtin_assume_aligned(coordinate_dofs, {alignment});")]  # noqa
->>>>>>> ba7d12cb
+                      lang.VerbatimStatement(f"coordinate_dofs = (const {value_type}*)__builtin_assume_aligned(coordinate_dofs, {alignment});")]  # noqa
 
         # Generate the tables of quadrature points and weights
         parts += self.generate_quadrature_tables(value_type)
@@ -271,7 +254,6 @@
         # Loop over quadrature rules
         for quadrature_rule, integrand in self.ir.integrand.items():
             num_points = quadrature_rule.weights.shape[0]
-<<<<<<< HEAD
             weights = quadrature_rule.weights
             if quadrature_rule.has_tensor_factors:
                 weights = quadrature_rule.tensor_factors[0][1]
@@ -281,15 +263,8 @@
             wsym = self.backend.symbols.weights_table(quadrature_rule)
             parts += [
                 lang.ArrayDecl(
-                    "static const double", wsym, num_points, weights, padlen=padlen)
+                    f"static const {value_type}", wsym, num_points, weights, padlen=padlen)
             ]
-=======
-
-            # Generate quadrature weights array
-            wsym = self.backend.symbols.weights_table(quadrature_rule)
-            parts += [L.ArrayDecl(f"static const {value_type}", wsym, num_points,
-                                  quadrature_rule.weights, padlen=padlen)]
->>>>>>> ba7d12cb
 
         # Add leading comment if there are any tables
         parts = lang.commented_code_list(parts, "Quadrature rules")
@@ -322,23 +297,13 @@
         parts = []
         for i, cell_list in cells.items():
             for c in cell_list:
-<<<<<<< HEAD
                 parts.append(geometry.write_table(lang, ufl_geometry[i], c))
 
         return parts
 
-    def generate_element_tables(self):
+    def generate_element_tables(self, float_type):
         """Generate static tables with precomputed element basis function values in quadrature points."""
         lang = self.backend.language
-=======
-                parts.append(geometry.write_table(L, ufl_geometry[i], c, float_type))
-
-        return parts
-
-    def generate_element_tables(self, float_type: str):
-        """Generate static tables with precomputed element basisfunction values in quadrature points."""
-        L = self.backend.language
->>>>>>> ba7d12cb
         parts = []
         tables = self.ir.unique_tables
         table_types = self.ir.unique_table_types
@@ -367,15 +332,10 @@
         these rotations.
 
         """
-<<<<<<< HEAD
         lang = self.backend.language
 
         return [lang.ArrayDecl(
-            "static const double", name, table.shape, table, padlen=padlen)]
-=======
-        L = self.backend.language
-        return [L.ArrayDecl(f"static const {value_type}", name, table.shape, table, padlen=padlen)]
->>>>>>> ba7d12cb
+            f"static const {value_type}", name, table.shape, table, padlen=padlen)]
 
     def generate_quadrature_loop(self, quadrature_rule: QuadratureRule):
         """Generate quadrature loop with for this quadrature_rule."""
@@ -388,27 +348,19 @@
         pre_definitions, body, intermediates = self.generate_varying_partition(quadrature_rule)
         quadrature_values.append(intermediates)
 
-<<<<<<< HEAD
         body = lang.commented_code_list(
             body, f"Quadrature loop body setup for quadrature rule {quadrature_rule.id()}")
-=======
-        body = L.commented_code_list(body, f"Quadrature loop body setup for quadrature rule {quadrature_rule.id()}")
->>>>>>> ba7d12cb
 
         # quadrature_values = self.generate_quadrature_values(quadrature_rule)
 
         # Generate dofblock parts, some of this will be placed before or
         # after quadloop
-<<<<<<< HEAD
         preparts, quadparts, intermediates = \
             self.generate_dofblock_partition(quadrature_rule)
         quadrature_values.append(intermediates)
         if iq.dim > 1:
             quadrature_values = [lang.NestedForRange([iq], quadrature_values)]
         body += quadrature_values
-=======
-        preparts, quadparts = self.generate_dofblock_partition(quadrature_rule)
->>>>>>> ba7d12cb
         body += quadparts
 
         # Wrap body in loop or scope
@@ -446,16 +398,10 @@
         # Get annotated graph of factorisation
         F = self.ir.integrand[quadrature_rule]["factorization"]
 
-<<<<<<< HEAD
         arraysymbol = lang.Symbol(f"sv_{quadrature_rule.id()}")
         pre_definitions, parts, intermediates = self.generate_partition(arraysymbol, F, "varying", quadrature_rule)
         parts = lang.commented_code_list(
             parts, f"Varying computations for quadrature rule {quadrature_rule.id()}")
-=======
-        arraysymbol = L.Symbol(f"sv_{quadrature_rule.id()}")
-        pre_definitions, parts = self.generate_partition(arraysymbol, F, "varying", quadrature_rule)
-        parts = L.commented_code_list(parts, f"Varying computations for quadrature rule {quadrature_rule.id()}")
->>>>>>> ba7d12cb
 
         return pre_definitions, parts, intermediates
 
@@ -605,13 +551,8 @@
             block_groups[tuple(scalar_blockmap)].append(blockdata)
 
         for blockmap in block_groups:
-<<<<<<< HEAD
             block_preparts, block_quadparts, intermediates = \
                 self.generate_block_parts(quadrature_rule, blockmap, block_groups[blockmap])
-=======
-            block_preparts, block_quadparts = self.generate_block_parts(
-                quadrature_rule, blockmap, block_groups[blockmap])
->>>>>>> ba7d12cb
 
             # Add definitions
             preparts.extend(block_preparts)
@@ -750,51 +691,7 @@
         hoist: List[BinOp] = []
 
         for indices in rhs_expressions:
-<<<<<<< HEAD
             keep[indices] = rhs_expressions[indices]
-=======
-            hoist_rhs = collections.defaultdict(list)
-
-            # Hoist loop invariant code and group array access (each
-            # table should only be read one time in the inner loop)
-            if block_rank == 2:
-                ind = B_indices[-1]
-                for rhs in rhs_expressions[indices]:
-                    if len(rhs.args) <= 2:
-                        keep[indices].append(rhs)
-                    else:
-                        varying = next((x for x in rhs.args if hasattr(x, 'indices') and (ind in x.indices)), None)
-                        if varying:
-                            invariant = [x for x in rhs.args if x is not varying]
-                            hoist_rhs[varying].append(invariant)
-                        else:
-                            keep[indices].append(rhs)
-
-                # Perform algebraic manipulations to reduce number of
-                # floating point operations (factorize expressions by
-                # grouping)
-                for statement in hoist_rhs:
-                    sum = []
-                    for rhs in hoist_rhs[statement]:
-                        sum.append(L.float_product(rhs))
-                    sum = L.Sum(sum)
-
-                    lhs = None
-                    for h in hoist:
-                        if (h.rhs == sum):
-                            lhs = h.lhs
-                            break
-                    if lhs:
-                        keep[indices].append(L.float_product([statement, lhs]))
-                    else:
-                        t = self.new_temp_symbol("t")
-                        scalar_type = self.backend.access.parameters["scalar_type"]
-                        pre_loop.append(L.ArrayDecl(scalar_type, t, blockdims[0]))
-                        keep[indices].append(L.float_product([statement, t[B_indices[0]]]))
-                        hoist.append(L.Assign(t[B_indices[i - 1]], sum))
-            else:
-                keep[indices] = rhs_expressions[indices]
->>>>>>> ba7d12cb
 
         hoist_code: List[CNode] = [lang.ForRange(B_indices[0], 0, blockdims[0], body=hoist)] if hoist else []
 
@@ -807,42 +704,9 @@
             B_indices.insert(0, iq)
 
         body = sum_factorise(lang, lang.NestedForRange(B_indices, body), scalar_type)
-        
+
         quadparts += pre_loop
         quadparts += hoist_code
-<<<<<<< HEAD
         quadparts += [body]
-=======
-        quadparts += body
-
-        return preparts, quadparts
-
-    def fuse_loops(self, definitions):
-        """Merge a sequence of loops with the same iteration space into a single loop.
-
-        Loop fusion improves data locality, cache reuse and decreases
-        the loop control overhead.
-
-        NOTE: Loop fusion might increase the pressure on register
-        allocation. Ideally, we should define a cost function to
-        determine how many loops should fuse at a time.
-
-        """
-        L = self.backend.language
-
-        loops = collections.defaultdict(list)
-        pre_loop = []
-        for access, definition in definitions.items():
-            for d in definition:
-                if isinstance(d, L.ForRange):
-                    loops[(d.index, d.begin, d.end)] += [d.body]
-                else:
-                    pre_loop += [d]
-        fused = []
-
-        for info, body in loops.items():
-            index, begin, end = info
-            fused += [L.ForRange(index, begin, end, body)]
->>>>>>> ba7d12cb
 
         return preparts, quadparts, intermediates