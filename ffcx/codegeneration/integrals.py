--- conflicted
+++ resolved
@@ -6,11 +6,7 @@
 
 import collections
 import logging
-<<<<<<< HEAD
-from typing import List, Tuple
-=======
 from typing import Any, Dict, List, Set, Tuple
->>>>>>> 8bea69db
 import numpy
 import copy
 
@@ -89,20 +85,10 @@
         enabled_coefficients_init=code["enabled_coefficients_init"],
         tabulate_tensor=code["tabulate_tensor"],
         needs_facet_permutations="true" if ir.needs_facet_permutations else "false",
-<<<<<<< HEAD
-        scalar_type=parameters["scalar_type"],
-        geom_type=scalar_to_value_type(parameters["scalar_type"]),
-        np_scalar_type=cdtype_to_numpy(parameters["scalar_type"]),
-        coordinate_element=lang.AddressOf(lang.Symbol(ir.coordinate_element)),
-        result_needs_permuting=code["result_needs_permuting"],
-        result_permutations=code["result_permutations"],
-        result_permutations_init=code["result_permutations_init"])
-=======
         scalar_type=options["scalar_type"],
         geom_type=scalar_to_value_type(options["scalar_type"]),
         np_scalar_type=cdtype_to_numpy(options["scalar_type"]),
-        coordinate_element=L.AddressOf(L.Symbol(ir.coordinate_element)))
->>>>>>> 8bea69db
+        coordinate_element=lang.AddressOf(lang.Symbol(ir.coordinate_element))
 
     return declaration, implementation
 
@@ -165,21 +151,12 @@
 
         Returns the CNodes expression to access the value in the code.
         """
-<<<<<<< HEAD
-        lang = self.backend.language
-        batch_size = self.backend.access.parameters["batch_size"]
+        lang = self.backend.language
+        batch_size = self.backend.access.options["batch_size"]
         if batch_size > 1:
             if v._ufl_is_literal_:
                 if v not in self.literals:
                     self.literals[v] = lang.Symbol("literal" + str(len(self.literals)))
-=======
-        L = self.backend.language
-        batch_size = self.backend.access.options["batch_size"]
-        if batch_size > 1:
-            if v._ufl_is_literal_:
-                if v not in self.literals:
-                    self.literals[v] = L.Symbol("literal" + str(len(self.literals)))
->>>>>>> 8bea69db
                 return self.literals[v]
         else:
             if v._ufl_is_literal_:
@@ -224,19 +201,11 @@
         value_type = scalar_to_value_type(scalar_type)
         alignment = self.ir.options['assume_aligned']
         if alignment != -1:
-<<<<<<< HEAD
-            scalar_type = self.backend.access.parameters["scalar_type"]
+            scalar_type = self.backend.access.options["scalar_type"]
             parts += [lang.VerbatimStatement(f"A = ({scalar_type}*)__builtin_assume_aligned(A, {alignment});"),
                       lang.VerbatimStatement(f"w = (const {scalar_type}*)__builtin_assume_aligned(w, {alignment});"),
                       lang.VerbatimStatement(f"c = (const {scalar_type}*)__builtin_assume_aligned(c, {alignment});"),
                       lang.VerbatimStatement(f"coordinate_dofs = (const {value_type}*)__builtin_assume_aligned(coordinate_dofs, {alignment});")]  # noqa
-=======
-            scalar_type = self.backend.access.options["scalar_type"]
-            parts += [L.VerbatimStatement(f"A = ({scalar_type}*)__builtin_assume_aligned(A, {alignment});"),
-                      L.VerbatimStatement(f"w = (const {scalar_type}*)__builtin_assume_aligned(w, {alignment});"),
-                      L.VerbatimStatement(f"c = (const {scalar_type}*)__builtin_assume_aligned(c, {alignment});"),
-                      L.VerbatimStatement(f"coordinate_dofs = (const {value_type}*)__builtin_assume_aligned(coordinate_dofs, {alignment});")]  # noqa
->>>>>>> 8bea69db
 
         # Generate the tables of quadrature points and weights
         parts += self.generate_quadrature_tables(value_type)
@@ -274,22 +243,13 @@
                                           "Pre-definitions of modified terminals to enable unit-stride access")
 
         for literal in self.literals.keys():
-            scalar_type = self.backend.access.parameters["scalar_type"]
-            batch_size = self.backend.access.parameters["batch_size"]
+            scalar_type = self.backend.access.options["scalar_type"]
+            batch_size = self.backend.access.options["batch_size"]
             if batch_size > 1:
                 scalar_type += str(batch_size)
             values = self.backend.ufl_to_language.get(literal)
             init_list = lang.as_symbol(lang.build_1d_initializer_list(numpy.array([values] * batch_size), str))
             all_preparts.insert(0, lang.VariableDecl(f"const {scalar_type}", self.literals[literal], init_list))
-
-        for literal in self.literals.keys():
-            scalar_type = self.backend.access.options["scalar_type"]
-            batch_size = self.backend.access.options["batch_size"]
-            if batch_size > 1:
-                scalar_type += str(batch_size)
-            values = self.backend.ufl_to_language.get(literal)
-            init_list = L.as_symbol(L.build_1d_initializer_list(numpy.array([values] * batch_size), str))
-            all_preparts.insert(0, L.VariableDecl(f"const {scalar_type}", self.literals[literal], init_list))
 
         # Collect parts before, during, and after quadrature loops
         parts += all_preparts
@@ -472,11 +432,6 @@
         pre_definitions = dict()
         intermediates = []
         quadrature_values = []
-
-        batch_size = self.backend.access.parameters["batch_size"]
-        scalar_type = self.backend.access.parameters["scalar_type"]
-        if batch_size > 1:
-            scalar_type += str(batch_size)
 
         batch_size = self.backend.access.options["batch_size"]
         scalar_type = self.backend.access.options["scalar_type"]
@@ -552,37 +507,22 @@
                         vaccess = vexpr
                     else:
                         # Record assignment of vexpr to intermediate variable
-<<<<<<< HEAD
                         if isinstance(vexpr, lang.Call) and batch_size > 1:
-=======
-                        if isinstance(vexpr, L.Call) and batch_size > 1:
->>>>>>> 8bea69db
                             j = len(intermediates)
                             vaccess = symbol[j]
                             for b in range(batch_size):
                                 argument = copy.deepcopy(vexpr.arguments[0])
                                 new_vexpr = copy.deepcopy(vexpr)
                                 new_vexpr.arguments[0] = argument[b]
-<<<<<<< HEAD
                                 intermediates.append(lang.Assign(vaccess[b], new_vexpr))
-=======
-                                intermediates.append(L.Assign(vaccess[b], new_vexpr))
->>>>>>> 8bea69db
                         else:
                             if use_symbol_array:
                                 j = len(intermediates)
                                 vaccess = symbol[j]
-<<<<<<< HEAD
                                 intermediates.append(lang.Assign(vaccess, vexpr))
                             else:
                                 vaccess = lang.Symbol("%s_%d" % (symbol.name, j))
                                 intermediates.append(lang.VariableDecl(f"const {scalar_type}", vaccess, vexpr))
-=======
-                                intermediates.append(L.Assign(vaccess, vexpr))
-                            else:
-                                vaccess = L.Symbol("%s_%d" % (symbol.name, j))
-                                intermediates.append(L.VariableDecl(f"const {scalar_type}", vaccess, vexpr))
->>>>>>> 8bea69db
 
                 # Store access node for future reference
                 self.set_var(quadrature_rule, v, vaccess)
@@ -594,9 +534,9 @@
 
         if intermediates:
             if use_symbol_array:
-<<<<<<< HEAD
-                scalar_type = self.backend.access.parameters["scalar_type"]
-                batch_size = self.backend.access.parameters["batch_size"]
+                padlen = self.ir.options["padlen"]
+                scalar_type = self.backend.access.options["scalar_type"]
+                batch_size = self.backend.access.options["batch_size"]
                 if batch_size > 1:
                     scalar_type += str(batch_size)
                 declaration = [lang.ArrayDecl(scalar_type, symbol, len(intermediates))]
@@ -624,16 +564,6 @@
             intermediates = substitute_acess(intermediates, quadrature_values)
 
         return pre_definitions, parts, intermediates
-=======
-                padlen = self.ir.options["padlen"]
-                scalar_type = self.backend.access.options["scalar_type"]
-                batch_size = self.backend.access.options["batch_size"]
-                if batch_size > 1:
-                    scalar_type += str(batch_size)
-                parts += [L.ArrayDecl(scalar_type, symbol, len(intermediates), padlen=padlen)]
-            parts += intermediates
-        return pre_definitions, parts
->>>>>>> 8bea69db
 
     def generate_dofblock_partition(self, quadrature_rule: QuadratureRule):
         block_contributions = self.ir.integrand[quadrature_rule]["block_contributions"]
@@ -757,9 +687,8 @@
                 key = (quadrature_rule, factor_index, blockdata.all_factors_piecewise)
                 fw, defined = self.get_temp_symbol("fw", key)
                 if not defined:
-<<<<<<< HEAD
-                    scalar_type = self.backend.access.parameters["scalar_type"]
-                    batch_size = self.backend.access.parameters["batch_size"]
+                    scalar_type = self.backend.access.options["scalar_type"]
+                    batch_size = self.backend.access.options["batch_size"]
                     if batch_size > 1:
                         scalar_type += str(batch_size)
                     if iq.dim > 1:
@@ -768,13 +697,6 @@
                     else:
                         preparts += [lang.VariableDecl(scalar_type, fw, value=0.0)]
                         intermediates += [lang.Assign(fw, fw_rhs)]
-=======
-                    scalar_type = self.backend.access.options["scalar_type"]
-                    batch_size = self.backend.access.options["batch_size"]
-                    if batch_size > 1:
-                        scalar_type += str(batch_size)
-                    quadparts.append(L.VariableDecl(f"const {scalar_type}", fw, fw_rhs))
->>>>>>> 8bea69db
 
             assert not blockdata.transposed, "Not handled yet"
             A_shape = self.ir.tensor_shape
@@ -810,54 +732,7 @@
         hoist: List[BinOp] = []
 
         for indices in rhs_expressions:
-<<<<<<< HEAD
             keep[indices] = rhs_expressions[indices]
-=======
-            hoist_rhs = collections.defaultdict(list)
-
-            # Hoist loop invariant code and group array access (each
-            # table should only be read one time in the inner loop)
-            if block_rank == 2:
-                ind = B_indices[-1]
-                for rhs in rhs_expressions[indices]:
-                    if len(rhs.args) <= 2:
-                        keep[indices].append(rhs)
-                    else:
-                        varying = next((x for x in rhs.args if hasattr(x, 'indices') and (ind in x.indices)), None)
-                        if varying:
-                            invariant = [x for x in rhs.args if x is not varying]
-                            hoist_rhs[varying].append(invariant)
-                        else:
-                            keep[indices].append(rhs)
-
-                # Perform algebraic manipulations to reduce number of
-                # floating point operations (factorize expressions by
-                # grouping)
-                for statement in hoist_rhs:
-                    sum = []
-                    for rhs in hoist_rhs[statement]:
-                        sum.append(L.float_product(rhs))
-                    sum = L.Sum(sum)
-
-                    lhs = None
-                    for h in hoist:
-                        if (h.rhs == sum):
-                            lhs = h.lhs
-                            break
-                    if lhs:
-                        keep[indices].append(L.float_product([statement, lhs]))
-                    else:
-                        t = self.new_temp_symbol("t")
-                        scalar_type = self.backend.access.options["scalar_type"]
-                        batch_size = self.backend.access.options["batch_size"]
-                        if batch_size > 1:
-                            scalar_type += str(batch_size)
-                        pre_loop.append(L.ArrayDecl(scalar_type, t, blockdims[0]))
-                        keep[indices].append(L.float_product([statement, t[B_indices[0]]]))
-                        hoist.append(L.Assign(t[B_indices[i - 1]], sum))
-            else:
-                keep[indices] = rhs_expressions[indices]
->>>>>>> 8bea69db
 
         hoist_code: List[CNode] = [lang.ForRange(B_indices[0], 0, blockdims[0], body=hoist)] if hoist else []
 
