--- conflicted
+++ resolved
@@ -108,15 +108,11 @@
         # Cache
         self.shared_symbols = {}
 
-<<<<<<< HEAD
         # Literals
         self.literals = {}
 
-        # Set of counters used for assigning names to intermediate variables
-=======
         # Set of counters used for assigning names to intermediate
         # variables
->>>>>>> b93b12a1
         self.symbol_counters = collections.defaultdict(int)
 
     def init_scopes(self):
