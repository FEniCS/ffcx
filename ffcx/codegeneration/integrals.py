--- conflicted
+++ resolved
@@ -6,13 +6,9 @@
 
 import collections
 import logging
-<<<<<<< HEAD
-from typing import List, Tuple
+from typing import Any, Dict, List, Set, Tuple
 import numpy
 import copy
-=======
-from typing import Any, Dict, List, Set, Tuple
->>>>>>> 13a7722c
 
 import ufl
 from ffcx.codegeneration import geometry
@@ -150,7 +146,7 @@
         Returns the CNodes expression to access the value in the code.
         """
         L = self.backend.language
-        batch_size = self.backend.access.parameters["batch_size"]
+        batch_size = self.backend.access.options["batch_size"]
         if batch_size > 1:
             if v._ufl_is_literal_:
                 if v not in self.literals:
@@ -239,8 +235,8 @@
                                        "Pre-definitions of modified terminals to enable unit-stride access")
 
         for literal in self.literals.keys():
-            scalar_type = self.backend.access.parameters["scalar_type"]
-            batch_size = self.backend.access.parameters["batch_size"]
+            scalar_type = self.backend.access.options["scalar_type"]
+            batch_size = self.backend.access.options["batch_size"]
             if batch_size > 1:
                 scalar_type += str(batch_size)
             values = self.backend.ufl_to_language.get(literal)
@@ -403,8 +399,8 @@
         pre_definitions = dict()
         intermediates = []
 
-        batch_size = self.backend.access.parameters["batch_size"]
-        scalar_type = self.backend.access.parameters["scalar_type"]
+        batch_size = self.backend.access.options["batch_size"]
+        scalar_type = self.backend.access.options["scalar_type"]
         if batch_size > 1:
             scalar_type += str(batch_size)
 
@@ -481,7 +477,6 @@
                                 new_vexpr.arguments[0] = argument[b]
                                 intermediates.append(L.Assign(vaccess[b], new_vexpr))
                         else:
-<<<<<<< HEAD
                             if use_symbol_array:
                                 j = len(intermediates)
                                 vaccess = symbol[j]
@@ -489,11 +484,6 @@
                             else:
                                 vaccess = L.Symbol("%s_%d" % (symbol.name, j))
                                 intermediates.append(L.VariableDecl(f"const {scalar_type}", vaccess, vexpr))
-=======
-                            scalar_type = self.backend.access.options["scalar_type"]
-                            vaccess = L.Symbol("%s_%d" % (symbol.name, j))
-                            intermediates.append(L.VariableDecl(f"const {scalar_type}", vaccess, vexpr))
->>>>>>> 13a7722c
 
                 # Store access node for future reference
                 self.set_var(quadrature_rule, v, vaccess)
@@ -505,18 +495,12 @@
 
         if intermediates:
             if use_symbol_array:
-<<<<<<< HEAD
                 padlen = self.ir.params["padlen"]
-                scalar_type = self.backend.access.parameters["scalar_type"]
-                batch_size = self.backend.access.parameters["batch_size"]
+                scalar_type = self.backend.access.options["scalar_type"]
+                batch_size = self.backend.access.options["batch_size"]
                 if batch_size > 1:
                     scalar_type += str(batch_size)
                 parts += [L.ArrayDecl(scalar_type, symbol, len(intermediates), padlen=padlen)]
-=======
-                padlen = self.ir.options["padlen"]
-                parts += [L.ArrayDecl(self.backend.access.options["scalar_type"],
-                                      symbol, len(intermediates), padlen=padlen)]
->>>>>>> 13a7722c
             parts += intermediates
         return pre_definitions, parts
 
@@ -644,14 +628,10 @@
                 key = (quadrature_rule, factor_index, blockdata.all_factors_piecewise)
                 fw, defined = self.get_temp_symbol("fw", key)
                 if not defined:
-<<<<<<< HEAD
-                    scalar_type = self.backend.access.parameters["scalar_type"]
-                    batch_size = self.backend.access.parameters["batch_size"]
+                    scalar_type = self.backend.access.options["scalar_type"]
+                    batch_size = self.backend.access.options["batch_size"]
                     if batch_size > 1:
                         scalar_type += str(batch_size)
-=======
-                    scalar_type = self.backend.access.options["scalar_type"]
->>>>>>> 13a7722c
                     quadparts.append(L.VariableDecl(f"const {scalar_type}", fw, fw_rhs))
 
             assert not blockdata.transposed, "Not handled yet"
@@ -719,14 +699,10 @@
                         keep[indices].append(L.float_product([statement, lhs]))
                     else:
                         t = self.new_temp_symbol("t")
-<<<<<<< HEAD
-                        scalar_type = self.backend.access.parameters["scalar_type"]
-                        batch_size = self.backend.access.parameters["batch_size"]
+                        scalar_type = self.backend.access.options["scalar_type"]
+                        batch_size = self.backend.access.options["batch_size"]
                         if batch_size > 1:
                             scalar_type += str(batch_size)
-=======
-                        scalar_type = self.backend.access.options["scalar_type"]
->>>>>>> 13a7722c
                         pre_loop.append(L.ArrayDecl(scalar_type, t, blockdims[0]))
                         keep[indices].append(L.float_product([statement, t[B_indices[0]]]))
                         hoist.append(L.Assign(t[B_indices[i - 1]], sum))
