# Copyright (C) 2009-2022 Anders Logg, Martin Sandve Alnæs, Matthew Scroggs
#
# This file is part of FFCx.(https://www.fenicsproject.org)
#
# SPDX-License-Identifier:    LGPL-3.0-or-later

# Note: Much of the code in this file is a direct translation
# from the old implementation in FFC, although some improvements
# have been made to the generated code.

import logging

import ffcx.codegeneration.finite_element_template as ufcx_finite_element
import ffcx.codegeneration.basix_custom_element_template as ufcx_basix_custom_finite_element
import ufl

logger = logging.getLogger("ffcx")
index_type = "int"


def generator(ir, parameters):
    """Generate UFC code for a finite element."""
    logger.info("Generating code for finite element:")
    logger.info(f"--- family: {ir.family}")
    logger.info(f"--- degree: {ir.degree}")
    logger.info(f"--- value shape: {ir.value_shape}")
    logger.info(f"--- name: {ir.name}")

    d = {}
    d["factory_name"] = ir.name
    d["signature"] = f"\"{ir.signature}\""
    d["geometric_dimension"] = ir.geometric_dimension
    d["topological_dimension"] = ir.topological_dimension
    d["cell_shape"] = ir.cell_shape
    d["element_type"] = ir.element_type
    d["space_dimension"] = ir.space_dimension
    d["value_rank"] = len(ir.value_shape)
    d["value_size"] = ufl.product(ir.value_shape)
    d["reference_value_rank"] = len(ir.reference_value_shape)
    d["reference_value_size"] = ufl.product(ir.reference_value_shape)
    d["degree"] = ir.degree
    d["family"] = f"\"{ir.family}\""
    d["num_sub_elements"] = ir.num_sub_elements
    d["block_size"] = ir.block_size
    d["discontinuous"] = "true" if ir.discontinuous else "false"

    if ir.lagrange_variant is None:
        d["lagrange_variant"] = -1
    else:
        d["lagrange_variant"] = int(ir.lagrange_variant)

    if ir.dpc_variant is None:
        d["dpc_variant"] = -1
    else:
        d["dpc_variant"] = int(ir.dpc_variant)

    if ir.basix_family is None:
        d["basix_family"] = -1
    else:
        d["basix_family"] = int(ir.basix_family)
    if ir.basix_cell is None:
        d["basix_cell"] = -1
    else:
        d["basix_cell"] = int(ir.basix_cell)

    import ffcx.codegeneration.C.cnodes as L

    if len(ir.value_shape) > 0:
        d["value_shape"] = f"value_shape_{ir.name}"
        d["value_shape_init"] = L.ArrayDecl(
            "int", f"value_shape_{ir.name}", values=ir.value_shape, sizes=len(ir.value_shape))
    else:
        d["value_shape"] = "NULL"
        d["value_shape_init"] = ""

    if len(ir.value_shape) > 0:
        d["reference_value_shape"] = f"reference_value_shape_{ir.name}"
        d["reference_value_shape_init"] = L.ArrayDecl(
            "int", f"reference_value_shape_{ir.name}",
            values=ir.reference_value_shape, sizes=len(ir.reference_value_shape))
    else:
        d["reference_value_shape"] = "NULL"
        d["reference_value_shape_init"] = ""

    if len(ir.sub_elements) > 0:
        d["sub_elements"] = f"sub_elements_{ir.name}"
        d["sub_elements_init"] = L.ArrayDecl(
            "ufcx_finite_element*", f"sub_elements_{ir.name}",
            values=[L.AddressOf(L.Symbol(el)) for el in ir.sub_elements], sizes=len(ir.sub_elements))
    else:
        d["sub_elements"] = "NULL"
        d["sub_elements_init"] = ""

    if ir.custom_element is not None:
        d["custom_element"] = f"&custom_element_{ir.name}"
        d["custom_element_init"] = generate_custom_element(f"custom_element_{ir.name}", ir.custom_element)
    else:
        d["custom_element"] = "NULL"
        d["custom_element_init"] = ""

    # Check that no keys are redundant or have been missed
    from string import Formatter
    fieldnames = [
        fname for _, fname, _, _ in Formatter().parse(ufcx_finite_element.factory) if fname
    ]
    assert set(fieldnames) == set(
        d.keys()), "Mismatch between keys in template and in formattting dict"

    # Format implementation code
    implementation = ufcx_finite_element.factory.format_map(d)

    # Format declaration
    declaration = ufcx_finite_element.declaration.format(factory_name=ir.name)

    return declaration, implementation


def generate_custom_element(name, ir):
    d = {}
    d["factory_name"] = name
    d["cell_type"] = int(ir.cell_type)
    d["map_type"] = int(ir.map_type)
    d["highest_complete_degree"] = ir.highest_complete_degree
    d["highest_degree"] = ir.highest_degree
    d["discontinuous"] = "true" if ir.discontinuous else "false"
    d["interpolation_nderivs"] = ir.interpolation_nderivs

    import ffcx.codegeneration.C.cnodes as L

    d["value_shape_length"] = len(ir.value_shape)
    if len(ir.value_shape) > 0:
        d["value_shape"] = f"value_shape_{name}"
        d["value_shape_init"] = L.ArrayDecl(
            "int", f"value_shape_{name}", values=ir.value_shape, sizes=len(ir.value_shape))
    else:
        d["value_shape"] = "NULL"
        d["value_shape_init"] = ""

    d["wcoeffs_rows"] = ir.wcoeffs.shape[0]
    d["wcoeffs_cols"] = ir.wcoeffs.shape[1]
    d["wcoeffs"] = f"wcoeffs_{name}"
    d["wcoeffs_init"] = f"double wcoeffs_{name}[{ir.wcoeffs.shape[0] * ir.wcoeffs.shape[1]}] = "
    d["wcoeffs_init"] += "{" + ",".join([f" {i}" for row in ir.wcoeffs for i in row]) + "};"

    npts = []
    x = []
    for entity in ir.x:
        for points in entity:
            npts.append(points.shape[0])
            for row in points:
                for i in row:
                    x.append(i)
    d["npts"] = f"npts_{name}"
    d["npts_init"] = f"int npts_{name}[{len(npts)}] = "
    d["npts_init"] += "{" + ",".join([f" {i}" for i in npts]) + "};"
    d["x"] = f"x_{name}"
    d["x_init"] = f"double x_{name}[{len(x)}] = "
    d["x_init"] += "{" + ",".join([f" {i}" for i in x]) + "};"
    ndofs = []
    M = []
    for entity in ir.M:
<<<<<<< HEAD
        for mat4d in entity:
            for mat3d in mat4d:
                for mat2d in mat3d:
                    for row in mat2d:
                        for i in row:
                            M.append(i)
=======
        for matrices in entity:
            ndofs.append(matrices.shape[0])
            for mat in matrices:
                for row in mat:
                    for i in row:
                        M.append(i)
    d["ndofs"] = f"ndofs_{name}"
    d["ndofs_init"] = f"int ndofs_{name}[{len(ndofs)}] = "
    d["ndofs_init"] += "{" + ",".join([f" {i}" for i in ndofs]) + "};"
>>>>>>> caef2c05
    d["M"] = f"M_{name}"
    d["M_init"] = f"double M_{name}[{len(M)}] = "
    d["M_init"] += "{" + ",".join([f" {i}" for i in M]) + "};"

    # Check that no keys are redundant or have been missed
    from string import Formatter
    fieldnames = [
        fname for _, fname, _, _ in Formatter().parse(ufcx_basix_custom_finite_element.factory) if fname
    ]
    assert set(fieldnames) == set(
        d.keys()), "Mismatch between keys in template and in formattting dict"

    # Format implementation code
    implementation = ufcx_basix_custom_finite_element.factory.format_map(d)

    return implementation<|MERGE_RESOLUTION|>--- conflicted
+++ resolved
@@ -159,24 +159,17 @@
     ndofs = []
     M = []
     for entity in ir.M:
-<<<<<<< HEAD
         for mat4d in entity:
+            ndofs.append(mat4d.shape[0])
             for mat3d in mat4d:
                 for mat2d in mat3d:
                     for row in mat2d:
                         for i in row:
                             M.append(i)
-=======
-        for matrices in entity:
-            ndofs.append(matrices.shape[0])
-            for mat in matrices:
-                for row in mat:
-                    for i in row:
-                        M.append(i)
+
     d["ndofs"] = f"ndofs_{name}"
     d["ndofs_init"] = f"int ndofs_{name}[{len(ndofs)}] = "
     d["ndofs_init"] += "{" + ",".join([f" {i}" for i in ndofs]) + "};"
->>>>>>> caef2c05
     d["M"] = f"M_{name}"
     d["M_init"] = f"double M_{name}[{len(M)}] = "
     d["M_init"] += "{" + ",".join([f" {i}" for i in M]) + "};"
