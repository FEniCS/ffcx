# Copyright (C) 2009-2018 Anders Logg, Martin Sandve Alnæs and Garth N. Wells
#
# This file is part of FFCx.(https://www.fenicsproject.org)
#
# SPDX-License-Identifier:    LGPL-3.0-or-later
#
# Note: Most of the code in this file is a direct translation from the
# old implementation in FFC

import logging
import ffcx.codegeneration.dofmap_template as ufc_dofmap

logger = logging.getLogger("ffcx")


def tabulate_entity_dofs(L, entity_dofs, num_dofs_per_entity):
    # Output argument array
    dofs = L.Symbol("dofs")

    # Input arguments
    d = L.Symbol("d")
    i = L.Symbol("i")

    # TODO: Removed check for (d <= tdim + 1)
    tdim = len(num_dofs_per_entity) - 1

    # Generate cases for each dimension:
    all_cases = []
    for dim in range(tdim + 1):

        # Ignore if no entities for this dimension
        if num_dofs_per_entity[dim] == 0:
            continue

        # Generate cases for each mesh entity
        cases = []
        for entity in range(len(entity_dofs[dim])):
            casebody = []
            for (j, dof) in enumerate(entity_dofs[dim][entity]):
                casebody += [L.Assign(dofs[j], dof)]
            cases.append((entity, L.StatementList(casebody)))

        # Generate inner switch
        # TODO: Removed check for (i <= num_entities-1)
        inner_switch = L.Switch(i, cases, autoscope=False)
        all_cases.append((dim, inner_switch))

    if all_cases:
        return L.Switch(d, all_cases, autoscope=False)
    else:
        return L.NoOp()


def generator(ir, parameters):
    """Generate UFC code for a dofmap."""
    logger.info("Generating code for dofmap:")
    logger.info(f"--- num element support dofs: {ir.num_element_support_dofs}")
    logger.info(f"--- name: {ir.name}")

    d = {}

    # Attributes
    d["factory_name"] = ir.name
    d["signature"] = f"\"{ir.signature}\""
    d["num_global_support_dofs"] = ir.num_global_support_dofs
    d["num_element_support_dofs"] = ir.num_element_support_dofs
    d["num_sub_dofmaps"] = ir.num_sub_dofmaps
<<<<<<< HEAD
    d["num_entity_dofs"] = ir.num_entity_dofs + [0, 0, 0, 0]
    d["num_entity_closure_dofs"] = ir.num_entity_closure_dofs + [0, 0, 0, 0]
    d["block_size"] = ir.block_size
=======
>>>>>>> f389d9f7

    import ffcx.codegeneration.C.cnodes as L

    num_entity_dofs = ir.num_entity_dofs + [0, 0, 0, 0]
    num_entity_dofs = num_entity_dofs[:4]
    d["num_entity_dofs"] = f"num_entity_dofs_{ir.name}"
    d["num_entity_dofs_init"] = L.ArrayDecl("int", f"num_entity_dofs_{ir.name}",
                                            values=num_entity_dofs, sizes=4)

    d["block_size"] = ir.block_size

    # Functions
    d["tabulate_entity_dofs"] = tabulate_entity_dofs(L, *ir.tabulate_entity_dofs)
    d["tabulate_entity_closure_dofs"] = tabulate_entity_dofs(L, *ir.tabulate_entity_closure_dofs)

    if len(ir.sub_dofmaps) > 0:
        d["sub_dofmaps_initialization"] = L.ArrayDecl(
            "ufc_dofmap*", f"sub_dofmaps_{ir.name}",
            values=[L.AddressOf(L.Symbol(dofmap)) for dofmap in ir.sub_dofmaps], sizes=len(ir.sub_dofmaps))
        d["sub_dofmaps"] = f"sub_dofmaps_{ir.name}"
    else:
        d["sub_dofmaps_initialization"] = ""
        d["sub_dofmaps"] = "NULL"

    # Check that no keys are redundant or have been missed
    from string import Formatter
    fields = [fname for _, fname, _, _ in Formatter().parse(ufc_dofmap.factory) if fname]
    # Remove square brackets from any field names
    fields = [f.split("[")[0] for f in fields]
    assert set(fields) == set(
        d.keys()), "Mismatch between keys in template and in formattting dict."

    # Format implementation code
    implementation = ufc_dofmap.factory.format_map(d)

    # Format declaration
    declaration = ufc_dofmap.declaration.format(factory_name=ir.name)

    return declaration, implementation<|MERGE_RESOLUTION|>--- conflicted
+++ resolved
@@ -65,12 +65,6 @@
     d["num_global_support_dofs"] = ir.num_global_support_dofs
     d["num_element_support_dofs"] = ir.num_element_support_dofs
     d["num_sub_dofmaps"] = ir.num_sub_dofmaps
-<<<<<<< HEAD
-    d["num_entity_dofs"] = ir.num_entity_dofs + [0, 0, 0, 0]
-    d["num_entity_closure_dofs"] = ir.num_entity_closure_dofs + [0, 0, 0, 0]
-    d["block_size"] = ir.block_size
-=======
->>>>>>> f389d9f7
 
     import ffcx.codegeneration.C.cnodes as L
 
@@ -79,6 +73,9 @@
     d["num_entity_dofs"] = f"num_entity_dofs_{ir.name}"
     d["num_entity_dofs_init"] = L.ArrayDecl("int", f"num_entity_dofs_{ir.name}",
                                             values=num_entity_dofs, sizes=4)
+    d["num_entity_closure_dofs"] = f"num_entity_closure_dofs_{ir.name}"
+    d["num_entity_closure_dofs_init"] = L.ArrayDecl("int", f"num_entity_closure_dofs_{ir.name}",
+                                            values=num_entity_closure_dofs, sizes=4)
 
     d["block_size"] = ir.block_size
 
