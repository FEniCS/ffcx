--- conflicted
+++ resolved
@@ -84,24 +84,6 @@
         # Get access to element table
         FE = self.symbols.element_table(tabledata, self.entitytype, mt.restriction)
         ic = self.symbols.coefficient_dof_sum_index()
-<<<<<<< HEAD
-
-        pre_code = []
-
-        if bs > 1:
-            dof_access, dof_access_map = self.symbols.coefficient_dof_access_blocked(
-                mt.terminal, ic, bs, begin, num_dofs)
-
-            # Code that goes outside quadrature loop
-            if dof_access_map:
-                pre_code += [L.ArrayDecl(self.parameters["scalar_type"], dof_access.array, num_dofs)]
-                pre_body = L.Assign(dof_access, dof_access_map)
-                pre_code += [L.ForRange(ic, 0, num_dofs, pre_body)]
-        else:
-            dof_access = self.symbols.coefficient_dof_access(mt.terminal, ic * bs + begin)
-
-        code = []
-=======
 
         code = []
         pre_code = []
@@ -122,7 +104,6 @@
         else:
             dof_access = self.symbols.coefficient_dof_access(mt.terminal, ic * bs + begin)
 
->>>>>>> 4cd23bde
         body = [L.AssignAdd(access, dof_access * FE[ic])]
         code += [L.VariableDecl(self.parameters["scalar_type"], access, 0.0)]
         code += [L.ForRange(ic, 0, num_dofs, body)]
