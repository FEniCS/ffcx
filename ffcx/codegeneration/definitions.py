--- conflicted
+++ resolved
@@ -9,7 +9,6 @@
 
 import ufl
 from ffcx.element_interface import create_element
-<<<<<<< HEAD
 from ffcx.codegeneration.indices import create_quadrature_index, create_dof_index
 from ffcx.codegeneration.C.cnodes import Symbol
 from ffcx.codegeneration.optimise import sum_factorise
@@ -17,10 +16,7 @@
 from ffcx.ir.representationutils import QuadratureRule
 from ffcx.ir.analysis.modified_terminals import ModifiedTerminal
 from ufl.core.terminal import Terminal
-from ffcx.naming import scalar_to_value_type
-=======
 from ffcx.naming import scalar_to_value_type, batched_value_type
->>>>>>> c5743fdc
 
 logger = logging.getLogger("ffcx")
 
@@ -119,14 +115,11 @@
 
             # If a map is necessary from stride 1 to bs, the code must be added before the quadrature loop.
             if dof_access_map:
-<<<<<<< HEAD
-                pre_code += [lang.ArrayDecl(self.parameters["scalar_type"], dof_access.array, num_dofs)]
+                pre_code += [lang.ArrayDecl(scalar_type, dof_access.array, num_dofs)]
                 pre_body = lang.Assign(dof_access, dof_access_map)
                 pre_code += [lang.NestedForRange([ic], pre_body)]
         else:
             dof_access = self.symbols.coefficient_dof_access(mt.terminal, ic.global_idx() * bs + begin)
-
-        scalar_type = self.parameters["scalar_type"]
 
         if iq.dim > 1:
             code += [lang.ArrayDecl(scalar_type, access, [iq.global_size()], values=[0.0])]
@@ -138,16 +131,6 @@
             body = [lang.AssignAdd(access, dof_access * table_access)]
             code += [lang.VariableDecl(scalar_type, access, 0.0)]
             code += [lang.NestedForRange([ic], body)]
-=======
-                pre_code += [L.ArrayDecl(scalar_type, dof_access.array, num_dofs)]
-                pre_body = L.Assign(dof_access, dof_access_map)
-                pre_code += [L.ForRange(ic, 0, num_dofs, pre_body)]
-        else:
-            dof_access = self.symbols.coefficient_dof_access(mt.terminal, ic * bs + begin)
-        body = [L.AssignAdd(access, dof_access * FE[ic])]
-        code += [L.VariableDecl(scalar_type, access, 0.0)]
-        code += [L.ForRange(ic, 0, num_dofs, body)]
->>>>>>> c5743fdc
 
         return pre_code, code
 
@@ -252,7 +235,9 @@
         if mt.restriction == "-":
             offset = num_scalar_dofs * dim
 
+        batch_size = self.parameters["batch_size"]
         value_type = scalar_to_value_type(self.parameters["scalar_type"])
+        value_type = batched_value_type(value_type, batch_size)
 
         table_access = self.symbols.table_access(tabledata, self.entitytype, mt.restriction, iq, ic)
         dof_access = self.symbols.S("coordinate_dofs")
