# Copyright (C) 2011-2017 Martin Sandve Alnæs
#
# This file is part of FFCx. (https://www.fenicsproject.org)
#
# SPDX-License-Identifier:    LGPL-3.0-or-later
"""FFCx/UFC specific variable definitions."""

import logging

import ufl
from ffcx.element_interface import create_element
from ffcx.naming import scalar_to_value_type

logger = logging.getLogger("ffcx")


class FFCXBackendDefinitions(object):
    """FFCx specific code definitions."""

    def __init__(self, ir, language, symbols, parameters):
        # Store ir and parameters
        self.integral_type = ir.integral_type
        self.entitytype = ir.entitytype
        self.language = language
        self.symbols = symbols
        self.parameters = parameters

        self.ir = ir

        # Lookup table for handler to call when the "get" method (below) is
        # called, depending on the first argument type.
        self.call_lookup = {ufl.coefficient.Coefficient: self.coefficient,
                            ufl.constant.Constant: self.constant,
                            ufl.geometry.Jacobian: self.jacobian,
                            ufl.geometry.CellVertices: self._expect_physical_coords,
                            ufl.geometry.FacetEdgeVectors: self._expect_physical_coords,
                            ufl.geometry.CellEdgeVectors: self._expect_physical_coords,
                            ufl.geometry.CellFacetJacobian: self._expect_table,
                            ufl.geometry.ReferenceCellVolume: self._expect_table,
                            ufl.geometry.ReferenceFacetVolume: self._expect_table,
                            ufl.geometry.ReferenceCellEdgeVectors: self._expect_table,
                            ufl.geometry.ReferenceFacetEdgeVectors: self._expect_table,
                            ufl.geometry.ReferenceNormal: self._expect_table,
                            ufl.geometry.CellOrientation: self._pass,
                            ufl.geometry.FacetOrientation: self._expect_table,
                            ufl.geometry.SpatialCoordinate: self.spatial_coordinate}

    def get(self, t, mt, tabledata, quadrature_rule, access):
        # Call appropriate handler, depending on the type of t
        ttype = type(t)
        handler = self.call_lookup.get(ttype, False)

        if not handler:
            # Look for parent class types instead
            for k in self.call_lookup.keys():
                if isinstance(t, k):
                    handler = self.call_lookup[k]
                    break

        if handler:
            return handler(t, mt, tabledata, quadrature_rule, access)
        else:
            raise RuntimeError("Not handled: %s", ttype)

    def coefficient(self, t, mt, tabledata, quadrature_rule, access):
        """Return definition code for coefficients."""
        L = self.language

        ttype = tabledata.ttype
        num_dofs = tabledata.values.shape[3]
        bs = tabledata.block_size
        begin = tabledata.offset
        end = begin + bs * (num_dofs - 1) + 1

        if ttype == "zeros":
            logging.debug("Not expecting zero coefficients to get this far.")
            return [], []

        # For a constant coefficient we reference the dofs directly, so no definition needed
        if ttype == "ones" and end - begin == 1:
            return [], []

        assert begin < end

        # Get access to element table
        FE = self.symbols.element_table(tabledata, self.entitytype, mt.restriction)
        ic = self.symbols.coefficient_dof_sum_index()

        code = []
        pre_code = []

        if bs > 1 and not tabledata.is_piecewise:
            # For bs > 1, the coefficient access has a stride of bs. e.g.: XYZXYZXYZ
            # When memory access patterns are non-sequential, the number of cache misses increases.
            # In turn, it results in noticeably reduced performance.
            # In this case, we create temp arrays outside the quadrature to store the coefficients and
            # have a sequential access pattern.
            dof_access, dof_access_map = self.symbols.coefficient_dof_access_blocked(mt.terminal, ic, bs, begin)

            # If a map is necessary from stride 1 to bs, the code must be added before the quadrature loop.
            if dof_access_map:
                pre_code += [L.ArrayDecl(self.parameters["scalar_type"], dof_access.array, num_dofs)]
                pre_body = L.Assign(dof_access, dof_access_map)
                pre_code += [L.ForRange(ic, 0, num_dofs, pre_body)]
        else:
            dof_access = self.symbols.coefficient_dof_access(mt.terminal, ic * bs + begin)

        body = [L.AssignAdd(access, dof_access * FE[ic])]
        code += [L.VariableDecl(self.parameters["scalar_type"], access, 0.0)]
        code += [L.ForRange(ic, 0, num_dofs, body)]

        return pre_code, code

    def constant(self, t, mt, tabledata, quadrature_rule, access):
        # Constants are not defined within the kernel.
        # No definition is needed because access to them is directly
        # via symbol c[], i.e. as passed into the kernel.
        return [], []

    def _define_coordinate_dofs_lincomb(self, e, mt, tabledata, quadrature_rule, access):
        """Define x or J as a linear combination of coordinate dofs with given table data."""
        L = self.language

        # Get properties of domain
        domain = mt.terminal.ufl_domain()
        coordinate_element = domain.ufl_coordinate_element()
        num_scalar_dofs = create_element(coordinate_element).sub_element.dim

        num_dofs = tabledata.values.shape[3]
        begin = tabledata.offset

        assert num_scalar_dofs == num_dofs

        # Find table name
        ttype = tabledata.ttype

        assert ttype != "zeros"
        assert ttype != "ones"

<<<<<<< HEAD
        # Get access to element table
        FE = self.symbols.element_table(tabledata, self.entitytype, mt.restriction)
        ic = self.symbols.coefficient_dof_sum_index()
        dof_access = self.symbols.S("coordinate_dofs")

        # coordinate dofs is always 3d
        dim = 3
        offset = 0
        if mt.restriction == "-":
            offset = num_scalar_dofs * dim

        code = []
        body = [L.AssignAdd(access, dof_access[ic * dim + begin + offset] * FE[ic])]
        code += [L.VariableDecl("double", access, 0.0)]
        code += [L.ForRange(ic, 0, num_scalar_dofs, body)]
=======
        begin = tabledata.offset
        num_dofs = tabledata.values.shape[3]
        bs = tabledata.block_size

        scalar_type = self.parameters["scalar_type"]
        geom_type = scalar_to_value_type(scalar_type)

        # Inlined version (we know this is bounded by a small number)
        FE = self.symbols.element_table(tabledata, self.entitytype, mt.restriction)
        dof_access = self.symbols.domain_dofs_access(gdim, num_scalar_dofs, mt.restriction)
        value = L.Sum([dof_access[begin + i * bs] * FE[i] for i in range(num_dofs)])
        code = [L.VariableDecl(f"const {geom_type}", access, value)]
>>>>>>> 4f7dced3

        return [], code

    def spatial_coordinate(self, e, mt, tabledata, quadrature_rule, access):
        """Return definition code for the physical spatial coordinates.

        If physical coordinates are given:
          No definition needed.

        If reference coordinates are given:
          x = sum_k xdof_k xphi_k(X)

        If reference facet coordinates are given:
          x = sum_k xdof_k xphi_k(Xf)
        """
        if self.integral_type in ufl.custom_integral_types:
            # FIXME: Jacobian may need adjustment for custom_integral_types
            if mt.local_derivatives:
                logging.exception("FIXME: Jacobian in custom integrals is not implemented.")
            return []
        else:
            return self._define_coordinate_dofs_lincomb(e, mt, tabledata, quadrature_rule, access)

    def jacobian(self, e, mt, tabledata, quadrature_rule, access):
        """Return definition code for the Jacobian of x(X)."""
<<<<<<< HEAD
        return self._define_coordinate_dofs_lincomb(e, mt, tabledata, quadrature_rule, access)
=======
        L = self.language

        # Get properties of domain
        domain = mt.terminal.ufl_domain()
        coordinate_element = domain.ufl_coordinate_element()
        num_scalar_dofs = create_element(coordinate_element).sub_element.dim

        num_dofs = tabledata.values.shape[3]
        begin = tabledata.offset

        assert num_scalar_dofs == num_dofs

        # Find table name
        ttype = tabledata.ttype

        assert ttype != "zeros"
        assert ttype != "ones"

        # Get access to element table
        FE = self.symbols.element_table(tabledata, self.entitytype, mt.restriction)
        ic = self.symbols.coefficient_dof_sum_index()
        dof_access = self.symbols.S("coordinate_dofs")

        # coordinate dofs is always 3d
        dim = 3
        offset = 0
        if mt.restriction == "-":
            offset = num_scalar_dofs * dim

        value_type = scalar_to_value_type(self.parameters["scalar_type"])

        code = []
        body = [L.AssignAdd(access, dof_access[ic * dim + begin + offset] * FE[ic])]
        code += [L.VariableDecl(f"{value_type}", access, 0.0)]
        code += [L.ForRange(ic, 0, num_scalar_dofs, body)]

        return [], code
>>>>>>> 4f7dced3

    def _expect_table(self, e, mt, tabledata, quadrature_rule, access):
        """Return quantities referring to constant tables defined in the generated code."""
        # TODO: Inject const static table here instead?
        return [], []

    def _expect_physical_coords(self, e, mt, tabledata, quadrature_rule, access):
        """Return quantities referring to coordinate_dofs."""
        # TODO: Generate more efficient inline code for Max/MinCell/FacetEdgeLength
        #       and CellDiameter here rather than lowering these quantities?
        return [], []

    def _pass(self, *args, **kwargs):
        """Return nothing."""
        return [], []<|MERGE_RESOLUTION|>--- conflicted
+++ resolved
@@ -137,7 +137,6 @@
         assert ttype != "zeros"
         assert ttype != "ones"
 
-<<<<<<< HEAD
         # Get access to element table
         FE = self.symbols.element_table(tabledata, self.entitytype, mt.restriction)
         ic = self.symbols.coefficient_dof_sum_index()
@@ -149,24 +148,12 @@
         if mt.restriction == "-":
             offset = num_scalar_dofs * dim
 
+        value_type = scalar_to_value_type(self.parameters["scalar_type"])
+
         code = []
         body = [L.AssignAdd(access, dof_access[ic * dim + begin + offset] * FE[ic])]
-        code += [L.VariableDecl("double", access, 0.0)]
+        code += [L.VariableDecl(f"{value_type}", access, 0.0)]
         code += [L.ForRange(ic, 0, num_scalar_dofs, body)]
-=======
-        begin = tabledata.offset
-        num_dofs = tabledata.values.shape[3]
-        bs = tabledata.block_size
-
-        scalar_type = self.parameters["scalar_type"]
-        geom_type = scalar_to_value_type(scalar_type)
-
-        # Inlined version (we know this is bounded by a small number)
-        FE = self.symbols.element_table(tabledata, self.entitytype, mt.restriction)
-        dof_access = self.symbols.domain_dofs_access(gdim, num_scalar_dofs, mt.restriction)
-        value = L.Sum([dof_access[begin + i * bs] * FE[i] for i in range(num_dofs)])
-        code = [L.VariableDecl(f"const {geom_type}", access, value)]
->>>>>>> 4f7dced3
 
         return [], code
 
@@ -192,47 +179,7 @@
 
     def jacobian(self, e, mt, tabledata, quadrature_rule, access):
         """Return definition code for the Jacobian of x(X)."""
-<<<<<<< HEAD
         return self._define_coordinate_dofs_lincomb(e, mt, tabledata, quadrature_rule, access)
-=======
-        L = self.language
-
-        # Get properties of domain
-        domain = mt.terminal.ufl_domain()
-        coordinate_element = domain.ufl_coordinate_element()
-        num_scalar_dofs = create_element(coordinate_element).sub_element.dim
-
-        num_dofs = tabledata.values.shape[3]
-        begin = tabledata.offset
-
-        assert num_scalar_dofs == num_dofs
-
-        # Find table name
-        ttype = tabledata.ttype
-
-        assert ttype != "zeros"
-        assert ttype != "ones"
-
-        # Get access to element table
-        FE = self.symbols.element_table(tabledata, self.entitytype, mt.restriction)
-        ic = self.symbols.coefficient_dof_sum_index()
-        dof_access = self.symbols.S("coordinate_dofs")
-
-        # coordinate dofs is always 3d
-        dim = 3
-        offset = 0
-        if mt.restriction == "-":
-            offset = num_scalar_dofs * dim
-
-        value_type = scalar_to_value_type(self.parameters["scalar_type"])
-
-        code = []
-        body = [L.AssignAdd(access, dof_access[ic * dim + begin + offset] * FE[ic])]
-        code += [L.VariableDecl(f"{value_type}", access, 0.0)]
-        code += [L.ForRange(ic, 0, num_scalar_dofs, body)]
-
-        return [], code
->>>>>>> 4f7dced3
 
     def _expect_table(self, e, mt, tabledata, quadrature_rule, access):
         """Return quantities referring to constant tables defined in the generated code."""
