# Copyright (C) 2011-2017 Martin Sandve Alnæs
#
# This file is part of FFCx. (https://www.fenicsproject.org)
#
# SPDX-License-Identifier:    LGPL-3.0-or-later
"""FFCx/UFC specific variable definitions."""

import logging

import ufl
from ffcx.element_interface import create_element
from ffcx.naming import scalar_to_value_type

logger = logging.getLogger("ffcx")


class FFCXBackendDefinitions(object):
    """FFCx specific code definitions."""

    def __init__(self, ir, language, symbols, parameters):
        # Store ir and parameters
        self.integral_type = ir.integral_type
        self.entitytype = ir.entitytype
        self.language = language
        self.symbols = symbols
        self.parameters = parameters

        self.ir = ir

        # Lookup table for handler to call when the "get" method (below) is
        # called, depending on the first argument type.
        self.call_lookup = {ufl.coefficient.Coefficient: self.coefficient,
                            ufl.constant.Constant: self.constant,
                            ufl.geometry.Jacobian: self.jacobian,
                            ufl.geometry.CellVertices: self._expect_physical_coords,
                            ufl.geometry.FacetEdgeVectors: self._expect_physical_coords,
                            ufl.geometry.CellEdgeVectors: self._expect_physical_coords,
                            ufl.geometry.CellFacetJacobian: self._expect_table,
                            ufl.geometry.ReferenceCellVolume: self._expect_table,
                            ufl.geometry.ReferenceFacetVolume: self._expect_table,
                            ufl.geometry.ReferenceCellEdgeVectors: self._expect_table,
                            ufl.geometry.ReferenceFacetEdgeVectors: self._expect_table,
                            ufl.geometry.ReferenceNormal: self._expect_table,
                            ufl.geometry.CellOrientation: self._pass,
                            ufl.geometry.FacetOrientation: self._expect_table,
                            ufl.geometry.SpatialCoordinate: self.spatial_coordinate}

    def get(self, t, mt, tabledata, quadrature_rule, access):
        # Call appropriate handler, depending on the type of t
        ttype = type(t)
        handler = self.call_lookup.get(ttype, False)

        if not handler:
            # Look for parent class types instead
            for k in self.call_lookup.keys():
                if isinstance(t, k):
                    handler = self.call_lookup[k]
                    break

        if handler:
            return handler(t, mt, tabledata, quadrature_rule, access)
        else:
            raise RuntimeError("Not handled: %s", ttype)

    def coefficient(self, t, mt, tabledata, quadrature_rule, access):
        """Return definition code for coefficients."""
        L = self.language

        scalar_type = self.parameters["scalar_type"]
        batch_size = self.parameters["batch_size"]

        if (batch_size > 1):
            scalar_type += str(batch_size)

        ttype = tabledata.ttype
        num_dofs = tabledata.values.shape[3]
        bs = tabledata.block_size
        begin = tabledata.offset
        end = begin + bs * (num_dofs - 1) + 1

        if ttype == "zeros":
            logging.debug("Not expecting zero coefficients to get this far.")
            return [], []

        # For a constant coefficient we reference the dofs directly, so no definition needed
        if ttype == "ones" and end - begin == 1:
            return [], []

        assert begin < end

        # Get access to element table
        FE = self.symbols.element_table(tabledata, self.entitytype, mt.restriction)
        ic = self.symbols.coefficient_dof_sum_index()

        code = []
        pre_code = []

        if bs > 1 and not tabledata.is_piecewise:
            # For bs > 1, the coefficient access has a stride of bs. e.g.: XYZXYZXYZ
            # When memory access patterns are non-sequential, the number of cache misses increases.
            # In turn, it results in noticeably reduced performance.
            # In this case, we create temp arrays outside the quadrature to store the coefficients and
            # have a sequential access pattern.
            dof_access, dof_access_map = self.symbols.coefficient_dof_access_blocked(mt.terminal, ic, bs, begin)

            # If a map is necessary from stride 1 to bs, the code must be added before the quadrature loop.
            if dof_access_map:
                pre_code += [L.ArrayDecl(scalar_type, dof_access.array, num_dofs)]
                pre_body = L.Assign(dof_access, dof_access_map)
                pre_code += [L.ForRange(ic, 0, num_dofs, pre_body)]
        else:
            dof_access = self.symbols.coefficient_dof_access(mt.terminal, ic * bs + begin)
        body = [L.AssignAdd(access, dof_access * FE[ic])]
        code += [L.VariableDecl(scalar_type, access, 0.0)]
        code += [L.ForRange(ic, 0, num_dofs, body)]

        return pre_code, code

    def constant(self, t, mt, tabledata, quadrature_rule, access):
        # Constants are not defined within the kernel.
        # No definition is needed because access to them is directly
        # via symbol c[], i.e. as passed into the kernel.
        return [], []

    def _define_coordinate_dofs_lincomb(self, e, mt, tabledata, quadrature_rule, access):
        """Define x or J as a linear combination of coordinate dofs with given table data."""
        L = self.language

        # Get properties of domain
        domain = mt.terminal.ufl_domain()
        coordinate_element = domain.ufl_coordinate_element()
        num_scalar_dofs = create_element(coordinate_element).sub_element.dim

        num_dofs = tabledata.values.shape[3]
        begin = tabledata.offset

        assert num_scalar_dofs == num_dofs

        # Find table name
        ttype = tabledata.ttype

        assert ttype != "zeros"
        assert ttype != "ones"

        # Get access to element table
        FE = self.symbols.element_table(tabledata, self.entitytype, mt.restriction)
<<<<<<< HEAD
        dof_access = self.symbols.domain_dofs_access(gdim, num_scalar_dofs, mt.restriction)
        value = L.Sum([dof_access[begin + i * bs] * FE[i] for i in range(num_dofs)])
        scalar_type = self.parameters["scalar_type"]
        batch_size = self.parameters["batch_size"]
        if batch_size > 1:
            scalar_type += str(batch_size)

        code = [L.VariableDecl("const " + scalar_type, access, value)]
=======
        ic = self.symbols.coefficient_dof_sum_index()
        dof_access = self.symbols.S("coordinate_dofs")

        # coordinate dofs is always 3d
        dim = 3
        offset = 0
        if mt.restriction == "-":
            offset = num_scalar_dofs * dim

        value_type = scalar_to_value_type(self.parameters["scalar_type"])

        code = []
        body = [L.AssignAdd(access, dof_access[ic * dim + begin + offset] * FE[ic])]
        code += [L.VariableDecl(f"{value_type}", access, 0.0)]
        code += [L.ForRange(ic, 0, num_scalar_dofs, body)]
>>>>>>> b93b12a1

        return [], code

    def spatial_coordinate(self, e, mt, tabledata, quadrature_rule, access):
        """Return definition code for the physical spatial coordinates.

        If physical coordinates are given:
          No definition needed.

        If reference coordinates are given:
          x = sum_k xdof_k xphi_k(X)

        If reference facet coordinates are given:
          x = sum_k xdof_k xphi_k(Xf)
        """
        if self.integral_type in ufl.custom_integral_types:
            # FIXME: Jacobian may need adjustment for custom_integral_types
            if mt.local_derivatives:
                logging.exception("FIXME: Jacobian in custom integrals is not implemented.")
            return []
        else:
            return self._define_coordinate_dofs_lincomb(e, mt, tabledata, quadrature_rule, access)

    def jacobian(self, e, mt, tabledata, quadrature_rule, access):
        """Return definition code for the Jacobian of x(X)."""
        return self._define_coordinate_dofs_lincomb(e, mt, tabledata, quadrature_rule, access)

    def _expect_table(self, e, mt, tabledata, quadrature_rule, access):
        """Return quantities referring to constant tables defined in the generated code."""
        # TODO: Inject const static table here instead?
        return [], []

    def _expect_physical_coords(self, e, mt, tabledata, quadrature_rule, access):
        """Return quantities referring to coordinate_dofs."""
        # TODO: Generate more efficient inline code for Max/MinCell/FacetEdgeLength
        #       and CellDiameter here rather than lowering these quantities?
        return [], []

    def _pass(self, *args, **kwargs):
        """Return nothing."""
        return [], []<|MERGE_RESOLUTION|>--- conflicted
+++ resolved
@@ -9,7 +9,7 @@
 
 import ufl
 from ffcx.element_interface import create_element
-from ffcx.naming import scalar_to_value_type
+from ffcx.naming import scalar_to_value_type, batched_value_type
 
 logger = logging.getLogger("ffcx")
 
@@ -144,16 +144,6 @@
 
         # Get access to element table
         FE = self.symbols.element_table(tabledata, self.entitytype, mt.restriction)
-<<<<<<< HEAD
-        dof_access = self.symbols.domain_dofs_access(gdim, num_scalar_dofs, mt.restriction)
-        value = L.Sum([dof_access[begin + i * bs] * FE[i] for i in range(num_dofs)])
-        scalar_type = self.parameters["scalar_type"]
-        batch_size = self.parameters["batch_size"]
-        if batch_size > 1:
-            scalar_type += str(batch_size)
-
-        code = [L.VariableDecl("const " + scalar_type, access, value)]
-=======
         ic = self.symbols.coefficient_dof_sum_index()
         dof_access = self.symbols.S("coordinate_dofs")
 
@@ -164,12 +154,12 @@
             offset = num_scalar_dofs * dim
 
         value_type = scalar_to_value_type(self.parameters["scalar_type"])
+        value_type = batched_value_type(value_type, self.parameters["batch_size"])
 
         code = []
         body = [L.AssignAdd(access, dof_access[ic * dim + begin + offset] * FE[ic])]
         code += [L.VariableDecl(f"{value_type}", access, 0.0)]
         code += [L.ForRange(ic, 0, num_scalar_dofs, body)]
->>>>>>> b93b12a1
 
         return [], code
 
