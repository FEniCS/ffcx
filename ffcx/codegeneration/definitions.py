# Copyright (C) 2011-2017 Martin Sandve Alnæs
#
# This file is part of FFCx. (https://www.fenicsproject.org)
#
# SPDX-License-Identifier:    LGPL-3.0-or-later
"""FFCx/UFC specific variable definitions."""

import logging

import ufl
from ffcx.element_interface import create_element

logger = logging.getLogger("ffcx")


class FFCXBackendDefinitions(object):
    """FFCx specific code definitions."""

    def __init__(self, ir, language, symbols, parameters):
        # Store ir and parameters
        self.integral_type = ir.integral_type
        self.entitytype = ir.entitytype
        self.language = language
        self.symbols = symbols
        self.parameters = parameters

        self.ir = ir

        # Lookup table for handler to call when the "get" method (below) is
        # called, depending on the first argument type.
        self.call_lookup = {ufl.coefficient.Coefficient: self.coefficient,
                            ufl.constant.Constant: self.constant,
                            ufl.geometry.Jacobian: self.jacobian,
                            ufl.geometry.CellVertices: self._expect_physical_coords,
                            ufl.geometry.FacetEdgeVectors: self._expect_physical_coords,
                            ufl.geometry.CellEdgeVectors: self._expect_physical_coords,
                            ufl.geometry.CellFacetJacobian: self._expect_table,
                            ufl.geometry.ReferenceCellVolume: self._expect_table,
                            ufl.geometry.ReferenceFacetVolume: self._expect_table,
                            ufl.geometry.ReferenceCellEdgeVectors: self._expect_table,
                            ufl.geometry.ReferenceFacetEdgeVectors: self._expect_table,
                            ufl.geometry.ReferenceNormal: self._expect_table,
                            ufl.geometry.CellOrientation: self._pass,
                            ufl.geometry.FacetOrientation: self._expect_table,
                            ufl.geometry.SpatialCoordinate: self.spatial_coordinate}

    def get(self, t, mt, tabledata, quadrature_rule, access):
        # Call appropriate handler, depending on the type of t
        ttype = type(t)
        handler = self.call_lookup.get(ttype, False)

        if not handler:
            # Look for parent class types instead
            for k in self.call_lookup.keys():
                if isinstance(t, k):
                    handler = self.call_lookup[k]
                    break

        if handler:
            return handler(t, mt, tabledata, quadrature_rule, access)
        else:
            raise RuntimeError("Not handled: %s", ttype)

    def coefficient(self, t, mt, tabledata, quadrature_rule, access):
        """Return definition code for coefficients."""
        L = self.language

        padlen = self.parameters["padlen"]

        ttype = tabledata.ttype
        num_dofs = tabledata.values.shape[3]
        bs = tabledata.block_size
        begin = tabledata.offset
        end = begin + bs * (num_dofs - 1) + 1

        if ttype == "zeros":
            logging.debug("Not expecting zero coefficients to get this far.")
            return []

        # For a constant coefficient we reference the dofs directly, so no definition needed
        if ttype == "ones" and end - begin == 1:
            return []

        assert begin < end

        # Get access to element table
        FE = self.symbols.element_table(tabledata, self.entitytype, mt.restriction)

<<<<<<< HEAD
        unroll = len(tabledata.dofmap) != dofrange_size
        # unroll = True
        if unroll:
            # TODO: Could also use a generated constant dofmap here like in block code
            # Unrolled loop to accumulate linear combination of dofs and tables
            values = [
                self.symbols.coefficient_dof_access(mt.terminal, idof) * FE[i]
                for i, idof in enumerate(tabledata.dofmap)
            ]
            value = L.Sum(values)
            code = [L.VariableDecl("const ufc_scalar_t", access, value)]
        else:
            # Loop to accumulate linear combination of dofs and tables
            ic = self.symbols.coefficient_dof_sum_index()
            dof_access = self.symbols.coefficient_dof_access(mt.terminal, ic + begin)
            loop_range = dofrange_size + (padlen - dofrange_size % padlen) % padlen
            code = [
                L.VariableDecl("ufc_scalar_t", access, 0.0),
                L.ForRange(ic, 0, loop_range, body=[L.AssignAdd(access, dof_access * FE[ic])])
            ]
=======
        ic = self.symbols.coefficient_dof_sum_index()
        dof_access = self.symbols.coefficient_dof_access(mt.terminal, ic * bs + begin)
        code = []

        body = [L.AssignAdd(access, dof_access * FE[ic])]

        code += [L.VariableDecl("ufc_scalar_t", access, 0.0)]
        code += [L.ForRange(ic, 0, num_dofs, body)]
>>>>>>> e3f71221

        return code

    def constant(self, t, mt, tabledata, quadrature_rule, access):
        # Constants are not defined within the kernel.
        # No definition is needed because access to them is directly
        # via symbol c[], i.e. as passed into the kernel.
        return []

    def _define_coordinate_dofs_lincomb(self, e, mt, tabledata, quadrature_rule, access):
        """Define x or J as a linear combination of coordinate dofs with given table data."""
        L = self.language

        # Get properties of domain
        domain = mt.terminal.ufl_domain()
        gdim = domain.geometric_dimension()
        coordinate_element = domain.ufl_coordinate_element()
        num_scalar_dofs = create_element(coordinate_element).sub_element.dim

        # Reference coordinates are known, no coordinate field, so we compute
        # this component as linear combination of coordinate_dofs "dofs" and table

        # Find table name
        ttype = tabledata.ttype

        assert ttype != "zeros"
        assert ttype != "ones"

        begin = tabledata.offset
        num_dofs = tabledata.values.shape[3]
        bs = tabledata.block_size

        # Inlined version (we know this is bounded by a small number)
        FE = self.symbols.element_table(tabledata, self.entitytype, mt.restriction)
        dof_access = self.symbols.domain_dofs_access(gdim, num_scalar_dofs, mt.restriction)
<<<<<<< HEAD

        value = L.Sum([dof_access[idof] * FE[i] for i, idof in enumerate(tabledata.dofmap)])
=======
        value = L.Sum([dof_access[begin + i * bs] * FE[i] for i in range(num_dofs)])
>>>>>>> e3f71221
        code = [L.VariableDecl("const double", access, value)]

        return code

    def spatial_coordinate(self, e, mt, tabledata, quadrature_rule, access):
        """Return definition code for the physical spatial coordinates.

        If physical coordinates are given:
          No definition needed.

        If reference coordinates are given:
          x = sum_k xdof_k xphi_k(X)

        If reference facet coordinates are given:
          x = sum_k xdof_k xphi_k(Xf)
        """
        if self.integral_type in ufl.custom_integral_types:
            # FIXME: Jacobian may need adjustment for custom_integral_types
            if mt.local_derivatives:
                logging.exception("FIXME: Jacobian in custom integrals is not implemented.")
            return []
        elif self.integral_type == "expression":
            return self._define_coordinate_dofs_lincomb(e, mt, tabledata, quadrature_rule, access)
        else:
            return self._define_coordinate_dofs_lincomb(e, mt, tabledata, quadrature_rule, access)

    def jacobian(self, e, mt, tabledata, quadrature_rule, access):
        """Return definition code for the Jacobian of x(X).

        J = sum_k xdof_k grad_X xphi_k(X)
        """
        # TODO: Jacobian may need adjustment for custom_integral_types
        return self._define_coordinate_dofs_lincomb(e, mt, tabledata, quadrature_rule, access)

    def _expect_table(self, e, mt, tabledata, quadrature_rule, access):
        """Return quantities referring to constant tables defined in the generated code."""
        # TODO: Inject const static table here instead?
        return []

    def _expect_physical_coords(self, e, mt, tabledata, quadrature_rule, access):
        """Return quantities referring to coordinate_dofs."""
        # TODO: Generate more efficient inline code for Max/MinCell/FacetEdgeLength
        #       and CellDiameter here rather than lowering these quantities?
        return []

    def _pass(self, *args, **kwargs):
        """Return nothing."""
        return []<|MERGE_RESOLUTION|>--- conflicted
+++ resolved
@@ -86,28 +86,6 @@
         # Get access to element table
         FE = self.symbols.element_table(tabledata, self.entitytype, mt.restriction)
 
-<<<<<<< HEAD
-        unroll = len(tabledata.dofmap) != dofrange_size
-        # unroll = True
-        if unroll:
-            # TODO: Could also use a generated constant dofmap here like in block code
-            # Unrolled loop to accumulate linear combination of dofs and tables
-            values = [
-                self.symbols.coefficient_dof_access(mt.terminal, idof) * FE[i]
-                for i, idof in enumerate(tabledata.dofmap)
-            ]
-            value = L.Sum(values)
-            code = [L.VariableDecl("const ufc_scalar_t", access, value)]
-        else:
-            # Loop to accumulate linear combination of dofs and tables
-            ic = self.symbols.coefficient_dof_sum_index()
-            dof_access = self.symbols.coefficient_dof_access(mt.terminal, ic + begin)
-            loop_range = dofrange_size + (padlen - dofrange_size % padlen) % padlen
-            code = [
-                L.VariableDecl("ufc_scalar_t", access, 0.0),
-                L.ForRange(ic, 0, loop_range, body=[L.AssignAdd(access, dof_access * FE[ic])])
-            ]
-=======
         ic = self.symbols.coefficient_dof_sum_index()
         dof_access = self.symbols.coefficient_dof_access(mt.terminal, ic * bs + begin)
         code = []
@@ -116,7 +94,6 @@
 
         code += [L.VariableDecl("ufc_scalar_t", access, 0.0)]
         code += [L.ForRange(ic, 0, num_dofs, body)]
->>>>>>> e3f71221
 
         return code
 
@@ -152,12 +129,7 @@
         # Inlined version (we know this is bounded by a small number)
         FE = self.symbols.element_table(tabledata, self.entitytype, mt.restriction)
         dof_access = self.symbols.domain_dofs_access(gdim, num_scalar_dofs, mt.restriction)
-<<<<<<< HEAD
-
-        value = L.Sum([dof_access[idof] * FE[i] for i, idof in enumerate(tabledata.dofmap)])
-=======
         value = L.Sum([dof_access[begin + i * bs] * FE[i] for i in range(num_dofs)])
->>>>>>> e3f71221
         code = [L.VariableDecl("const double", access, value)]
 
         return code
