--- conflicted
+++ resolved
@@ -66,8 +66,8 @@
         """Return definition code for coefficients."""
         L = self.language
 
-        scalar_type = self.parameters["scalar_type"]
-        batch_size = self.parameters["batch_size"]
+        scalar_type = self.options["scalar_type"]
+        batch_size = self.options["batch_size"]
 
         if (batch_size > 1):
             scalar_type += str(batch_size)
@@ -105,21 +105,13 @@
 
             # If a map is necessary from stride 1 to bs, the code must be added before the quadrature loop.
             if dof_access_map:
-<<<<<<< HEAD
                 pre_code += [L.ArrayDecl(scalar_type, dof_access.array, num_dofs)]
-=======
-                pre_code += [L.ArrayDecl(self.options["scalar_type"], dof_access.array, num_dofs)]
->>>>>>> 13a7722c
                 pre_body = L.Assign(dof_access, dof_access_map)
                 pre_code += [L.ForRange(ic, 0, num_dofs, pre_body)]
         else:
             dof_access = self.symbols.coefficient_dof_access(mt.terminal, ic * bs + begin)
         body = [L.AssignAdd(access, dof_access * FE[ic])]
-<<<<<<< HEAD
         code += [L.VariableDecl(scalar_type, access, 0.0)]
-=======
-        code += [L.VariableDecl(self.options["scalar_type"], access, 0.0)]
->>>>>>> 13a7722c
         code += [L.ForRange(ic, 0, num_dofs, body)]
 
         return pre_code, code
@@ -161,12 +153,8 @@
         if mt.restriction == "-":
             offset = num_scalar_dofs * dim
 
-<<<<<<< HEAD
-        value_type = scalar_to_value_type(self.parameters["scalar_type"])
-        value_type = batched_value_type(value_type, self.parameters["batch_size"])
-=======
         value_type = scalar_to_value_type(self.options["scalar_type"])
->>>>>>> 13a7722c
+        value_type = batched_value_type(value_type, self.options["batch_size"])
 
         code = []
         body = [L.AssignAdd(access, dof_access[ic * dim + begin + offset] * FE[ic])]
