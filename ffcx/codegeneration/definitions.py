# Copyright (C) 2011-2017 Martin Sandve Alnæs
#
# This file is part of FFCx. (https://www.fenicsproject.org)
#
# SPDX-License-Identifier:    LGPL-3.0-or-later
"""FFCx/UFC specific variable definitions."""

import logging

import ufl
from ffcx.element_interface import convert_element
<<<<<<< HEAD
from ffcx.codegeneration import lnodes as L
=======
import ffcx.codegeneration.lnodes as L
>>>>>>> c76ee342

logger = logging.getLogger("ffcx")


class FFCXDefinitions(object):
    """FFCx specific code definitions."""

    def __init__(self, ir, symbols, options):
        # Store ir and options
        self.integral_type = ir.integral_type
        self.entitytype = ir.entitytype
        self.symbols = symbols
        self.options = options

        # Lookup table for handler to call when the "get" method (below) is
        # called, depending on the first argument type.
        self.call_lookup = {
            ufl.coefficient.Coefficient: self.coefficient,
            ufl.constant.Constant: self.constant,
            ufl.geometry.Jacobian: self.jacobian,
            ufl.geometry.CellVertices: self._expect_physical_coords,
            ufl.geometry.FacetEdgeVectors: self._expect_physical_coords,
            ufl.geometry.CellEdgeVectors: self._expect_physical_coords,
            ufl.geometry.CellFacetJacobian: self._expect_table,
            ufl.geometry.ReferenceCellVolume: self._expect_table,
            ufl.geometry.ReferenceFacetVolume: self._expect_table,
            ufl.geometry.ReferenceCellEdgeVectors: self._expect_table,
            ufl.geometry.ReferenceFacetEdgeVectors: self._expect_table,
            ufl.geometry.ReferenceNormal: self._expect_table,
            ufl.geometry.CellOrientation: self._pass,
            ufl.geometry.FacetOrientation: self._expect_table,
            ufl.geometry.SpatialCoordinate: self.spatial_coordinate,
        }

    def get(self, t, mt, tabledata, quadrature_rule, access):
        # Call appropriate handler, depending on the type of t
        ttype = type(t)
        handler = self.call_lookup.get(ttype, False)

        if not handler:
            # Look for parent class types instead
            for k in self.call_lookup.keys():
                if isinstance(t, k):
                    handler = self.call_lookup[k]
                    break

        if handler:
            return handler(t, mt, tabledata, quadrature_rule, access)
        else:
            raise RuntimeError("Not handled: %s", ttype)

    def coefficient(self, t, mt, tabledata, quadrature_rule, access):
        """Return definition code for coefficients."""
        ttype = tabledata.ttype
        num_dofs = tabledata.values.shape[3]
        bs = tabledata.block_size
        begin = tabledata.offset
        end = begin + bs * (num_dofs - 1) + 1

        if ttype == "zeros":
            logging.debug("Not expecting zero coefficients to get this far.")
            return [], []

        # For a constant coefficient we reference the dofs directly, so no definition needed
        if ttype == "ones" and end - begin == 1:
            return [], []

        assert begin < end

        # Get access to element table
        FE = self.symbols.element_table(tabledata, self.entitytype, mt.restriction)
        ic = self.symbols.coefficient_dof_sum_index()

        code = []
        pre_code = []

        if bs > 1 and not tabledata.is_piecewise:
            # For bs > 1, the coefficient access has a stride of bs. e.g.: XYZXYZXYZ
            # When memory access patterns are non-sequential, the number of cache misses increases.
            # In turn, it results in noticeably reduced performance.
            # In this case, we create temp arrays outside the quadrature to store the coefficients and
            # have a sequential access pattern.
            dof_access, dof_access_map = self.symbols.coefficient_dof_access_blocked(
                mt.terminal, ic, bs, begin
            )

            # If a map is necessary from stride 1 to bs, the code must be added before the quadrature loop.
            if dof_access_map:
                pre_code += [L.ArrayDecl(dof_access.array, sizes=num_dofs)]
                pre_body = [L.Assign(dof_access, dof_access_map)]
                pre_code += [L.ForRange(ic, 0, num_dofs, pre_body)]
        else:
            dof_access = self.symbols.coefficient_dof_access(
                mt.terminal, ic * bs + begin
            )

        body = [L.AssignAdd(access, dof_access * FE[ic])]
        code += [L.VariableDecl(access, 0.0)]
        code += [L.ForRange(ic, 0, num_dofs, body)]

        return pre_code, code

    def constant(self, t, mt, tabledata, quadrature_rule, access):
        # Constants are not defined within the kernel.
        # No definition is needed because access to them is directly
        # via symbol c[], i.e. as passed into the kernel.
        return [], []

    def _define_coordinate_dofs_lincomb(
        self, e, mt, tabledata, quadrature_rule, access
    ):
        """Define x or J as a linear combination of coordinate dofs with given table data."""
        # Get properties of domain
        domain = ufl.domain.extract_unique_domain(mt.terminal)
        coordinate_element = domain.ufl_coordinate_element()
        num_scalar_dofs = convert_element(coordinate_element).sub_element.dim

        num_dofs = tabledata.values.shape[3]
        begin = tabledata.offset

        assert num_scalar_dofs == num_dofs

        # Find table name
        ttype = tabledata.ttype

        assert ttype != "zeros"
        assert ttype != "ones"

        # Get access to element table
        FE = self.symbols.element_table(tabledata, self.entitytype, mt.restriction)
        ic = self.symbols.coefficient_dof_sum_index()
        dof_access = L.Symbol("coordinate_dofs", dtype=L.DataType.REAL)

        # coordinate dofs is always 3d
        dim = 3
        offset = 0
        if mt.restriction == "-":
            offset = num_scalar_dofs * dim

        code = []
        body = [L.AssignAdd(access, dof_access[ic * dim + begin + offset] * FE[ic])]
        code += [L.VariableDecl(access, 0.0)]
        code += [L.ForRange(ic, 0, num_scalar_dofs, body)]

        return [], code

    def spatial_coordinate(self, e, mt, tabledata, quadrature_rule, access):
        """Return definition code for the physical spatial coordinates.

        If physical coordinates are given:
          No definition needed.

        If reference coordinates are given:
          x = sum_k xdof_k xphi_k(X)

        If reference facet coordinates are given:
          x = sum_k xdof_k xphi_k(Xf)
        """
        if self.integral_type in ufl.custom_integral_types:
            # FIXME: Jacobian may need adjustment for custom_integral_types
            if mt.local_derivatives:
                logging.exception(
                    "FIXME: Jacobian in custom integrals is not implemented."
                )
            return []
        else:
            return self._define_coordinate_dofs_lincomb(
                e, mt, tabledata, quadrature_rule, access
            )

    def jacobian(self, e, mt, tabledata, quadrature_rule, access):
        """Return definition code for the Jacobian of x(X)."""
        return self._define_coordinate_dofs_lincomb(
            e, mt, tabledata, quadrature_rule, access
        )

    def _expect_table(self, e, mt, tabledata, quadrature_rule, access):
        """Return quantities referring to constant tables defined in the generated code."""
        # TODO: Inject const static table here instead?
        return [], []

    def _expect_physical_coords(self, e, mt, tabledata, quadrature_rule, access):
        """Return quantities referring to coordinate_dofs."""
        # TODO: Generate more efficient inline code for Max/MinCell/FacetEdgeLength
        #       and CellDiameter here rather than lowering these quantities?
        return [], []

    def _pass(self, *args, **kwargs):
        """Return nothing."""
        return [], []<|MERGE_RESOLUTION|>--- conflicted
+++ resolved
@@ -9,11 +9,7 @@
 
 import ufl
 from ffcx.element_interface import convert_element
-<<<<<<< HEAD
-from ffcx.codegeneration import lnodes as L
-=======
 import ffcx.codegeneration.lnodes as L
->>>>>>> c76ee342
 
 logger = logging.getLogger("ffcx")
 
