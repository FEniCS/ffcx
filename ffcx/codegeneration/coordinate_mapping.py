--- conflicted
+++ resolved
@@ -8,795 +8,8 @@
 
 import ffcx.codegeneration.coordinate_mapping_template as ufc_coordinate_mapping
 
-<<<<<<< HEAD
 logger = logging.getLogger("ffcx")
 
-# TODO: Test everything here! Cover all combinations of gdim,tdim=1,2,3!
-
-index_type = "int"
-
-# Code generation utilities:
-
-
-def generate_compute_ATA(L, ATA, A, m, n, index_prefix=""):
-    """Generate code to declare and compute ATA[i,j] = sum_k A[k,i]*A[k,j] with given A shaped (m,n)."""
-    # Loop indices
-    i = L.Symbol(index_prefix + "i")
-    j = L.Symbol(index_prefix + "j")
-    k = L.Symbol(index_prefix + "k")
-
-    # Build A^T*A matrix
-    code = [
-        L.ArrayDecl("double", ATA, (n, n), values=0),
-        L.ForRanges(
-            (i, 0, n), (j, 0, n), (k, 0, m),
-            index_type=index_type,
-            body=L.AssignAdd(ATA[i, j], A[k, i] * A[k, j])),
-    ]
-    return L.StatementList(code)
-
-
-# Inline math expressions:
-
-
-def det_22(B, i, j, k, l):
-    return B[i, k] * B[j, l] - B[i, l] * B[j, k]
-
-
-def codet_nn(A, rows, cols):
-    n = len(rows)
-    if n == 2:
-        return det_22(A, rows[0], rows[1], cols[0], cols[1])
-    else:
-        r = rows[0]
-        subrows = rows[1:]
-        parts = []
-        for i, c in enumerate(cols):
-            subcols = cols[i + 1:] + cols[:i]
-            parts.append(A[r, c] * codet_nn(A, subrows, subcols))
-        return sum(parts[1:], parts[0])
-
-
-def det_nn(A, n):
-    if n == 1:
-        return A[0, 0]
-    else:
-        ns = list(range(n))
-        return codet_nn(A, ns, ns)
-
-
-def pdet_m1(L, A, m):
-    # Special inlined case 1xm for simpler expression
-    A2 = A[0, 0] * A[0, 0]
-    for i in range(1, m):
-        A2 = A2 + A[i, 0] * A[i, 0]
-    return L.Sqrt(A2)
-
-
-def adj_expr_2x2(A):
-    return [[A[1, 1], -A[0, 1]], [-A[1, 0], A[0, 0]]]
-
-
-def adj_expr_3x3(A):
-    return [[
-        A[2, 2] * A[1, 1] - A[1, 2] * A[2, 1], A[0, 2] * A[2, 1] - A[0, 1] * A[2, 2],
-        A[0, 1] * A[1, 2] - A[0, 2] * A[1, 1]
-    ], [
-        A[1, 2] * A[2, 0] - A[2, 2] * A[1, 0], A[2, 2] * A[0, 0] - A[0, 2] * A[2, 0],
-        A[0, 2] * A[1, 0] - A[1, 2] * A[0, 0]
-    ], [
-        A[1, 0] * A[2, 1] - A[2, 0] * A[1, 1], A[0, 1] * A[2, 0] - A[0, 0] * A[2, 1],
-        A[0, 0] * A[1, 1] - A[0, 1] * A[1, 0]
-    ]]
-
-
-def generate_assign_inverse(L, K, J, detJ, gdim, tdim):
-    if gdim == tdim:
-        if gdim == 1:
-            return L.Assign(K[0, 0], L.LiteralFloat(1.0) / J[0, 0])
-        elif gdim == 2:
-            adj_values = adj_expr_2x2(J)
-        elif gdim == 3:
-            adj_values = adj_expr_3x3(J)
-        else:
-            raise RuntimeError("Not implemented.")
-        return L.StatementList(
-            [L.Assign(K[j, i], adj_values[j][i] / detJ) for j in range(tdim) for i in range(gdim)])
-    else:
-        if tdim == 1:
-            # Simpler special case for embedded 1d
-            prods = [J[i, 0] * J[i, 0] for i in range(gdim)]
-            s = sum(prods[1:], prods[0])
-            return L.StatementList([L.Assign(K[0, i], J[i, 0] / s) for i in range(gdim)])
-        else:
-            # Generic formulation of Penrose-Moore pseudo-inverse of J: (J.T*J)^-1 * J.T
-            i = L.Symbol("i")
-            j = L.Symbol("j")
-            k = L.Symbol("k")
-            JTJ = L.Symbol("JTJ")
-            JTJf = L.FlattenedArray(JTJ, dims=(tdim, tdim))
-            detJTJ = detJ * detJ
-            JTJinv = L.Symbol("JTJinv")
-            JTJinvf = L.FlattenedArray(JTJinv, dims=(tdim, tdim))
-            code = [
-                L.Comment("Compute J^T J"),
-                L.ArrayDecl("double", JTJ, (tdim * tdim, ), values=0),
-                L.ForRanges(
-                    (k, 0, tdim), (j, 0, tdim), (i, 0, gdim),
-                    index_type=index_type,
-                    body=L.AssignAdd(JTJf[k, j], J[i, k] * J[i, j])),
-                L.Comment("Compute inverse(J^T J)"),
-                L.ArrayDecl("double", JTJinv, (tdim * tdim, )),
-                generate_assign_inverse(L, JTJinvf, JTJf, detJTJ, tdim, tdim),
-                L.Comment("Compute K = inverse(J^T J) * J"),
-                L.ForRanges(
-                    (k, 0, tdim), (i, 0, gdim),
-                    index_type=index_type,
-                    body=L.Assign(K[k, i], L.LiteralFloat(0.0))),
-                L.ForRanges(
-                    (k, 0, tdim), (i, 0, gdim), (j, 0, tdim),
-                    index_type=index_type,
-                    body=L.AssignAdd(K[k, i], JTJinvf[k, j] * J[i, j])),
-            ]
-            return L.StatementList(code)
-
-
-def evaluate_reference_basis_declaration(L, ir):
-    scalar_coordinate_element_classname = ir.scalar_coordinate_finite_element_classname
-    code = """
-int evaluate_reference_basis_{}(double* restrict reference_values,
-    int num_points, const double* restrict X);
-""".format(scalar_coordinate_element_classname)
-    return code
-
-
-def compute_physical_coordinates(L, ir):
-    num_dofs = ir.num_scalar_coordinate_element_dofs
-    scalar_coordinate_element_classname = ir.scalar_coordinate_finite_element_classname
-
-    # Dimensions
-    gdim = ir.geometric_dimension
-    tdim = ir.topological_dimension
-    num_points = L.Symbol("num_points")
-
-    # Loop indices
-    ip = L.Symbol("ip")
-    i = L.Symbol("i")
-    d = L.Symbol("d")
-
-    # Input cell data
-    coordinate_dofs = L.FlattenedArray(L.Symbol("coordinate_dofs"), dims=(num_dofs, gdim))
-
-    # Output geometry
-    x = L.FlattenedArray(L.Symbol("x"), dims=(num_points, gdim))
-
-    # Input geometry
-    X = L.FlattenedArray(L.Symbol("X"), dims=(num_points, tdim))
-
-    # Computing table one point at a time instead of
-    # using num_points to avoid dynamic allocation
-    one_point = 1
-
-    # Symbols for local basis values table
-    phi_sym = L.Symbol("phi")
-
-    # NB! Must match array layout of evaluate_reference_basis
-    phi = L.FlattenedArray(phi_sym, dims=(num_dofs, ))
-
-    # For each point, compute basis values and accumulate into the right x
-    code = [
-        L.ArrayDecl("double", phi_sym, (one_point * num_dofs, )),
-        L.ForRange(i, 0, num_points * gdim, index_type=index_type, body=L.Assign(x.array[i], 0.0)),
-        L.ForRange(
-            ip,
-            0,
-            num_points,
-            index_type=index_type,
-            body=[
-                L.Comment("Compute basis values of coordinate element"),
-                L.Call("evaluate_reference_basis_{}".format(scalar_coordinate_element_classname),
-                       (phi_sym, 1, L.AddressOf(X[ip, 0]))),
-                L.Comment("Compute x"),
-                L.ForRanges(
-                    (i, 0, gdim), (d, 0, num_dofs),
-                    index_type=index_type,
-                    body=L.AssignAdd(x[ip, i], coordinate_dofs[d, i] * phi[d]))
-            ]),
-    ]
-
-    return code
-
-
-def compute_reference_geometry(L, ir):
-    if ir.is_affine:
-        # Special case optimized for affine mesh (possibly room for
-        # further optimization)
-        return _compute_reference_coordinates_affine(L, ir, output_all=True)
-    else:
-        # General case with newton loop to solve F(X) = x(X) - x0 = 0
-        return _compute_reference_coordinates_newton(L, ir, output_all=True)
-
-
-# TODO: Maybe we don't need this version, see what we need in dolfinx first
-def compute_reference_coordinates(L, ir):
-    if ir.is_affine:
-        # Special case optimized for affine mesh (possibly room for
-        # further optimization)
-        return _compute_reference_coordinates_affine(L, ir)
-    else:
-        # General case with newton loop to solve F(X) = x(X) - x0 = 0
-        return _compute_reference_coordinates_newton(L, ir)
-
-
-def _compute_reference_coordinates_affine(L, ir, output_all=False):
-    # Class name
-    classname = ir.name
-
-    # Dimensions
-    gdim = ir.geometric_dimension
-    tdim = ir.topological_dimension
-    num_points = L.Symbol("num_points")
-
-    # Number of dofs for a scalar component
-    num_dofs = ir.num_scalar_coordinate_element_dofs
-
-    # Loop indices
-    ip = L.Symbol("ip")  # point
-    i = L.Symbol("i")  # gdim
-    j = L.Symbol("j")  # tdim
-    k = L.Symbol("k")  # sum iteration
-    iz = L.Symbol("l")  # zero X array
-
-    # Output geometry
-    X = L.FlattenedArray(L.Symbol("X"), dims=(num_points, tdim))
-    # if output_all, this is also output:
-    Jsym = L.Symbol("J")
-    detJsym = L.Symbol("detJ")
-    Ksym = L.Symbol("K")
-
-    # Input geometry
-    x = L.FlattenedArray(L.Symbol("x"), dims=(num_points, gdim))
-
-    # Input cell data
-    coordinate_dofs = L.FlattenedArray(L.Symbol("coordinate_dofs"), dims=(num_dofs, gdim))
-
-    init_input = [
-        L.ForRange(
-            iz, 0, num_points * tdim, index_type=index_type, body=L.Assign(X.array[iz], 0.0))
-    ]
-
-    if output_all:
-        decls = []
-    else:
-        decls = [
-            L.ArrayDecl("double", Jsym, sizes=(gdim * tdim, )),
-            L.ArrayDecl("double", detJsym, sizes=(1, )),
-            L.ArrayDecl("double", Ksym, sizes=(tdim * gdim, )),
-        ]
-
-    # Tables of coordinate basis function values and derivatives at X=0
-    # and X=midpoint available through ir. This is useful in several
-    # geometry functions.
-    tables = ir.tables
-
-    # Check the table shapes against our expectations
-    x_table = tables["x0"]
-    J_table = tables["J0"]
-    assert x_table.shape == (num_dofs, )
-    assert J_table.shape == (tdim, num_dofs)
-
-    # TODO: Use epsilon parameter here?
-    # TODO: Move to a more 'neutral' utility file
-    from ffcx.ir.elementtables import clamp_table_small_numbers
-    x_table = clamp_table_small_numbers(x_table)
-    J_table = clamp_table_small_numbers(J_table)
-
-    # Table symbols
-    phi_X0 = L.Symbol("phi_X0")
-    dphi_X0 = L.Symbol("dphi_X0")
-
-    # Table declarations
-    table_decls = [
-        L.ArrayDecl("const double", phi_X0, sizes=x_table.shape, values=x_table),
-        L.ArrayDecl("const double", dphi_X0, sizes=J_table.shape, values=J_table),
-    ]
-
-    # Compute x0 = x(X=0) (optimized by precomputing basis at X=0)
-    x0 = L.Symbol("x0")
-    compute_x0 = [
-        L.ArrayDecl("double", x0, sizes=(gdim, ), values=0),
-        L.ForRanges(
-            (i, 0, gdim), (k, 0, num_dofs),
-            index_type=index_type,
-            body=L.AssignAdd(x0[i], coordinate_dofs[k, i] * phi_X0[k])),
-    ]
-
-    # For more convenient indexing
-    J = L.FlattenedArray(Jsym, dims=(gdim, tdim))
-    K = L.FlattenedArray(Ksym, dims=(tdim, gdim))
-
-    # Compute J = J(X=0) (optimized by precomputing basis at X=0)
-    compute_J0 = [
-        L.ForRanges(
-            (i, 0, gdim), (j, 0, tdim),
-            index_type=index_type,
-            body=[
-                L.Assign(J[i, j], 0.0),
-                L.ForRange(
-                    k,
-                    0,
-                    num_dofs,
-                    index_type=index_type,
-                    body=L.AssignAdd(J[i, j], coordinate_dofs[k, i] * dphi_X0[j, k]))
-            ]),
-    ]
-
-    # Compute K = inv(J) (and intermediate value det(J))
-    compute_K0 = [
-        L.Call("compute_jacobian_determinants_{}".format(classname),
-               (detJsym, 1, Jsym)),
-        L.Call("compute_jacobian_inverses_{}".format(classname), (Ksym, 1, Jsym, detJsym)),
-    ]
-
-    # Compute X = K0*(x-x0) for each physical point x
-    compute_X = [
-        L.ForRanges(
-            (ip, 0, num_points), (j, 0, tdim), (i, 0, gdim),
-            index_type=index_type,
-            body=L.AssignAdd(X[ip, j], K[j, i] * (x[ip, i] - x0[i])))
-    ]
-
-    # Stitch it together
-    code = init_input + table_decls + decls + compute_x0 + compute_J0 + compute_K0 + compute_X + [L.Return(0)]
-    return code
-
-
-def _compute_reference_coordinates_newton(L, ir, output_all=False):
-    """Solves x(X) = x0 for X.
-
-    Find X such that, given x0,
-
-        F(X) = x(X) - x0 = 0
-
-    Newton iteration is:
-
-        X^0 = midpoint of reference cell
-        until convergence:
-            dF/dX(X^k) dX^k = -F(X^k)
-            X^{k+1} = X^k + dX^k
-
-    The Jacobian is just the usual Jacobian of the geometry mapping:
-
-        dF/dX = dx/dX = J
-
-    and its inverse is the usual K = J^-1.
-
-    Because J is small, we can invert it directly and rewrite
-
-        Jk dX = -(xk - x0) = x0 - xk
-
-    into
-
-        Xk = midpoint of reference cell
-        for k in range(maxiter):
-            xk = x(Xk)
-            Jk = J(Xk)
-            Kk = inverse(Jk)
-            dX = Kk (x0 - xk)
-            Xk += dX
-            if dX sufficiently small: break
-    """
-    # Dimensions
-    gdim = ir.geometric_dimension
-    tdim = ir.topological_dimension
-    cellname = ir.cell_shape
-    num_points = L.Symbol("num_points")
-
-    # Computing table one point at a time instead of vectorized over
-    # num_points will allow skipping dynamic allocation
-    one_point = 1
-
-    # Loop indices
-    ip = L.Symbol("ip")  # point
-    i = L.Symbol("i")  # gdim
-    j = L.Symbol("j")  # tdim
-    k = L.Symbol("k")  # iteration
-
-    # Input cell data
-    coordinate_dofs = L.Symbol("coordinate_dofs")
-
-    # Output geometry
-    X = L.FlattenedArray(L.Symbol("X"), dims=(num_points, tdim))
-
-    # Input geometry
-    x = L.FlattenedArray(L.Symbol("x"), dims=(num_points, gdim))
-
-    # Find X=Xk such that xk(Xk) = x or F(Xk) = xk(Xk) - x = 0.
-    # Newtons method is then:
-    #   X0 = cell midpoint
-    #   dF/dX dX = -F
-    #   Xk = Xk + dX
-    # Note that
-    #   dF/dX = dx/dX = J
-    # giving
-    #   inverse(dF/dX) = K
-    # such that dX = -K*(xk(Xk) - x)
-
-    # Newtons method is then:
-    # for each ip:
-    #   xgoal = x[ip]
-    #   X0 = cell midpoint
-    #   until convergence:
-    #       K = K(Xk)
-    #       dX = K*(xk(Xk) - x)
-    #       Xk -= dX
-    #   X[ip] = Xk
-
-    # Symbols for arrays used below
-    Xk = L.Symbol("Xk")
-    xgoal = L.Symbol("xgoal")
-    dX = L.Symbol("dX")
-    xk = L.Symbol("xk")
-    J = L.Symbol("J")
-    detJ = L.Symbol("detJ")
-    K = L.Symbol("K")
-
-    xm = L.Symbol("xm")
-    Km = L.Symbol("Km")
-    converge_count = L.Symbol("converged")
-
-    # Symbol for ufc_geometry cell midpoint definition
-    Xm = L.Symbol("%s_midpoint" % cellname)
-
-    # Variables for stopping criteria
-    # FIXME: return an error code (e.g. -1) on non-convergence
-    # Max ten iterations seems plenty, epsilon^2=1e-12
-    max_iter = L.LiteralInt(10)
-    epsilon2 = L.LiteralFloat(1e-12)
-    dX2 = L.Symbol("dX2")
-
-    # Wrap K as flattened array for convenient indexing Kf[j,i]
-    Kf = L.FlattenedArray(K, dims=(tdim, gdim))
-    Kmf = L.FlattenedArray(Km, dims=(tdim, gdim))
-
-    decls = [
-        L.Comment("Declare intermediate arrays to hold results of compute_geometry call"),
-        L.ArrayDecl("double", xk, (gdim, ), 0.0),
-        L.VariableDecl("int", converge_count, 0),
-    ]
-    if not output_all:
-        decls += [
-            L.ArrayDecl("double", J, (gdim * tdim, ), 0.0),
-            L.ArrayDecl("double", detJ, (1, )),
-            L.ArrayDecl("double", K, (tdim * gdim, ), 0.0),
-        ]
-
-    # By computing x and K at the cell midpoint once, we can optimize
-    # the first iteration for each target point by initializing Xk = Xm
-    # + Km * (xgoal - xm) which is the affine approximation starting at
-    # the midpoint.
-    midpoint_geometry = [
-        L.Comment("Compute K = J^-1 and x at midpoint of cell"),
-        L.ArrayDecl("double", xm, (gdim, ), 0.0),
-        L.ArrayDecl("double", Km, (tdim * gdim, )),
-        L.Call("compute_midpoint_geometry_{}".format(ir.name),
-               (xm, J, coordinate_dofs)),
-        L.Call("compute_jacobian_determinants_{}".format(ir.name),
-               (detJ, one_point, J)),
-        L.Call("compute_jacobian_inverses_{}".format(ir.name),
-               (Km, one_point, J, detJ)),
-    ]
-
-    # declare xgoal = x[ip]
-    # declare Xk = initial value
-    newton_init = [
-        L.Comment("Declare xgoal to hold the current x coordinate value"),
-        L.ArrayDecl("const double", xgoal, (gdim, ), values=[x[ip][iv] for iv in range(gdim)]),
-        L.Comment("Declare Xk iterate with initial value equal to reference cell midpoint"),
-        L.ArrayDecl("double", Xk, (tdim, ), values=[Xm[c] for c in range(tdim)]),
-        L.ForRanges(
-            (j, 0, tdim), (i, 0, gdim),
-            index_type=index_type,
-            body=L.AssignAdd(Xk[j], Kmf[j, i] * (xgoal[i] - xm[i])))
-    ]
-
-    part1 = [
-        L.Comment("Compute K = J^-1 for one point, (J and detJ are only used as"),
-        L.Comment("intermediate storage inside compute_geometry, not used out here"),
-        L.Call("compute_geometry_{}".format(ir.name),
-               (xk, J, detJ, K, one_point, Xk, coordinate_dofs)),
-    ]
-
-    # Newton body with stopping criteria |dX|^2 < epsilon^2
-    newton_body = part1 + [
-        L.Comment("Declare dX increment to be computed, initialized to zero"),
-        L.ArrayDecl("double", dX, (tdim, ), values=0.0),
-        L.Comment("Compute dX[j] = sum_i K_ji * (x_i - x(Xk)_i)"),
-        L.ForRanges(
-            (j, 0, tdim), (i, 0, gdim),
-            index_type=index_type,
-            body=L.AssignAdd(dX[j], Kf[j, i] * (xgoal[i] - xk[i]))),
-        L.Comment("Compute |dX|^2"),
-        L.VariableDecl("double", dX2, value=0.0),
-        L.ForRange(j, 0, tdim, index_type=index_type, body=L.AssignAdd(dX2, dX[j] * dX[j])),
-        L.Comment("Break if converged (before X += dX such that X,J,detJ,K are consistent)"),
-        L.If(L.LT(dX2, epsilon2), [L.AssignAdd(converge_count, 1), L.Break()]),
-        L.Comment("Update Xk += dX"),
-        L.ForRange(j, 0, tdim, index_type=index_type, body=L.AssignAdd(Xk[j], dX[j])),
-    ]
-
-    # Use this instead to have a fixed iteration number
-    # alternative_newton_body = part1 + [
-    #     L.Comment("Compute Xk[j] += sum_i K_ji * (x_i - x(Xk)_i)"),
-    #     L.ForRanges(
-    #         (j, 0, tdim), (i, 0, gdim),
-    #         index_type=index_type,
-    #         body=L.AssignAdd(Xk[j], Kf[j, i] * (xgoal[i] - xk[i]))),
-    # ]
-
-    # Carry out newton loop for each point
-    point_loop = [
-        L.ForRange(
-            ip,
-            0,
-            num_points,
-            index_type=index_type,
-            body=[
-                newton_init,
-                # Loop until convergence
-                L.ForRange(k, 0, max_iter, index_type=index_type, body=newton_body),
-                # Copy X[ip] = Xk
-                L.ForRange(j, 0, tdim, index_type=index_type, body=L.Assign(X[ip][j], Xk[j])),
-            ])
-    ]
-
-    check = [L.Assign(converge_count, L.Conditional(L.EQ(converge_count, num_points), 0, -1)),
-             L.Return(converge_count)]
-
-    code = decls + midpoint_geometry + point_loop + check
-    return code
-
-
-def evaluate_reference_basis_derivatives_declaration(L, ir):
-    scalar_coordinate_element_classname = ir.scalar_coordinate_finite_element_classname
-    code = """
-int evaluate_reference_basis_derivatives_{}(double* restrict reference_values,
-    int order, int num_points, const double* restrict X);
-""".format(scalar_coordinate_element_classname)
-    return code
-
-
-def compute_jacobians(L, ir):
-    num_dofs = ir.num_scalar_coordinate_element_dofs
-    scalar_coordinate_element_classname = ir.scalar_coordinate_finite_element_classname
-
-    # Dimensions
-    gdim = ir.geometric_dimension
-    tdim = ir.topological_dimension
-    num_points = L.Symbol("num_points")
-
-    # Loop indices
-    ip = L.Symbol("ip")
-    i = L.Symbol("i")
-    j = L.Symbol("j")
-    d = L.Symbol("d")
-
-    iz = L.Symbol("l")  # Array zeroing index
-
-    # Input cell data
-    coordinate_dofs = L.FlattenedArray(L.Symbol("coordinate_dofs"), dims=(num_dofs, gdim))
-
-    # Output geometry
-    J = L.FlattenedArray(L.Symbol("J"), dims=(num_points, gdim, tdim))
-
-    # Input geometry
-    X = L.FlattenedArray(L.Symbol("X"), dims=(num_points, tdim))
-
-    # Computing table one point at a time instead of using num_points
-    # will allow skipping dynamic allocation
-    one_point = 1
-
-    # Symbols for local basis derivatives table
-    dphi_sym = L.Symbol("dphi")
-    dphi = L.FlattenedArray(dphi_sym, dims=(num_dofs, tdim))
-
-    # For each point, compute basis derivatives and accumulate into the right J
-    code = [
-        L.ArrayDecl("double", dphi_sym, (one_point * num_dofs * tdim, )),
-        L.ForRange(
-            iz, 0, num_points * gdim * tdim, index_type=index_type, body=L.Assign(J.array[iz],
-                                                                                  0.0)),
-        L.ForRange(
-            ip,
-            0,
-            num_points,
-            index_type=index_type,
-            body=[
-                L.Comment("Compute basis derivatives of coordinate element"),
-                L.Call("evaluate_reference_basis_derivatives_{}".format(
-                    scalar_coordinate_element_classname), (dphi_sym, 1, 1, L.AddressOf(X[ip, 0]))),
-                L.Comment("Compute J"),
-                L.ForRanges(
-                    (i, 0, gdim), (j, 0, tdim), (d, 0, num_dofs),
-                    index_type=index_type,
-                    body=L.AssignAdd(J[ip, i, j], coordinate_dofs[d, i] * dphi[d, tdim - 1 - j]))
-            ]),
-    ]
-
-    return code
-
-
-def compute_jacobian_determinants(L, ir):
-    # Dimensions
-    gdim = ir.geometric_dimension
-    tdim = ir.topological_dimension
-    num_points = L.Symbol("num_points")
-
-    # Loop indices
-    ip = L.Symbol("ip")
-
-    # Output geometry
-    detJ = L.Symbol("detJ")[ip]
-
-    # Input geometry
-    J = L.FlattenedArray(L.Symbol("J"), dims=(num_points, gdim, tdim))
-
-    # Assign det expression to detJ
-    if gdim == tdim:
-        body = L.Assign(detJ, det_nn(J[ip], gdim))
-    elif tdim == 1:
-        body = L.Assign(detJ, pdet_m1(L, J[ip], gdim))
-    else:
-        JTJ = L.Symbol("JTJ")
-        body = [
-            generate_compute_ATA(L, JTJ, J[ip], gdim, tdim),
-            L.Assign(detJ, L.Sqrt(det_nn(JTJ, tdim))),
-        ]
-
-    # Carry out for all points
-    code = L.ForRange(ip, 0, num_points, index_type=index_type, body=body)
-    return code
-
-
-def compute_jacobian_inverses(L, ir):
-    # Dimensions
-    gdim = ir.geometric_dimension
-    tdim = ir.topological_dimension
-    num_points = L.Symbol("num_points")
-
-    # Loop indices
-    ip = L.Symbol("ip")
-
-    # Output geometry
-    K = L.FlattenedArray(L.Symbol("K"), dims=(num_points, tdim, gdim))
-
-    # Input geometry
-    J = L.FlattenedArray(L.Symbol("J"), dims=(num_points, gdim, tdim))
-    detJ = L.Symbol("detJ")
-
-    # Assign to K[j][i] for each component j,i
-    body = generate_assign_inverse(L, K[ip], J[ip], detJ[ip], gdim, tdim)
-
-    # Carry out for all points
-    return L.ForRange(ip, 0, num_points, index_type=index_type, body=body)
-
-
-def compute_geometry(L, ir):
-    # Class name
-    classname = ir.name
-
-    # Output geometry
-    x = L.Symbol("x")
-    J = L.Symbol("J")
-    detJ = L.Symbol("detJ")
-    K = L.Symbol("K")
-
-    # Dimensions
-    num_points = L.Symbol("num_points")
-
-    # Input geometry
-    X = L.Symbol("X")
-
-    # Input cell data
-    coordinate_dofs = L.Symbol("coordinate_dofs")
-
-    # Just chain calls to other functions here
-    code = [
-        L.Call("compute_physical_coordinates_{}".format(classname),
-               (x, num_points, X, coordinate_dofs)),
-        L.Call("compute_jacobians_{}".format(classname), (J, num_points, X, coordinate_dofs)),
-        L.Call("compute_jacobian_determinants_{}".format(classname),
-               (detJ, num_points, J)),
-        L.Call("compute_jacobian_inverses_{}".format(classname), (K, num_points, J, detJ)),
-    ]
-
-    return code
-
-
-def compute_midpoint_geometry(L, ir):
-    # Dimensions
-    gdim = ir.geometric_dimension
-    tdim = ir.topological_dimension
-    num_dofs = ir.num_scalar_coordinate_element_dofs
-
-    # Tables of coordinate basis function values and derivatives at
-    # X=0 and X=midpoint available through ir. This is useful in
-    # several geometry functions.
-    tables = ir.tables
-
-    # Check the table shapes against our expectations
-    xm_table = tables["xm"]
-    Jm_table = tables["Jm"]
-    assert xm_table.shape == (num_dofs, )
-    assert Jm_table.shape == (tdim, num_dofs)
-
-    # TODO: Use epsilon parameter here?
-    # TODO: Move to a more 'neutral' utility file
-    from ffcx.ir.elementtables import clamp_table_small_numbers
-    xm_table = clamp_table_small_numbers(xm_table)
-    Jm_table = clamp_table_small_numbers(Jm_table)
-
-    # Table symbols
-    phi_Xm = L.Symbol("phi_Xm")
-    dphi_Xm = L.Symbol("dphi_Xm")
-
-    # Table declarations
-    table_decls = [
-        L.ArrayDecl("const double", phi_Xm, sizes=xm_table.shape, values=xm_table),
-        L.ArrayDecl("const double", dphi_Xm, sizes=Jm_table.shape, values=Jm_table),
-    ]
-
-    # Output geometry
-    x = L.Symbol("x")
-    J = L.Symbol("J")
-
-    # Input cell data
-    coordinate_dofs = L.Symbol("coordinate_dofs")
-    coordinate_dofs = L.FlattenedArray(coordinate_dofs, dims=(num_dofs, gdim))
-    Jf = L.FlattenedArray(J, dims=(gdim, tdim))
-
-    i = L.Symbol("i")
-    j = L.Symbol("j")
-    d = L.Symbol("d")
-    iz = L.Symbol("l")  # Index for zeroing arrays
-
-    # Initialise arrays to zero
-    init_array = [
-        L.ForRange(iz, 0, gdim * tdim, index_type=index_type, body=L.Assign(Jf.array[iz], 0.0))
-    ]
-
-    xm_code = [
-        L.Comment("Compute x"),
-        L.ForRange(
-            i,
-            0,
-            gdim,
-            index_type=index_type,
-            body=[
-                L.Assign(x[i], 0.0),
-                L.ForRange(
-                    d,
-                    0,
-                    num_dofs,
-                    index_type=index_type,
-                    body=L.AssignAdd(x[i], coordinate_dofs[d, i] * phi_Xm[d]))
-            ]),
-    ]
-
-    Jm_code = [
-        L.Comment("Compute J"),
-        L.ForRanges(
-            (i, 0, gdim), (j, 0, tdim), (d, 0, num_dofs),
-            index_type=index_type,
-            body=L.AssignAdd(Jf[i, j], coordinate_dofs[d, i] * dphi_Xm[j, d])),
-    ]
-
-    # Reuse functions for detJ and K
-    code = table_decls + init_array + xm_code + Jm_code
-    return code
-
-=======
->>>>>>> feb56256
 
 def generator(ir, parameters):
     """Generate UFC code for a coordinate mapping."""
