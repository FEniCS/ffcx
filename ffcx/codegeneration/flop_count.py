--- conflicted
+++ resolved
@@ -15,17 +15,10 @@
 
 def count_flops(form: ufl.Form, options: Optional[dict] = {}):
     """Return a list with the number of flops for each kernel in the Form."""
-<<<<<<< HEAD
     options = ffcx.options.get_options(options)
-    assert (isinstance(form, ufl.Form))
+    assert isinstance(form, ufl.Form)
     analysis = analyze_ufl_objects([form], options)
     ir = compute_ir(analysis, {}, "flops", options, False)
-=======
-    parameters = ffcx.parameters.get_parameters(parameters)
-    assert isinstance(form, ufl.Form)
-    analysis = analyze_ufl_objects([form], parameters)
-    ir = compute_ir(analysis, {}, "flops", parameters, False)
->>>>>>> b057dead
 
     flops = []
 
