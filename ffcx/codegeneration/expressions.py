# Copyright (C) 2019 Michal Habera
#
# This file is part of FFCx.(https://www.fenicsproject.org)
#
# SPDX-License-Identifier:    LGPL-3.0-or-later
import collections
from itertools import product
import logging

import ufl
from ffcx.codegeneration import expressions_template
from ffcx.codegeneration.backend import FFCXBackend
from ffcx.codegeneration.C.format_lines import format_indented_lines
from ffcx.ir.representation import ir_expression

logger = logging.getLogger("ffcx")


def generator(ir, parameters):
    """Generate UFC code for an expression."""
    logger.info("Generating code for expression:")
    logger.info(f"--- points: {ir.points}")
    logger.info(f"--- name: {ir.name}")

    factory_name = ir.name

    # Format declaration
    declaration = expressions_template.declaration.format(factory_name=factory_name)

    backend = FFCXBackend(ir, parameters)
    L = backend.language
    eg = ExpressionGenerator(ir, backend)

    d = {}
    d["factory_name"] = ir.name
    parts = eg.generate()

    body = format_indented_lines(parts.cs_format(), 1)
<<<<<<< HEAD
    code["tabulate_expression"] = body

    code["original_coefficient_positions"] = format_indented_lines(
        eg.generate_original_coefficient_positions().cs_format(), 1)

    code["coefficient_names"] = format_indented_lines(
        eg.generate_coefficient_names().cs_format(), 1)

    code["constant_names"] = format_indented_lines(
        eg.generate_constant_names().cs_format(), 1)

    code["points"] = format_indented_lines(eg.generate_points().cs_format(), 1)
    code["value_shape"] = format_indented_lines(eg.generate_value_shape().cs_format(), 1)
    code["num_argument_dofs"] = format_indented_lines(eg.generate_num_argument_dofs().cs_format(), 1)

    # Format implementation code
    implementation = expressions_template.factory.format(
        signature=f"\"{ir.signature}\"",
        factory_name=factory_name,
        tabulate_expression=code["tabulate_expression"],
        original_coefficient_positions=code["original_coefficient_positions"],
        coefficient_names=code["coefficient_names"],
        constant_names=code["constant_names"],
        num_coefficients=len(ir.coefficient_numbering),
        num_constants=len(ir.constant_names),
        num_points=ir.points.shape[0],
        topological_dimension=ir.points.shape[1],
        num_components=len(ir.expression_shape),
        points=code["points"],
        value_shape=code["value_shape"],
        num_arguments=len(ir.tensor_shape),
        num_argument_dofs=code["num_argument_dofs"])
=======
    d["tabulate_expression"] = body

    if len(ir.original_coefficient_positions) > 0:
        d["original_coefficient_positions"] = f"original_coefficient_positions_{ir.name}"
        d["original_coefficient_positions_init"] = L.ArrayDecl(
            "static int", f"original_coefficient_positions_{ir.name}",
            values=ir.original_coefficient_positions, sizes=len(ir.original_coefficient_positions))
    else:
        d["original_coefficient_positions"] = L.Null()
        d["original_coefficient_positions_init"] = ""

    d["points_init"] = L.ArrayDecl(
        "static double", f"points_{ir.name}", values=ir.points.flatten(), sizes=ir.points.size)
    d["points"] = L.Symbol(f"points_{ir.name}")

    if len(ir.expression_shape) > 0:
        d["value_shape_init"] = L.ArrayDecl(
            "static int", f"value_shape_{ir.name}", values=ir.expression_shape, sizes=len(ir.expression_shape))
        d["value_shape"] = f"value_shape_{ir.name}"
    else:
        d["value_shape_init"] = ""
        d["value_shape"] = L.Null()

    d["num_components"] = len(ir.expression_shape)
    d["num_coefficients"] = len(ir.coefficient_numbering)
    d["num_points"] = ir.points.shape[0]
    d["topological_dimension"] = ir.points.shape[1]

    # Check that no keys are redundant or have been missed
    from string import Formatter
    fields = [fname for _, fname, _, _ in Formatter().parse(expressions_template.factory) if fname]

    assert set(fields) == set(d.keys()), "Mismatch between keys in template and in formattting dict"

    # Format implementation code
    implementation = expressions_template.factory.format_map(d)
>>>>>>> 4f8f74b2

    return declaration, implementation


class ExpressionGenerator:
    def __init__(self, ir: ir_expression, backend: FFCXBackend):

        if len(list(ir.integrand.keys())) != 1:
            raise RuntimeError("Only one set of points allowed for expression evaluation")

        self.ir = ir
        self.backend = backend
        self.scope = {}
        self._ufl_names = set()
        self.symbol_counters = collections.defaultdict(int)
        self.shared_symbols = {}
        self.quadrature_rule = list(self.ir.integrand.keys())[0]

    def generate(self):
        L = self.backend.language

        parts = []

        parts += self.generate_element_tables()
        parts += self.generate_piecewise_partition()

        all_preparts = []
        all_quadparts = []

        preparts, quadparts = self.generate_quadrature_loop()
        all_preparts += preparts
        all_quadparts += quadparts

        # Collect parts before, during, and after quadrature loops
        parts += all_preparts
        parts += all_quadparts

        return L.StatementList(parts)

    def generate_element_tables(self):
        """Generate tables of FE basis evaluated at specified points."""
        L = self.backend.language
        parts = []

        tables = self.ir.unique_tables

        padlen = self.ir.params["padlen"]
        table_names = sorted(tables)

        for name in table_names:
            table = tables[name]
            decl = L.ArrayDecl(
                "static const ufc_scalar_t", name, table.shape, table, padlen=padlen)
            parts += [decl]

        # Add leading comment if there are any tables
        parts = L.commented_code_list(parts, [
            "Precomputed values of basis functions",
            "FE* dimensions: [entities][points][dofs]",
        ])
        return parts

    def generate_quadrature_loop(self):
        """Generate quadrature loop for this quadrature rule.

        In the context of expressions quadrature loop is not accumulated.

        """
        L = self.backend.language

        # Generate varying partition
        body = self.generate_varying_partition()
        body = L.commented_code_list(
            body, f"Points loop body setup quadrature loop {self.quadrature_rule.id()}")

        # Generate dofblock parts, some of this
        # will be placed before or after quadloop
        preparts, quadparts = \
            self.generate_dofblock_partition()
        body += quadparts

        # Wrap body in loop or scope
        if not body:
            # Could happen for integral with everything zero and optimized away
            quadparts = []
        else:
            iq = self.backend.symbols.quadrature_loop_index()
            num_points = self.quadrature_rule.points.shape[0]
            quadparts = [L.ForRange(iq, 0, num_points, body=body)]

        return preparts, quadparts

    def generate_varying_partition(self):
        """Generate factors of blocks which are not cellwise constant."""
        L = self.backend.language

        # Get annotated graph of factorisation
        F = self.ir.integrand[self.quadrature_rule]["factorization"]

        arraysymbol = L.Symbol(f"sv_{self.quadrature_rule.id()}")
        parts = self.generate_partition(arraysymbol, F, "varying")
        parts = L.commented_code_list(
            parts, f"Unstructured varying computations for quadrature rule {self.quadrature_rule.id()}")
        return parts

    def generate_piecewise_partition(self):
        """Generate factors of blocks which are constant (i.e. do not depent on quadrature points)."""
        L = self.backend.language

        # Get annotated graph of factorisation
        F = self.ir.integrand[self.quadrature_rule]["factorization"]

        arraysymbol = L.Symbol("sp")
        parts = self.generate_partition(arraysymbol, F, "piecewise")
        parts = L.commented_code_list(parts, "Unstructured piecewise computations")
        return parts

    def generate_dofblock_partition(self):
        """Generate assignments of blocks multiplied with their factors into final tensor A."""
        block_contributions = self.ir.integrand[self.quadrature_rule]["block_contributions"]

        preparts = []
        quadparts = []

        blocks = [(blockmap, blockdata)
                  for blockmap, contributions in sorted(block_contributions.items())
                  for blockdata in contributions]

        for blockmap, blockdata in blocks:

            # Define code for block depending on mode
            block_preparts, block_quadparts = \
                self.generate_block_parts(blockmap, blockdata)

            # Add definitions
            preparts.extend(block_preparts)

            # Add computations
            quadparts.extend(block_quadparts)

        return preparts, quadparts

    def generate_block_parts(self, blockmap, blockdata):
        """Generate and return code parts for a given block."""
        L = self.backend.language

        # The parts to return
        preparts = []
        quadparts = []

        block_rank = len(blockmap)
        blockdims = tuple(len(dofmap) for dofmap in blockmap)

        ttypes = blockdata.ttypes
        if "zeros" in ttypes:
            raise RuntimeError("Not expecting zero arguments to be left in dofblock generation.")

        arg_indices = tuple(self.backend.symbols.argument_loop_index(i) for i in range(block_rank))

        F = self.ir.integrand[self.quadrature_rule]["factorization"]

        assert not blockdata.transposed, "Not handled yet"
        components = ufl.product(self.ir.expression_shape)

        num_points = self.quadrature_rule.points.shape[0]
        A_shape = self.ir.tensor_shape
        Asym = self.backend.symbols.element_tensor()
        A = L.FlattenedArray(Asym, dims=[num_points, components] + A_shape)

        iq = self.backend.symbols.quadrature_loop_index()

        # Check if DOFs in dofrange are equally spaced.
        expand_loop = False
        for i, bm in enumerate(blockmap):
            for a, b in zip(bm[1:-1], bm[2:]):
                if b - a != bm[1] - bm[0]:
                    expand_loop = True
                    break
            else:
                continue
            break

        if expand_loop:
            # If DOFs in dofrange are not equally spaced, then expand out the for loop
            for A_indices, B_indices in zip(product(*blockmap),
                                            product(*[range(len(b)) for b in blockmap])):
                B_indices = tuple([iq] + list(B_indices))
                A_indices = tuple([iq] + A_indices)
                for fi_ci in blockdata.factor_indices_comp_indices:
                    f = self.get_var(F.nodes[fi_ci[0]]["expression"])
                    arg_factors = self.get_arg_factors(blockdata, block_rank, B_indices)
                    Brhs = L.float_product([f] + arg_factors)
                    quadparts.append(L.AssignAdd(A[(A_indices[0], fi_ci[1]) + A_indices[1:]], Brhs))
        else:

            # Prepend dimensions of dofmap block with free index
            # for quadrature points and expression components
            B_indices = tuple([iq] + list(arg_indices))

            # Fetch code to access modified arguments
            # An access to FE table data
            arg_factors = self.get_arg_factors(blockdata, block_rank, B_indices)

            # TODO: handle non-contiguous dof ranges

            A_indices = []
            for bm, index in zip(blockmap, arg_indices):
                # TODO: switch order here? (optionally)
                offset = bm[0]
                if len(bm) == 1:
                    A_indices.append(index + offset)
                else:
                    block_size = bm[1] - bm[0]
                    A_indices.append(block_size * index + offset)
            A_indices = tuple([iq] + A_indices)

            # Multiply collected factors
            # For each component of the factor expression
            # add result inside quadloop
            body = []

            for fi_ci in blockdata.factor_indices_comp_indices:
                f = self.get_var(F.nodes[fi_ci[0]]["expression"])
                Brhs = L.float_product([f] + arg_factors)
                body.append(L.AssignAdd(A[(A_indices[0], fi_ci[1]) + A_indices[1:]], Brhs))

            for i in reversed(range(block_rank)):
                body = L.ForRange(
                    B_indices[i + 1], 0, blockdims[i], body=body)
            quadparts += [body]

        return preparts, quadparts

    def get_arg_factors(self, blockdata, block_rank, indices):
        """Get argument factors (i.e. blocks).

        Parameters
        ----------
        blockdata
        block_rank
        indices
            Indices used to index element tables

        """
        L = self.backend.language

        arg_factors = []
        for i in range(block_rank):
            mad = blockdata.ma_data[i]
            td = mad.tabledata
            mt = self.ir.integrand[self.quadrature_rule]["modified_arguments"][mad.ma_index]

            table = self.backend.symbols.element_table(td, self.ir.entitytype, mt.restriction)

            assert td.ttype != "zeros"

            if td.ttype == "ones":
                arg_factor = L.LiteralFloat(1.0)
            else:
                arg_factor = table[indices[i + 1]]
            arg_factors.append(arg_factor)
        return arg_factors

    def new_temp_symbol(self, basename):
        """Create a new code symbol named basename + running counter."""
        L = self.backend.language
        name = "%s%d" % (basename, self.symbol_counters[basename])
        self.symbol_counters[basename] += 1
        return L.Symbol(name)

    def get_var(self, v):
        if v._ufl_is_literal_:
            return self.backend.ufl_to_language.get(v)
        f = self.scope.get(v)
        return f

    def generate_partition(self, symbol, F, mode):
        """Generate computations of factors of blocks."""
        L = self.backend.language

        definitions = []
        intermediates = []

        use_symbol_array = True

        for i, attr in F.nodes.items():
            if attr['status'] != mode:
                continue
            v = attr['expression']
            mt = attr.get('mt')

            if v._ufl_is_literal_:
                vaccess = self.backend.ufl_to_language.get(v)
            elif mt is not None:
                # All finite element based terminals have table data, as well
                # as some, but not all, of the symbolic geometric terminals
                tabledata = attr.get('tr')

                # Backend specific modified terminal translation
                vaccess = self.backend.access.get(mt.terminal, mt, tabledata, 0)
                vdef = self.backend.definitions.get(mt.terminal, mt, tabledata, 0, vaccess)

                # Store definitions of terminals in list
                assert isinstance(vdef, list)
                definitions.extend(vdef)
            else:
                # Get previously visited operands
                vops = [self.get_var(op) for op in v.ufl_operands]

                # get parent operand
                pid = F.in_edges[i][0] if F.in_edges[i] else -1
                if pid and pid > i:
                    parent_exp = F.nodes.get(pid)['expression']
                else:
                    parent_exp = None

                # Mapping UFL operator to target language
                self._ufl_names.add(v._ufl_handler_name_)
                vexpr = self.backend.ufl_to_language.get(v, *vops)

                # Create a new intermediate for each subexpression
                # except boolean conditions and its childs
                if isinstance(parent_exp, ufl.classes.Condition):
                    # Skip intermediates for 'x' and 'y' in x<y
                    # Avoid the creation of complex valued intermediates
                    vaccess = vexpr
                elif isinstance(v, ufl.classes.Condition):
                    # Inline the conditions x < y, condition values
                    # This removes the need to handle boolean intermediate variables.
                    # With tensor-valued conditionals it may not be optimal but we
                    # let the compiler take responsibility for optimizing those cases.
                    vaccess = vexpr
                elif any(op._ufl_is_literal_ for op in v.ufl_operands):
                    # Skip intermediates for e.g. -2.0*x,
                    # resulting in lines like z = y + -2.0*x
                    vaccess = vexpr
                else:
                    # Record assignment of vexpr to intermediate variable
                    j = len(intermediates)
                    if use_symbol_array:
                        vaccess = symbol[j]
                        intermediates.append(L.Assign(vaccess, vexpr))
                    else:
                        vaccess = L.Symbol("%s_%d" % (symbol.name, j))
                        intermediates.append(L.VariableDecl("const ufc_scalar_t", vaccess, vexpr))

            # Store access node for future reference
            self.scope[v] = vaccess

        # Join terminal computation, array of intermediate expressions,
        # and intermediate computations
        parts = []
        if definitions:
            parts += definitions
        if intermediates:
            if use_symbol_array:
                parts += [L.ArrayDecl("ufc_scalar_t", symbol, len(intermediates))]
            parts += intermediates
<<<<<<< HEAD
        return parts

    def generate_original_coefficient_positions(self):
        """Generate original coefficient positions.

        Maps coefficient position index in processed expression
        to coefficient position index in original, non-processed expression.

        """
        L = self.backend.language
        num_coeffs = len(self.ir.original_coefficient_positions)
        orig_pos = L.Symbol("original_coefficient_positions")
        if num_coeffs > 0:
            parts = [L.ArrayDecl("static const int", orig_pos,
                                 values=self.ir.original_coefficient_positions,
                                 sizes=(num_coeffs, ))]
            parts += [L.Assign("expression->original_coefficient_positions", orig_pos)]
        else:
            parts = []
        return L.StatementList(parts)

    def generate_coefficient_names(self):
        L = self.backend.language
        num_coeffs = len(self.ir.original_coefficient_positions)
        names = L.Symbol("coefficient_names")
        cnames = self.ir.coefficient_names
        if num_coeffs > 0:
            parts = [L.ArrayDecl("static const char*", names, len(cnames), cnames)]
            parts += [L.Assign("expression->coefficient_names", names)]
        else:
            parts = []
        return L.StatementList(parts)

    def generate_constant_names(self):
        """Generate code that maps original position of a constant to its name."""
        L = self.backend.language
        cnames = self.ir.constant_names
        names = L.Symbol("names")
        if (len(cnames) == 0):
            parts = []
        else:
            parts = [L.ArrayDecl("static const char*", names, len(cnames), cnames)]
            parts += [L.Assign("expression->constant_names", names)]
        return L.StatementList(parts)

    def generate_points(self):
        """Generate and store compile-time known reference points at which the expression was evaluated."""
        L = self.backend.language
        parts = L.ArrayDecl("static const double", "points", values=self.ir.points,
                            sizes=self.ir.points.shape)
        return parts

    def generate_value_shape(self):
        """Generate the array holding the expression's shape, which is to be exposed to the user.

        This is only concerned with the array itself. Its length has to be exposed separately.

        """
        L = self.backend.language
        # C doesn't allow for empty array declaration -> create a dummy zero array in this case
        shape = self.ir.expression_shape if len(self.ir.expression_shape) > 0 else [0]
        parts = L.ArrayDecl("static const int", "value_shape", values=shape, sizes=len(shape))
        return parts

    def generate_num_argument_dofs(self):
        L = self.backend.language
        # C doesn't allow for empty array declaration -> create a dummy zero array in this case
        num_arg_dofs = self.ir.tensor_shape if len(self.ir.tensor_shape) > 0 else [0]
        parts = L.ArrayDecl("static const int", "num_argument_dofs", values=num_arg_dofs, sizes=len(num_arg_dofs))
=======
>>>>>>> 4f8f74b2
        return parts<|MERGE_RESOLUTION|>--- conflicted
+++ resolved
@@ -36,40 +36,6 @@
     parts = eg.generate()
 
     body = format_indented_lines(parts.cs_format(), 1)
-<<<<<<< HEAD
-    code["tabulate_expression"] = body
-
-    code["original_coefficient_positions"] = format_indented_lines(
-        eg.generate_original_coefficient_positions().cs_format(), 1)
-
-    code["coefficient_names"] = format_indented_lines(
-        eg.generate_coefficient_names().cs_format(), 1)
-
-    code["constant_names"] = format_indented_lines(
-        eg.generate_constant_names().cs_format(), 1)
-
-    code["points"] = format_indented_lines(eg.generate_points().cs_format(), 1)
-    code["value_shape"] = format_indented_lines(eg.generate_value_shape().cs_format(), 1)
-    code["num_argument_dofs"] = format_indented_lines(eg.generate_num_argument_dofs().cs_format(), 1)
-
-    # Format implementation code
-    implementation = expressions_template.factory.format(
-        signature=f"\"{ir.signature}\"",
-        factory_name=factory_name,
-        tabulate_expression=code["tabulate_expression"],
-        original_coefficient_positions=code["original_coefficient_positions"],
-        coefficient_names=code["coefficient_names"],
-        constant_names=code["constant_names"],
-        num_coefficients=len(ir.coefficient_numbering),
-        num_constants=len(ir.constant_names),
-        num_points=ir.points.shape[0],
-        topological_dimension=ir.points.shape[1],
-        num_components=len(ir.expression_shape),
-        points=code["points"],
-        value_shape=code["value_shape"],
-        num_arguments=len(ir.tensor_shape),
-        num_argument_dofs=code["num_argument_dofs"])
-=======
     d["tabulate_expression"] = body
 
     if len(ir.original_coefficient_positions) > 0:
@@ -106,7 +72,6 @@
 
     # Format implementation code
     implementation = expressions_template.factory.format_map(d)
->>>>>>> 4f8f74b2
 
     return declaration, implementation
 
@@ -465,76 +430,4 @@
             if use_symbol_array:
                 parts += [L.ArrayDecl("ufc_scalar_t", symbol, len(intermediates))]
             parts += intermediates
-<<<<<<< HEAD
-        return parts
-
-    def generate_original_coefficient_positions(self):
-        """Generate original coefficient positions.
-
-        Maps coefficient position index in processed expression
-        to coefficient position index in original, non-processed expression.
-
-        """
-        L = self.backend.language
-        num_coeffs = len(self.ir.original_coefficient_positions)
-        orig_pos = L.Symbol("original_coefficient_positions")
-        if num_coeffs > 0:
-            parts = [L.ArrayDecl("static const int", orig_pos,
-                                 values=self.ir.original_coefficient_positions,
-                                 sizes=(num_coeffs, ))]
-            parts += [L.Assign("expression->original_coefficient_positions", orig_pos)]
-        else:
-            parts = []
-        return L.StatementList(parts)
-
-    def generate_coefficient_names(self):
-        L = self.backend.language
-        num_coeffs = len(self.ir.original_coefficient_positions)
-        names = L.Symbol("coefficient_names")
-        cnames = self.ir.coefficient_names
-        if num_coeffs > 0:
-            parts = [L.ArrayDecl("static const char*", names, len(cnames), cnames)]
-            parts += [L.Assign("expression->coefficient_names", names)]
-        else:
-            parts = []
-        return L.StatementList(parts)
-
-    def generate_constant_names(self):
-        """Generate code that maps original position of a constant to its name."""
-        L = self.backend.language
-        cnames = self.ir.constant_names
-        names = L.Symbol("names")
-        if (len(cnames) == 0):
-            parts = []
-        else:
-            parts = [L.ArrayDecl("static const char*", names, len(cnames), cnames)]
-            parts += [L.Assign("expression->constant_names", names)]
-        return L.StatementList(parts)
-
-    def generate_points(self):
-        """Generate and store compile-time known reference points at which the expression was evaluated."""
-        L = self.backend.language
-        parts = L.ArrayDecl("static const double", "points", values=self.ir.points,
-                            sizes=self.ir.points.shape)
-        return parts
-
-    def generate_value_shape(self):
-        """Generate the array holding the expression's shape, which is to be exposed to the user.
-
-        This is only concerned with the array itself. Its length has to be exposed separately.
-
-        """
-        L = self.backend.language
-        # C doesn't allow for empty array declaration -> create a dummy zero array in this case
-        shape = self.ir.expression_shape if len(self.ir.expression_shape) > 0 else [0]
-        parts = L.ArrayDecl("static const int", "value_shape", values=shape, sizes=len(shape))
-        return parts
-
-    def generate_num_argument_dofs(self):
-        L = self.backend.language
-        # C doesn't allow for empty array declaration -> create a dummy zero array in this case
-        num_arg_dofs = self.ir.tensor_shape if len(self.ir.tensor_shape) > 0 else [0]
-        parts = L.ArrayDecl("static const int", "num_argument_dofs", values=num_arg_dofs, sizes=len(num_arg_dofs))
-=======
->>>>>>> 4f8f74b2
         return parts