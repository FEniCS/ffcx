# Copyright (C) 2013-2017 Martin Sandve Alnæs
#
# This file is part of FFCX.(https://www.fenicsproject.org)
#
# SPDX-License-Identifier:    LGPL-3.0-or-later
"""Controlling algorithm for building the tabulate_tensor source structure from factorized representation."""

import collections
import itertools
import logging

import numpy as np
import ufl
from ffcx.codegeneration.backend import FFCXBackend
from ffcx.codegeneration.C.cnodes import pad_dim, pad_innermost_dim
from ffcx.codegeneration.C.format_lines import format_indented_lines
from ffcx.ir.representationutils import initialize_integral_code
from ffcx.ir.uflacs.elementtables import piecewise_ttypes
from ffcx.codegeneration.utils import get_vector_reflection_array, get_vector_reflection, get_table_dofmap_array

logger = logging.getLogger(__name__)


def generate_integral_code(ir, parameters):
    """Generate code for integral from intermediate representation."""

    logger.info("Generating code from ffcx.ir.uflacs representation")

    # Create FFCX C backend
    backend = FFCXBackend(ir, parameters)

    # Configure kernel generator
    ig = IntegralGenerator(ir, backend)

    # Generate code ast for the tabulate_tensor body
    parts = ig.generate()

    # Format code as string
    body = format_indented_lines(parts.cs_format(ir.precision), 1)

    # Generate generic ffcx code snippets and add uflacs specific parts
    code = initialize_integral_code(ir, parameters)
    code["tabulate_tensor"] = body

    return code


class IntegralGenerator(object):
    def __init__(self, ir, backend):
        # Store ir
        self.ir = ir

        # Backend specific plugin with attributes
        # - language: for translating ufl operators to target language
        # - symbols: for translating ufl operators to target language
        # - definitions: for defining backend specific variables
        # - access: for accessing backend specific variables
        self.backend = backend

        # Set of operator names code has been generated for,
        # used in the end for selecting necessary includes
        self._ufl_names = set()

        # Initialize lookup tables for variable scopes
        self.init_scopes()

        # Cache
        self.shared_symbols = {}

        # Block contributions collected during generation to be added to A at the end
        self.finalization_blocks = collections.defaultdict(list)

        # Set of counters used for assigning names to intermediate variables
        self.symbol_counters = collections.defaultdict(int)

    def init_scopes(self):
        """Initialize variable scope dicts."""
        # Reset variables, separate sets for quadrature loop
        self.scopes = {num_points: {} for num_points in self.ir.all_num_points}
        self.scopes[None] = {}

    def set_var(self, num_points, v, vaccess):
        """Set a new variable in variable scope dicts.

        Scope is determined by num_points which identifies the
        quadrature loop scope or None if outside quadrature loops.

        v is the ufl expression and vaccess is the CNodes
        expression to access the value in the code.

        """
        self.scopes[num_points][v] = vaccess

    def get_var(self, num_points, v):
        """Lookup ufl expression v in variable scope dicts.

        Scope is determined by num_points which identifies the
        quadrature loop scope or None if outside quadrature loops.

        If v is not found in quadrature loop scope, the piecewise
        scope (None) is checked.

        Returns the CNodes expression to access the value in the code.
        """
        if v._ufl_is_literal_:
            return self.backend.ufl_to_language.get(v)
        f = self.scopes[num_points].get(v)
        if f is None:
            f = self.scopes[None][v]
        return f

    def new_temp_symbol(self, basename):
        """Create a new code symbol named basename + running counter."""
        L = self.backend.language
        name = "%s%d" % (basename, self.symbol_counters[basename])
        self.symbol_counters[basename] += 1
        return L.Symbol(name)

    def get_temp_symbol(self, tempname, key):
        key = (tempname, ) + key
        s = self.shared_symbols.get(key)
        defined = s is not None
        if not defined:
            s = self.new_temp_symbol(tempname)
            self.shared_symbols[key] = s
        return s, defined

    def generate(self):
        """Generate entire tabulate_tensor body.

        Assumes that the code returned from here will be wrapped in a context
        that matches a suitable version of the UFC tabulate_tensor signatures.
        """
        L = self.backend.language

        # Assert that scopes are empty: expecting this to be called only once
        assert not any(d for d in self.scopes.values())

        parts = []

        alignment = self.ir.params['assume_aligned']
        if alignment is not None:
            parts += [L.VerbatimStatement("A = (ufc_scalar_t*)__builtin_assume_aligned(A, {});"
                                          .format(alignment)),
                      L.VerbatimStatement("w = (const ufc_scalar_t*)__builtin_assume_aligned(w, {});"
                                          .format(alignment)),
                      L.VerbatimStatement("c = (const ufc_scalar_t*)__builtin_assume_aligned(c, {});"
                                          .format(alignment)),
                      L.VerbatimStatement(
                          "coordinate_dofs = (const double*)__builtin_assume_aligned(coordinate_dofs, {});"
                          .format(alignment))]

        for element, id in self.ir.element_ids.items():
            parts += get_vector_reflection_array(L, self.ir.element_dof_reflection_entities[element],
                                                 "ref_dof" + str(id))

        for tname, dofmap in self.ir.table_dofmaps.items():
            parts += get_table_dofmap_array(L, dofmap, tname)

        # Generate the tables of quadrature points and weights
        parts += self.generate_quadrature_tables()

        # Generate the tables of basis function values and preintegrated blocks
        parts += self.generate_element_tables()

        # Generate code to compute piecewise constant scalar factors
        parts += self.generate_unstructured_piecewise_partition()

        # Loop generation code will produce parts to go before quadloops,
        # to define the quadloops, and to go after the quadloops
        all_preparts = []
        all_quadparts = []
        all_postparts = []

        # Go through each relevant quadrature loop
        if self.ir.integral_type in ufl.custom_integral_types:
            preparts, quadparts, postparts = \
                self.generate_runtime_quadrature_loop()
            all_preparts += preparts
            all_quadparts += quadparts
            all_postparts += postparts
        else:
            for num_points in self.ir.all_num_points:
                # Generate code to integrate reusable blocks of final element tensor
                preparts, quadparts, postparts = self.generate_quadrature_loop(num_points)
                all_preparts += preparts
                all_quadparts += quadparts
                all_postparts += postparts

        # Generate code to finish computing reusable blocks outside quadloop
        preparts, quadparts, postparts = \
            self.generate_dofblock_partition(None)
        all_preparts += preparts
        all_quadparts += quadparts
        all_postparts += postparts

        # Generate code to fill in A
        all_finalizeparts = []

        # Generate code to compute piecewise constant scalar factors
        # and set A at corresponding nonzero components
        all_finalizeparts += self.generate_preintegrated_dofblock_partition()

        # Generate code to add reusable blocks B* to element tensor A
        all_finalizeparts += self.generate_copyout_statements()

        # Collect parts before, during, and after quadrature loops
        parts += all_preparts
        parts += all_quadparts
        parts += all_postparts
        parts += all_finalizeparts

        return L.StatementList(parts)

    def generate_quadrature_tables(self):
        """Generate static tables of quadrature points and weights."""
        L = self.backend.language

        parts = []

        # No quadrature tables for custom (given argument)
        # or point (evaluation in single vertex)
        skip = ufl.custom_integral_types + ufl.measure.point_integral_types
        if self.ir.integral_type in skip:
            return parts

        alignas = self.ir.params["alignas"]

        # Loop over quadrature rules
        for num_points in self.ir.all_num_points:
            varying_ir = self.ir.varying_irs[num_points]

            points, weights = self.ir.quadrature_rules[num_points]
            assert num_points == len(weights)
            assert num_points == points.shape[0]

            # Generate quadrature weights array
            if varying_ir["need_weights"]:
                wsym = self.backend.symbols.weights_table(num_points)
                parts += [
                    L.ArrayDecl(
                        "static const double", wsym, num_points, weights, alignas=alignas)
                ]

            # Generate quadrature points array
            N = ufl.product(points.shape)
            if varying_ir["need_points"] and N:
                # Flatten array: (TODO: avoid flattening here, it makes padding harder)
                flattened_points = points.reshape(N)
                psym = self.backend.symbols.points_table(num_points)
                parts += [
                    L.ArrayDecl(
                        "static const double", psym, N, flattened_points, alignas=alignas)
                ]

        # Add leading comment if there are any tables
        parts = L.commented_code_list(parts, "Quadrature rules")
        return parts

    def generate_element_tables(self):
        """Generate static tables with precomputed element basis function values in quadrature points."""
        L = self.backend.language
        parts = []

        tables = self.ir.unique_tables
        table_types = self.ir.unique_table_types
        inline_tables = self.ir.integral_type == "cell"

        alignas = self.ir.params["alignas"]
        padlen = self.ir.params["padlen"]

        if self.ir.integral_type in ufl.custom_integral_types:
            # Define only piecewise tables
            table_names = [name for name in sorted(tables) if table_types[name] in piecewise_ttypes]
        else:
            # Define all tables
            table_names = sorted(tables)

        for name in table_names:
            table = tables[name]

            # Don't pad preintegrated tables
            if name[0] == "P":
                p = 1
            else:
                p = padlen

            # Skip tables that are inlined in code generation
            if inline_tables and name[:2] == "PI":
                continue

            if len(self.ir.table_dof_rotations[name]) > 0:
                from IPython import embed; embed()
                parts.append(L.ArrayDecl(
                    "double", name, table.shape, table, alignas=alignas, padlen=p))
                # TODO: use table_dof_rotations to permute this table
            else:
                decl = L.ArrayDecl(
                    "static const double", name, table.shape, table, alignas=alignas, padlen=p)
                parts += [decl]

        # Add leading comment if there are any tables
        parts = L.commented_code_list(parts, [
            "Precomputed values of basis functions and precomputations",
            "FE* dimensions: [permutation][entities][points][dofs]",
            "PI* dimensions: [permutations][permutations][entities][dofs][dofs] or [permutations][entities][dofs]",
            "PM* dimensions: [permutations][entities][dofs][dofs]",
        ])
        return parts

    def generate_quadrature_loop(self, num_points):
        """Generate quadrature loop with for this num_points."""
        L = self.backend.language

        # Generate unstructured varying partition
        body = self.generate_unstructured_varying_partition(num_points)
        body = L.commented_code_list(
            body, "Quadrature loop body setup (num_points={0})".format(num_points))

        # Generate dofblock parts, some of this
        # will be placed before or after quadloop
        preparts, quadparts, postparts = \
            self.generate_dofblock_partition(num_points)
        body += quadparts

        # Wrap body in loop or scope
        if not body:
            # Could happen for integral with everything zero and optimized away
            quadparts = []
        elif num_points == 1:
            # For now wrapping body in Scope to avoid thinking about scoping issues
            quadparts = L.commented_code_list(L.Scope(body), "Only 1 quadrature point, no loop")
        else:
            # Regular case: define quadrature loop
            if num_points == 1:
                iq = 0
            else:
                iq = self.backend.symbols.quadrature_loop_index()
            quadparts = [L.ForRange(iq, 0, num_points, body=body)]

        return preparts, quadparts, postparts

    def generate_runtime_quadrature_loop(self):
        """Generate quadrature loop for custom integrals, with physical points given runtime."""
        L = self.backend.language

        assert self.ir.integral_type in ufl.custom_integral_types

        num_points = self.ir.fake_num_points
        chunk_size = self.ir.params["chunk_size"]

        gdim = self.ir.geometric_dimension

        alignas = self.ir.params["alignas"]

        tables = self.ir.unique_tables
        table_types = self.ir.unique_table_types

        # Generate unstructured varying partition
        body = self.generate_unstructured_varying_partition(num_points)
        body = L.commented_code_list(body, [
            "Run-time quadrature loop body setup",
            "(chunk_size={0}, analysis_num_points={1})".format(chunk_size, num_points)
        ])

        # Generate dofblock parts, some of this
        # will be placed before or after quadloop
        preparts, quadparts, postparts = \
            self.generate_dofblock_partition(num_points)
        body += quadparts

        # Wrap body in loop
        if not body:
            # Could happen for integral with everything zero and optimized away
            quadparts = []
        else:
            rule_parts = []

            # Define two-level quadrature loop; over chunks then over points in chunk
            iq_chunk = L.Symbol("iq_chunk")
            np = self.backend.symbols.num_custom_quadrature_points()
            num_point_blocks = (np + chunk_size - 1) / chunk_size
            iq = self.backend.symbols.quadrature_loop_index()

            # Not assuming runtime size to be multiple by chunk size
            num_points_in_block = L.Symbol("num_points_in_chunk")
            decl = L.VariableDecl("const int", num_points_in_block,
                                  L.Call("min", (chunk_size, np - iq_chunk * chunk_size)))
            rule_parts.append(decl)

            iq_body = L.ForRange(iq, 0, num_points_in_block, body=body)

            # Preparations for quadrature rules
            #
            varying_ir = self.ir.varying_irs[num_points]

            # Copy quadrature weights for this chunk
            if varying_ir["need_weights"]:
                cwsym = self.backend.symbols.custom_quadrature_weights()
                wsym = self.backend.symbols.custom_weights_table()
                rule_parts += [
                    L.ArrayDecl("ufc_scalar_t", wsym, chunk_size, 0, alignas=alignas),
                    L.ForRange(
                        iq,
                        0,
                        num_points_in_block,
                        body=L.Assign(wsym[iq], cwsym[chunk_size * iq_chunk + iq])),
                ]

            # Copy quadrature points for this chunk
            if varying_ir["need_points"]:
                cpsym = self.backend.symbols.custom_quadrature_points()
                psym = self.backend.symbols.custom_points_table()
                rule_parts += [
                    L.ArrayDecl("ufc_scalar_t", psym, chunk_size * gdim, 0, alignas=alignas),
                    L.ForRange(
                        iq,
                        0,
                        num_points_in_block,
                        body=[
                            L.Assign(psym[iq * gdim + i],
                                     cpsym[chunk_size * iq_chunk * gdim + iq * gdim + i])
                            for i in range(gdim)
                        ])
                ]

            # Add leading comment if there are any tables
            rule_parts = L.commented_code_list(rule_parts, "Quadrature weights and points")

            # Preparations for element tables
            table_parts = []

            # Only declare non-piecewise tables, computed inside chunk loop
            non_piecewise_tables = [
                name for name in sorted(tables) if table_types[name] not in piecewise_ttypes
            ]
            for name in non_piecewise_tables:
                table = tables[name]
                decl = L.ArrayDecl(
                    "ufc_scalar_t", name, (1, chunk_size, table.shape[2]), 0,
                    alignas=alignas)  # padlen=padlen)
                table_parts += [decl]

            table_parts += [L.Comment("FIXME: Fill element tables here")]
            # table_origins

            # Gather all in chunk loop
            chunk_body = rule_parts + table_parts + [iq_body]
            quadparts = [L.ForRange(iq_chunk, 0, num_point_blocks, body=chunk_body)]

        return preparts, quadparts, postparts

    def generate_unstructured_piecewise_partition(self):
        L = self.backend.language

        # Get annotated graph of factorisation
        F = self.ir.piecewise_ir["factorization"]

        arraysymbol = L.Symbol("sp")
        num_points = None
        parts = self.generate_partition(arraysymbol, F, "piecewise", num_points)
        parts = L.commented_code_list(parts, "Unstructured piecewise computations")
        return parts

    def generate_unstructured_varying_partition(self, num_points):
        L = self.backend.language

        # Get annotated graph of factorisation
        F = self.ir.varying_irs[num_points]["factorization"]

        arraysymbol = L.Symbol("sv%d" % num_points)
        parts = self.generate_partition(arraysymbol, F, "varying", num_points)
        parts = L.commented_code_list(parts, "Unstructured varying computations for num_points=%d" %
                                      (num_points, ))
        return parts

    def generate_partition(self, symbol, F, mode, num_points):
        L = self.backend.language

        definitions = []
        intermediates = []

        for i, attr in F.nodes.items():
            if attr['status'] != mode:
                continue
            v = attr['expression']
            mt = attr.get('mt')

            if v._ufl_is_literal_:
                vaccess = self.backend.ufl_to_language.get(v)
            elif mt is not None:
                # All finite element based terminals have table data, as well
                # as some, but not all, of the symbolic geometric terminals
                tabledata = attr.get('tr')

                # Backend specific modified terminal translation
                vaccess = self.backend.access.get(mt.terminal, mt, tabledata, num_points)
                vdef = self.backend.definitions.get(mt.terminal, mt, tabledata, num_points, vaccess)

                # Store definitions of terminals in list
                assert isinstance(vdef, list)
                definitions.extend(vdef)
            else:
                # Get previously visited operands
                vops = [self.get_var(num_points, op) for op in v.ufl_operands]

                # get parent operand
                pid = F.in_edges[i][0] if F.in_edges[i] else -1
                if pid and pid > i:
                    parent_exp = F.nodes.get(pid)['expression']
                else:
                    parent_exp = None

                # Mapping UFL operator to target language
                self._ufl_names.add(v._ufl_handler_name_)
                vexpr = self.backend.ufl_to_language.get(v, *vops)

                # Create a new intermediate for each subexpression
                # except boolean conditions and its childs
                if isinstance(parent_exp, ufl.classes.Condition):
                    # Skip intermediates for 'x' and 'y' in x<y
                    # Avoid the creation of complex valued intermediates
                    vaccess = vexpr
                elif isinstance(v, ufl.classes.Condition):
                    # Inline the conditions x < y, condition values
                    # This removes the need to handle boolean intermediate variables.
                    # With tensor-valued conditionals it may not be optimal but we
                    # let the compiler take responsibility for optimizing those cases.
                    vaccess = vexpr
                elif any(op._ufl_is_literal_ for op in v.ufl_operands):
                    # Skip intermediates for e.g. -2.0*x,
                    # resulting in lines like z = y + -2.0*x
                    vaccess = vexpr
                else:
                    # Record assignment of vexpr to intermediate variable
                    j = len(intermediates)
                    if self.ir.params["use_symbol_array"]:
                        vaccess = symbol[j]
                        intermediates.append(L.Assign(vaccess, vexpr))
                    else:
                        vaccess = L.Symbol("%s_%d" % (symbol.name, j))
                        intermediates.append(L.VariableDecl("const ufc_scalar_t", vaccess, vexpr))

            # Store access node for future reference
            self.set_var(num_points, v, vaccess)

        # Join terminal computation, array of intermediate expressions,
        # and intermediate computations
        parts = []
        if definitions:
            parts += definitions
        if intermediates:
            if self.ir.params["use_symbol_array"]:
                alignas = self.ir.params["alignas"]
                parts += [L.ArrayDecl("ufc_scalar_t", symbol, len(intermediates), alignas=alignas)]
            parts += intermediates
        return parts

    def generate_dofblock_partition(self, num_points):
        if num_points is None:  # NB! None meaning piecewise partition, not custom integral
            block_contributions = self.ir.piecewise_ir["block_contributions"]
        else:
            block_contributions = self.ir.varying_irs[num_points]["block_contributions"]

        preparts = []
        quadparts = []
        postparts = []

        blocks = [(blockmap, blockdata)
                  for blockmap, contributions in sorted(block_contributions.items())
                  for blockdata in contributions if blockdata.block_mode != "preintegrated"]

        for blockmap, blockdata in blocks:

            # Define code for block depending on mode
            B, block_preparts, block_quadparts, block_postparts = \
                self.generate_block_parts(num_points, blockmap, blockdata)

            # Add definitions
            preparts.extend(block_preparts)

            # Add computations
            quadparts.extend(block_quadparts)

            # Add finalization
            postparts.extend(block_postparts)

            # Add A[blockmap] += B[...] to finalization
            self.finalization_blocks[blockmap].append(B)

        return preparts, quadparts, postparts

    def get_entities(self, blockdata):
        L = self.backend.language

        if self.ir.integral_type == "interior_facet":
            # Get the facet entities
            entities = []
            for r in blockdata.restrictions:
                if r is None:
                    entities.append(0)
                else:
                    entities.append(self.backend.symbols.entity(self.ir.entitytype, r))
            if blockdata.transposed:
                return (entities[1], entities[0])
            else:
                return tuple(entities)
        else:
            # Get the current cell or facet entity
            if blockdata.is_uniform:
                # uniform, i.e. constant across facets
                entity = L.LiteralInt(0)
            else:
                entity = self.backend.symbols.entity(self.ir.entitytype, None)
            return (entity, )

    def get_permutations(self, blockdata):
        """Get the quadrature permutations for facets."""
        perms = []
        for r in blockdata.restrictions:
            if blockdata.is_permuted:
                qp = self.backend.symbols.quadrature_permutation(0)
                if r == "-":
                    qp = self.backend.symbols.quadrature_permutation(1)
            else:
                qp = 0
            perms.append(qp)
        if blockdata.transposed:
            return (perms[1], perms[0])
        else:
            return tuple(perms)

    def get_arg_factors(self, blockdata, block_rank, num_points, iq, indices):
<<<<<<< HEAD
        L = self.backend.language
=======
>>>>>>> 96b867d1
        arg_factors = []
        for i in range(block_rank):
            mad = blockdata.ma_data[i]
            td = mad.tabledata
            if td.is_piecewise:
                scope = self.ir.piecewise_ir["modified_arguments"]
            else:
                scope = self.ir.varying_irs[num_points]["modified_arguments"]
            mt = scope[mad.ma_index]

            # Translate modified terminal to code
            # TODO: Move element table access out of backend?
            #       Not using self.backend.access.argument() here
            #       now because it assumes too much about indices.

            table = self.backend.symbols.element_table(td, self.ir.entitytype, mt.restriction)

            assert td.ttype != "zeros"

            if td.ttype == "ones":
                arg_factor = self._get_vector_reflection(td.name, indices)
            elif td.ttype == "quadrature":  # TODO: Revisit all quadrature ttype checks
                assert self._get_vector_reflection(td.name, iq) == 1
                arg_factor = table[iq]
            else:
                table_value = table[indices[i]]
                dof_rots = self.ir.table_dof_rotations[td.name]
                dofmap = self.ir.table_dofmaps[td.name]
                for dim, entity_n, dofs, mat, order in dof_rots:
                    assert dim == 2
                    if dofs[0] not in dofmap:
                        continue
                    dofs = [dofmap.index(d) for d in dofs]
                    for o in range(1, order):
                        values = [table[d] for d in dofs]
                        for n in range(o):
                            values = [sum(mat[i][j] * d for j, d in enumerate(values)) for i in range(len(values))]
                        for n, v in enumerate(values):
                            table_value = L.Conditional(L.And(L.EQ(indices[i], dofs[n]),
                                                              L.EQ(L.Symbol("face_rotations")[entity_n], o)), v,
                                                        table_value)

                arg_factor = self._get_vector_reflection(td.name, indices) * table_value
                # Assuming B sparsity follows element table sparsity
<<<<<<< HEAD

=======
                arg_factor = self._get_vector_reflection(td.name, indices) * table[indices[i]]
>>>>>>> 96b867d1
            arg_factors.append(arg_factor)
        return arg_factors

    def generate_block_parts(self, num_points, blockmap, blockdata):
        """Generate and return code parts for a given block.

        Returns parts occuring before, inside, and after
        the quadrature loop identified by num_points.

        Should be called with num_points=None for quadloop-independent blocks.
        """
        L = self.backend.language

        # The parts to return
        preparts = []
        quadparts = []
        postparts = []

        # TODO: Define names in backend symbols?
        # tempnames = self.backend.symbols.block_temp_names
        # blocknames = self.backend.symbols.block_names
        tempnames = {
            # "preintegrated": "TI",
            "premultiplied": "TM",
            "partial": "TP",
            "full": "TF",
            "safe": "TS",
            "quadrature": "TQ",
        }
        blocknames = {
            # "preintegrated": "BI",
            # "premultiplied": "BM",
            # "partial": "BP",
            "full": "BF",
            "safe": "BS",
            "quadrature": "BQ",
        }

        tempname = tempnames.get(blockdata.block_mode)

        alignas = self.ir.params["alignas"]
        padlen = self.ir.params["padlen"]

        block_rank = len(blockmap)
        blockdims = tuple(len(dofmap) for dofmap in blockmap)
        padded_blockdims = pad_innermost_dim(blockdims, padlen)

        ttypes = blockdata.ttypes
        if "zeros" in ttypes:
            raise RuntimeError("Not expecting zero arguments to be left in dofblock generation.")

        if num_points is None:
            iq = None
        elif num_points == 1:
            iq = 0
        else:
            iq = self.backend.symbols.quadrature_loop_index()

        # Override dof index with quadrature loop index for arguments with
        # quadrature element, to index B like B[iq*num_dofs + iq]
        arg_indices = tuple(self.backend.symbols.argument_loop_index(i) for i in range(block_rank))
        B_indices = []
        for i in range(block_rank):
            if ttypes[i] == "quadrature":
                B_indices.append(iq)
            else:
                B_indices.append(arg_indices[i])

        B_indices = tuple(B_indices)

        # Define unique block symbol
        blockname = blocknames.get(blockdata.block_mode)
        if blockname:
            B = self.new_temp_symbol(blockname)
            # Add initialization of this block to parts
            # For all modes, block definition occurs before quadloop
            preparts.append(
                L.ArrayDecl("ufc_scalar_t", B, blockdims, 0, alignas=alignas, padlen=padlen))

        # Get factor expression
        if blockdata.factor_is_piecewise:
            F = self.ir.piecewise_ir["factorization"]
        else:
            F = self.ir.varying_irs[num_points]["factorization"]

        if len(blockdata.factor_indices_comp_indices) > 1:
            raise RuntimeError("Code generation for non-scalar integrals unsupported")

        # We have scalar integrand here, take just the factor index
        factor_index = blockdata.factor_indices_comp_indices[0][0]

        v = F.nodes[factor_index]['expression']
        f = self.get_var(num_points, v)

        # Quadrature weight was removed in representation, add it back now
        if num_points is None:
            weight = L.LiteralFloat(1.0)
        elif self.ir.integral_type in ufl.custom_integral_types:
            weights = self.backend.symbols.custom_weights_table()
            weight = weights[iq]
        else:
            weights = self.backend.symbols.weights_table(num_points)
            weight = weights[iq]

        # Define fw = f * weight
        if blockdata.block_mode in ("safe", "full", "partial"):
            assert not blockdata.transposed, "Not handled yet"

            # Fetch code to access modified arguments
            arg_factors = self.get_arg_factors(blockdata, block_rank, num_points, iq, B_indices)

            fw_rhs = L.float_product([f, weight])
            if not isinstance(fw_rhs, L.Product):
                fw = fw_rhs
            else:
                # Define and cache scalar temp variable
                key = (num_points, factor_index, blockdata.factor_is_piecewise)
                fw, defined = self.get_temp_symbol("fw", key)
                if not defined:
                    quadparts.append(L.VariableDecl("const ufc_scalar_t", fw, fw_rhs))

                # Plan for vectorization of fw computations over iq:
                # 1) Define fw as arrays e.g. "double fw0[nq];" outside quadloop
                # 2) Access as fw0[iq] of course
                # 3) Split quadrature loops, one for fw computation and one for blocks
                # 4) Pad quadrature rule with 0 weights and last point

                # Plan for vectorization of coefficient evaluation over iq:
                # 1) Define w0_c1 etc as arrays e.g. "double w0_c1[nq] = {};" outside quadloop
                # 2) Access as w0_c1[iq] of course
                # 3) Splitquadrature loops, coefficients before fw computation
                # 4) Possibly swap loops over iq and ic:
                #    for(ic) for(iq) w0_c1[iq] = w[0][ic] * FE[iq][ic];

        if blockdata.block_mode == "safe":
            # Naively accumulate integrand for this block in the innermost loop
            assert not blockdata.transposed
            B_rhs = L.float_product([fw] + arg_factors)
            body = L.AssignAdd(B[B_indices], B_rhs)  # NB! += not =
            for i in reversed(range(block_rank)):
                body = L.ForRange(B_indices[i], 0, padded_blockdims[i], body=body)
            quadparts += [body]

            # Define rhs expression for A[blockmap[arg_indices]] += A_rhs
            A_rhs = B[arg_indices]

        elif blockdata.block_mode == "full":
            assert not blockdata.transposed, "Not handled yet"

            if block_rank < 2:
                # Multiply collected factors
                B_rhs = L.float_product([fw] + arg_factors)
            else:
                # TODO: Pick arg with smallest dimension, or pick
                # based on global optimization to reuse more blocks
                i = 0  # Index selected for precomputation
                j = 1 - i

                P_index = B_indices[i]

                key = (num_points, factor_index, blockdata.factor_is_piecewise,
                       arg_factors[i].ce_format(self.ir.precision))
                P, defined = self.get_temp_symbol(tempname, key)
                if not defined:
                    # TODO: If FE table is varying and only used in contexts
                    # where it's multiplied by weight, we can premultiply it!
                    # Then this would become P = f * preweighted_FE_table[:].

                    # Define and compute intermediate value
                    # P[:] = (weight * f) * args[i][:]
                    # inside quadrature loop
                    P_dim = blockdims[i]
                    quadparts.append(
                        L.ArrayDecl("ufc_scalar_t", P, P_dim, None, alignas=alignas, padlen=padlen))
                    P_rhs = L.float_product([fw, arg_factors[i]])
                    body = L.Assign(P[P_index], P_rhs)
                    # if ttypes[i] != "quadrature":  # FIXME: What does this mean here?
                    vectorize = self.ir.params["vectorize"]
                    body = L.ForRange(P_index, 0, P_dim, body=body, vectorize=vectorize)
                    quadparts.append(body)

                B_rhs = P[P_index] * arg_factors[j]

            # Add result to block inside quadloop
            body = L.AssignAdd(B[B_indices], B_rhs)  # NB! += not =
            for i in reversed(range(block_rank)):
                # Vectorize only the innermost loop
                vectorize = self.ir.params["vectorize"] and (i == block_rank - 1)
                if ttypes[i] != "quadrature":
                    body = L.ForRange(
                        B_indices[i], 0, padded_blockdims[i], body=body, vectorize=vectorize)
            quadparts += [body]

            # Define rhs expression for A[blockmap[arg_indices]] += A_rhs
            A_rhs = B[arg_indices]

        elif blockdata.block_mode == "partial":
            # TODO: To handle transpose here, must add back intermediate block B
            assert not blockdata.transposed, "Not handled yet"

            # Get indices and dimensions right here...
            assert block_rank == 2
            i = blockdata.piecewise_ma_index
            not_piecewise_index = 1 - i

            P_index = arg_indices[not_piecewise_index]

            key = (num_points, factor_index, blockdata.factor_is_piecewise,
                   arg_factors[not_piecewise_index].ce_format(self.ir.precision))
            P, defined = self.get_temp_symbol(tempname, key)
            if not defined:
                # Declare P table in preparts
                P_dim = blockdims[not_piecewise_index]
                preparts.append(
                    L.ArrayDecl("ufc_scalar_t", P, P_dim, 0, alignas=alignas, padlen=padlen))

                # Multiply collected factors
                P_rhs = L.float_product([fw, arg_factors[not_piecewise_index]])

                # Accumulate P += weight * f * args in quadrature loop
                body = L.AssignAdd(P[P_index], P_rhs)
                body = L.ForRange(P_index, 0, pad_dim(P_dim, padlen), body=body)
                quadparts.append(body)

            # Define B = B_rhs = piecewise_argument[:] * P[:],
            # where P[:] = sum_q weight * f * other_argument[:]
            B_rhs = arg_factors[i] * P[P_index]

            # Define rhs expression for A[blockmap[arg_indices]] += A_rhs
            A_rhs = B_rhs

        elif blockdata.block_mode in ("premultiplied", "preintegrated"):
            P_ii = self.get_entities(blockdata)
            if blockdata.transposed:
                P_ii += arg_indices[::-1]
            else:
                P_ii += arg_indices
            if blockdata.block_mode == "preintegrated":
                # Preintegrated should never get into quadloops
                assert num_points is None

                # Define B = B_rhs = f * PI where PI = sum_q weight * u * v
                PI = L.Symbol(blockdata.name)[P_ii]
                B_rhs = L.float_product([f, PI])

            elif blockdata.block_mode == "premultiplied":
                key = (num_points, factor_index, blockdata.factor_is_piecewise)
                FI, defined = self.get_temp_symbol(tempname, key)
                if not defined:
                    # Declare FI = 0 before quadloop
                    preparts += [L.VariableDecl("ufc_scalar_t", FI, 0)]
                    # Accumulate FI += weight * f in quadparts
                    quadparts += [L.AssignAdd(FI, L.float_product([weight, f]))]

                # Define B_rhs = FI * PM where FI = sum_q weight*f, and PM = u * v
                PM = L.Symbol(blockdata.name)[P_ii] * self._get_vector_reflection(blockdata.name, P_ii)
                B_rhs = L.float_product([FI, PM])

            # Define rhs expression for A[blockmap[arg_indices]] += A_rhs
            A_rhs = B_rhs

        # Equip code with comments
        comments = ["UFLACS block mode: {}".format(blockdata.block_mode)]
        preparts = L.commented_code_list(preparts, comments)
        quadparts = L.commented_code_list(quadparts, comments)
        postparts = L.commented_code_list(postparts, comments)

        return A_rhs, preparts, quadparts, postparts

    def generate_preintegrated_dofblock_partition(self):
        # FIXME: Generalize this to unrolling all A[] += ... loops,
        # or all loops with noncontiguous DM??
        L = self.backend.language

        block_contributions = self.ir.piecewise_ir["block_contributions"]

        blocks = [(blockmap, blockdata)
                  for blockmap, contributions in sorted(block_contributions.items())
                  for blockdata in contributions if blockdata.block_mode == "preintegrated"]

        # Get symbol, dimensions, and loop index symbols for A
        A_shape = self.ir.tensor_shape
        A_size = ufl.product(A_shape)
        A_rank = len(A_shape)

        # TODO: there's something like shape2strides(A_shape) somewhere
        # A_strides = ufl.utils.indexflattening.shape_to_strides(A_shape)

        A_strides = [1] * A_rank
        for i in reversed(range(0, A_rank - 1)):
            A_strides[i] = A_strides[i + 1] * A_shape[i + 1]

        A_values = [0.0] * A_size

        for blockmap, blockdata in blocks:
            # Accumulate A[blockmap[...]] += f*PI[...]

            # Get table for inlining
            tables = self.ir.unique_tables
            table = tables[blockdata.name]
            inline_table = self.ir.integral_type == "cell"

            origins = self.ir.table_origins[blockdata.name]

            if len(blockdata.factor_indices_comp_indices) > 1:
                raise RuntimeError("Code generation for non-scalar integrals unsupported")
            factor_index = blockdata.factor_indices_comp_indices[0][0]

            # Get factor expression
            v = self.ir.piecewise_ir["factorization"].nodes[factor_index]['expression']
            f = self.get_var(None, v)

            # Define rhs expression for A[blockmap[arg_indices]] += A_rhs
            # A_rhs = f * PI where PI = sum_q weight * u * v
            PI = L.Symbol(blockdata.name)

            # Define indices into preintegrated block
            P_entity_indices = self.get_entities(blockdata)
            P_permutation_indices = self.get_permutations(blockdata)
            if inline_table:
                assert P_entity_indices == (L.LiteralInt(0), )
                assert table.shape[0] == 1

            # Unroll loop
            blockshape = [len(DM) for DM in blockmap]
            blockrange = [range(d) for d in blockshape]

            for ii in itertools.product(*blockrange):
                A_ii = sum(A_strides[i] * blockmap[i][ii[i]] for i in range(len(ii)))
                if blockdata.transposed:
                    P_arg_indices = (ii[1], ii[0])
                else:
                    P_arg_indices = ii

                if inline_table:
                    # Extract float value of PI[P_ii]
                    P_ii = P_permutation_indices + (0, ) + P_arg_indices
                    Pval = table[P_ii]
                else:
                    # Index the static preintegrated table:
                    P_ii = P_permutation_indices + P_entity_indices + P_arg_indices
                    Pval = PI[P_ii]

                A_values[A_ii] += self._get_vector_reflection(blockdata.name, P_ii) * Pval * f
<<<<<<< HEAD
=======

        # Code generation
        # A[i] += A_values[i]
>>>>>>> 96b867d1

        z = L.LiteralFloat(0.0)
        code = []
        A = self.backend.symbols.element_tensor()
        for i in range(len(A_values)):
            if not (A_values[i] == 0.0 or A_values[i] == z):
                code += [L.AssignAdd(A[i], A_values[i])]
        return L.commented_code_list(code, "UFLACS block mode: preintegrated")

    def _get_rotated_item_from_table(self, table, indices, dof_indices, tablenames):
        L = self.backend.language
        if len(dof_indices) == 0:
            return table[indices + dof_indices]
        if len(dof_indices) == 1:
            table_value = table[indices + dof_indices]
            name = tablenames[0]
            ind = dof_indices[0]
            dof_rots = self.ir.table_dof_rotations[name]
            dofmap = self.ir.table_dofmaps[name]
            for dim, entity_n, dofs, mat, order in dof_rots:
                assert dim == 2
                if dofs[0] not in dofmap:
                    continue
                dofs = [dofmap.index(d) for d in dofs]
                for o in range(1, order):
                    values = [table[d] for d in dofs]
                    for n in range(o):
                        values = [sum(mat[i][j] * d for j, d in enumerate(values)) for i in range(len(values))]
                    for n, v in enumerate(values):
                        table_value = L.Conditional(L.And(L.EQ(ind, dofs[n]),
                                                          L.EQ(L.Symbol("face_rotations")[entity_n], o)), v,
                                                    table_value)
            return table_value

        table_value = table[indices + dof_indices]

        dof_rots = [self.ir.table_dof_rotations[name] for name in tablenames]
        dofmaps = [self.ir.table_dofmaps[name] for name in tablenames]
        for rots in itertools.product(*dof_rots):
            for orders in itertools.product(*[range(j[4]) for j in rots]):
                matrices = [np.eye(len(j[2])) for j in rots]
                for i, o in enumerate(orders):
                    for j in range(o):
                        matrices[i] = np.dot(matrices[i], rots[i][3])
                order_condition = L.EQ(L.Symbol("face_rotations")[rots[0][1]], orders[0])
                for i in range(1, len(rots)):
                    order_condition = L.And(order_condition,
                                            L.EQ(L.Symbol("face_rotations")[rots[i][1]], orders[i]))

                for ns in itertools.product(*[range(len(j[2])) for j in rots]):
                    try:
                        dofs = [d.index(j[2][i]) for i, j, d in zip(ns, rots, dofmaps)]
                    except ValueError:
                        continue
                    dof_condition = L.EQ(dof_indices[0], dofs[0])
                    for i, j in zip(dof_indices[1:], dofs[1:]):
                        dof_condition = L.And(dof_condition,
                                              L.EQ(i, j))
                    condition = L.And(dof_condition, order_condition)

                    this_value = 0
                    for inds in itertools.product(*[range(len(j[2])) for j in rots]):
                        prod = 1
                        for m, i, j in zip(matrices, inds, ns):
                            if m[j][i] == 0:
                                break
                            prod *= m[j][i]
                        else:
                            this_value += prod * table[indices + tuple(
                                d.index(j[2][i]) for i, j, d in zip(inds, rots, dofmaps))]

                    table_value = L.Conditional(condition, this_value, table_value)

        return table_value

    def generate_copyout_statements(self):
        L = self.backend.language
        parts = []

        # Get symbol, dimensions, and loop index symbols for A
        A_shape = self.ir.tensor_shape
        A_rank = len(A_shape)

        Asym = self.backend.symbols.element_tensor()
        A = L.FlattenedArray(Asym, dims=A_shape)

        indices = [self.backend.symbols.argument_loop_index(i) for i in range(A_rank)]

        dofmap_parts = []
        dofmaps = {}
        for blockmap, contributions in sorted(self.finalization_blocks.items()):

            # Define mapping from B indices to A indices
            A_indices = []
            for i in range(A_rank):
                dofmap = blockmap[i]
                begin = dofmap[0]
                end = dofmap[-1] + 1
                if len(dofmap) == end - begin:
                    # Dense insertion, offset B index to index A
                    j = indices[i] + begin
                else:
                    # Sparse insertion, map B index through dofmap
                    DM = dofmaps.get(dofmap)
                    if DM is None:
                        DM = L.Symbol("DM%d" % len(dofmaps))
                        dofmaps[dofmap] = DM
                        dofmap_parts.append(
                            L.ArrayDecl("static const int", DM, len(dofmap), dofmap))
                    j = DM[indices[i]]
                A_indices.append(j)
            A_indices = tuple(A_indices)

            # Sum up all blocks contributing to this blockmap
            term = L.Sum([B_rhs for B_rhs in contributions])

            # TODO: need ttypes associated with this block to deal
            # with loop dropping for quadrature elements:
            ttypes = ()
            if ttypes == ("quadrature", "quadrature"):
                logger.debug("quadrature element block insertion not optimized")

            # Add components of all B's to A component in loop nest
            body = L.AssignAdd(A[A_indices], term)
            for i in reversed(range(A_rank)):
                body = L.ForRange(indices[i], 0, len(blockmap[i]), body=body)

            # Add this block to parts
            parts.append(body)

        # Place static dofmap tables first
        parts = dofmap_parts + parts

        return parts

    def _get_vector_reflection(self, pname, indices):
        """Get the vector reflection for entry the table pname accessed using indices."""
        origin = self.ir.table_origins[pname]
        if isinstance(origin[0], str):
            # If the table is preintegrated, then origin will be a tuple of strings
            # to identify which tables were used for each dof dimension
            output = 1
            for i, n in zip(origin, indices[-len(origin):]):
                element = self.ir.table_origins[i][0]
                output *= get_vector_reflection(self.backend.language, n,
                                                "ref_dof" + str(self.ir.element_ids[element]), i)
            return output
        else:
            element = origin[0]
            return get_vector_reflection(self.backend.language, indices[-1],
                                         "ref_dof" + str(self.ir.element_ids[element]), pname)<|MERGE_RESOLUTION|>--- conflicted
+++ resolved
@@ -631,10 +631,7 @@
             return tuple(perms)
 
     def get_arg_factors(self, blockdata, block_rank, num_points, iq, indices):
-<<<<<<< HEAD
-        L = self.backend.language
-=======
->>>>>>> 96b867d1
+        L = self.backend.language
         arg_factors = []
         for i in range(block_rank):
             mad = blockdata.ma_data[i]
@@ -660,30 +657,8 @@
                 assert self._get_vector_reflection(td.name, iq) == 1
                 arg_factor = table[iq]
             else:
-                table_value = table[indices[i]]
-                dof_rots = self.ir.table_dof_rotations[td.name]
-                dofmap = self.ir.table_dofmaps[td.name]
-                for dim, entity_n, dofs, mat, order in dof_rots:
-                    assert dim == 2
-                    if dofs[0] not in dofmap:
-                        continue
-                    dofs = [dofmap.index(d) for d in dofs]
-                    for o in range(1, order):
-                        values = [table[d] for d in dofs]
-                        for n in range(o):
-                            values = [sum(mat[i][j] * d for j, d in enumerate(values)) for i in range(len(values))]
-                        for n, v in enumerate(values):
-                            table_value = L.Conditional(L.And(L.EQ(indices[i], dofs[n]),
-                                                              L.EQ(L.Symbol("face_rotations")[entity_n], o)), v,
-                                                        table_value)
-
-                arg_factor = self._get_vector_reflection(td.name, indices) * table_value
                 # Assuming B sparsity follows element table sparsity
-<<<<<<< HEAD
-
-=======
                 arg_factor = self._get_vector_reflection(td.name, indices) * table[indices[i]]
->>>>>>> 96b867d1
             arg_factors.append(arg_factor)
         return arg_factors
 
@@ -1028,12 +1003,6 @@
                     Pval = PI[P_ii]
 
                 A_values[A_ii] += self._get_vector_reflection(blockdata.name, P_ii) * Pval * f
-<<<<<<< HEAD
-=======
-
-        # Code generation
-        # A[i] += A_values[i]
->>>>>>> 96b867d1
 
         z = L.LiteralFloat(0.0)
         code = []
