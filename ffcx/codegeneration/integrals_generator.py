--- conflicted
+++ resolved
@@ -266,7 +266,6 @@
         c_false = L.LiteralBool(False)
         conditions = numpy.full(table.shape, c_false, dtype=L.CExpr)
 
-<<<<<<< HEAD
         ref = self.ir.table_dof_reflection_entities[name]
         dofmap = self.ir.table_dofmaps[name]
 
@@ -276,7 +275,7 @@
             for indices in itertools.product(*[range(n) for n in table.shape[:-1]]):
                 indices += (dofmap.index(dof), )
                 for entity in entities:
-                    entity_ref = self.backend.symbols.entity_reflection(L, entity)
+                    entity_ref = self.backend.symbols.entity_reflection(L, entity, self.ir.cell_shape)
                     if conditions[indices] == c_false:
                         # No condition has been added yet, so overwrite false
                         conditions[indices] = entity_ref
@@ -286,30 +285,6 @@
                     else:
                         # This is not the first condition, so XOR
                         conditions[indices] = L.NE(entity_ref, conditions[indices])
-=======
-        refs = [self.ir.table_dof_reflection_entities[n] for n in names]
-        dofmaps = [self.ir.table_dofmaps[n] for n in names]
-        dof_indices = range(len(table.shape) - len(refs), len(table.shape))
-
-        for ref, dofmap, dof_index in zip(refs, dofmaps, dof_indices):
-            for dof, entities in enumerate(ref):
-                if entities is None or dof not in dofmap:
-                    continue
-                for indices in itertools.product(*[range(n) for n in table.shape[:dof_index]],
-                                                 [dofmap.index(dof)],
-                                                 *[range(n) for n in table.shape[dof_index + 1:]]):
-                    for entity in entities:
-                        entity_ref = self.backend.symbols.entity_reflection(L, entity, self.ir.cell_shape)
-                        if conditions[indices] == c_false:
-                            # No condition has been added yet, so overwrite false
-                            conditions[indices] = entity_ref
-                        elif conditions[indices] == entity_ref:
-                            # A != A is always false
-                            conditions[indices] = c_false
-                        else:
-                            # This is not the first condition, so XOR
-                            conditions[indices] = L.NE(entity_ref, conditions[indices])
->>>>>>> 747a10f8
         return conditions
 
     def declare_table(self, name, table, alignas, padlen):
@@ -348,7 +323,6 @@
                 "const double", name, table.shape, table, alignas=alignas, padlen=padlen)]
 
         # Apply reflections (for FaceTangent dofs)
-<<<<<<< HEAD
         for entity, dofs in rot:
             if entity[0] != 2:
                 warnings.warn("Face tangents an entity of dim != 2 not implemented.")
@@ -362,7 +336,7 @@
                 continue
 
             # Swap the values of two dofs if their face is reflected
-            reflected = self.backend.symbols.entity_reflection(L, entity)
+            reflected = self.backend.symbols.entity_reflection(L, entity, self.ir.cell_shape)
             di0 = dofmap.index(dofs[0])
             di1 = dofmap.index(dofs[1])
             for indices in itertools.product(*[range(n) for n in table.shape[:-1]]):
@@ -372,33 +346,6 @@
                 temp1 = table[indices1]
                 table[indices0] = L.Conditional(reflected, temp1, temp0)
                 table[indices1] = L.Conditional(reflected, temp0, temp1)
-=======
-        for rot, dofmap, dof_index in zip(rots, dofmaps, dof_indices):
-            for entity, dofs in rot:
-                if entity[0] != 2:
-                    warnings.warn("Face tangents an entity of dim != 2 not implemented.")
-                    continue
-                # Check that either all in the dofmap, or not in the dofmap.
-                # If they are not, skip this pair
-                included = [dof in dofmap for dof in dofs]
-                if False in included:
-                    if True in included:
-                        warnings.warn("Non-zero dof may have been stripped from table.")
-                    continue
-
-                # Swap the values of two dofs if their face is reflected
-                reflected = self.backend.symbols.entity_reflection(L, entity, self.ir.cell_shape)
-                di0 = dofmap.index(dofs[0])
-                di1 = dofmap.index(dofs[1])
-                for indices in itertools.product(itertools.product(*[range(n) for n in table.shape[:dof_index]]),
-                                                 itertools.product(*[range(n) for n in table.shape[dof_index + 1:]])):
-                    indices0 = indices[0] + (di0, ) + indices[1]
-                    indices1 = indices[0] + (di1, ) + indices[1]
-                    temp0 = table[indices0]
-                    temp1 = table[indices1]
-                    table[indices0] = L.Conditional(reflected, temp1, temp0)
-                    table[indices1] = L.Conditional(reflected, temp0, temp1)
->>>>>>> 747a10f8
 
         parts = []
         # Define the table; do not make it const, as it may be changed by rotations
@@ -437,26 +384,14 @@
                 L.Assign(t[indices1], -temp0 - temp1)
             ]
 
-<<<<<<< HEAD
             # Add for loops over all dimensions of the table with size >1
             for k, index in enumerate(index_names):
                 body0 = L.ForRange(index, 0, table.shape[k], body0)
                 body1 = L.ForRange(index, 0, table.shape[k], body1)
             # Do rotation if the face is rotated
-            rotations = self.backend.symbols.entity_rotations(L, entity)
+            rotations = self.backend.symbols.entity_rotations(L, entity, self.ir.cell_shape)
             parts += [L.If(L.EQ(rotations, 1), body0),
                       L.ElseIf(L.EQ(rotations, 2), body1)]
-=======
-                # Add for loops over all dimensions of the table with size >1
-                for k, index in enumerate(index_names):
-                    if isinstance(index, str) and k != dof_index:
-                        body0 = L.ForRange(index, 0, table.shape[k], body0)
-                        body1 = L.ForRange(index, 0, table.shape[k], body1)
-                # Do rotation if the face is rotated
-                rotations = self.backend.symbols.entity_rotations(L, entity, self.ir.cell_shape)
-                parts += [L.If(L.EQ(rotations, 1), body0),
-                          L.ElseIf(L.EQ(rotations, 2), body1)]
->>>>>>> 747a10f8
 
         return parts
 
