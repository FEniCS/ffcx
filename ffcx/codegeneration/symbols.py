# Copyright (C) 2011-2017 Martin Sandve Alnæs
#
# This file is part of FFCx. (https://www.fenicsproject.org)
#
# SPDX-License-Identifier:    LGPL-3.0-or-later
"""FFCx/UFC specific symbol naming."""

import logging
import ufl
import ffcx.codegeneration.lnodes as L

logger = logging.getLogger("ffcx")


# TODO: Get restriction postfix from somewhere central
def ufcx_restriction_postfix(restriction):
    if restriction == "+":
        res = "_0"
    elif restriction == "-":
        res = "_1"
    else:
        res = ""
    return res


def format_mt_name(basename, mt):
    """Format variable name for modified terminal."""
    access = str(basename)

    # Add averaged state to name
    if mt.averaged is not None:
        avg = f"_a{mt.averaged}"
        access += avg

    # Format restriction
    res = ufcx_restriction_postfix(mt.restriction).replace("_", "_r")
    access += res

    # Format global derivatives
    if mt.global_derivatives:
        assert basename == "J"
        der = f"_deriv_{''.join(map(str, mt.global_derivatives))}"
        access += der

    # Format local derivatives
    if mt.local_derivatives:
        # Convert "listing" derivative multindex into "counting" representation
        gdim = ufl.domain.extract_unique_domain(mt.terminal).geometric_dimension()
        ld_counting = tuple(mt.local_derivatives.count(i) for i in range(gdim))
        der = f"_d{''.join(map(str, ld_counting))}"
        access += der

    # Add flattened component to name
    if mt.component:
        comp = f"_c{mt.flat_component}"
        access += comp

    return access


class FFCXBackendSymbols(object):
    """FFCx specific symbol definitions. Provides non-ufl symbols."""

    def __init__(self, coefficient_numbering, coefficient_offsets,
                 original_constant_offsets):
        self.coefficient_numbering = coefficient_numbering
        self.coefficient_offsets = coefficient_offsets

        self.original_constant_offsets = original_constant_offsets

<<<<<<< HEAD
    def element_tensor(self):
        """Symbol for the element tensor itself."""
        return L.Symbol("A", dtype=L.DataType.SCALAR)
=======
        # Keep tabs on tables, so the symbols can be reused
        self.quadrature_weight_tables = {}
        self.element_tables = {}

        # Reusing a single symbol for all quadrature loops, assumed not to be nested.
        self.quadrature_loop_index = L.Symbol("iq", dtype=L.DataType.INT)

        # Symbols for the tabulate_tensor function arguments
        self.element_tensor = L.Symbol("A", dtype=L.DataType.SCALAR)
        self.coefficients = L.Symbol("w", dtype=L.DataType.SCALAR)
        self.constants = L.Symbol("c", dtype=L.DataType.SCALAR)
        self.coordinate_dofs = L.Symbol("coordinate_dofs", dtype=L.DataType.REAL)
        self.entity_local_index = L.Symbol("entity_local_index", dtype=L.DataType.INT)
        self.quadrature_permutation = L.Symbol("quadrature_permutation", dtype=L.DataType.INT)

        # Index for loops over coefficient dofs, assumed to never be used in two nested loops.
        self.coefficient_dof_sum_index = L.Symbol("ic", dtype=L.DataType.INT)

        # Table for chunk of custom quadrature weights (including cell measure scaling).
        self.custom_weights_table = L.Symbol("weights_chunk", dtype=L.DataType.REAL)

        # Table for chunk of custom quadrature points (physical coordinates).
        self.custom_points_table = L.Symbol("points_chunk", dtype=L.DataType.REAL)
>>>>>>> 833967c8

    def entity(self, entitytype, restriction):
        """Entity index for lookup in element tables."""
        if entitytype == "cell":
            # Always 0 for cells (even with restriction)
            return L.LiteralInt(0)

        if entitytype == "facet":
            if restriction == "-":
                return self.entity_local_index[1]
            else:
                return self.entity_local_index[0]
        elif entitytype == "vertex":
            return self.entity_local_index[0]
        else:
            logging.exception(f"Unknown entitytype {entitytype}")

    def argument_loop_index(self, iarg):
        """Loop index for argument #iarg."""
        indices = ["i", "j", "k", "l"]
        return L.Symbol(indices[iarg], dtype=L.DataType.INT)

    def weights_table(self, quadrature_rule):
        """Table of quadrature weights."""
        key = f"weights_{quadrature_rule.id()}"
        if key not in self.quadrature_weight_tables:
            self.quadrature_weight_tables[key] = L.Symbol(f"weights_{quadrature_rule.id()}",
                                                          dtype=L.DataType.REAL)
        return self.quadrature_weight_tables[key]

    def points_table(self, quadrature_rule):
        """Table of quadrature points (points on the reference integration entity)."""
        return L.Symbol(f"points_{quadrature_rule.id()}", dtype=L.DataType.REAL)

    def x_component(self, mt):
        """Physical coordinate component."""
        return L.Symbol(format_mt_name("x", mt), dtype=L.DataType.REAL)

    def J_component(self, mt):
        """Jacobian component."""
        # FIXME: Add domain number!
        return L.Symbol(format_mt_name("J", mt), dtype=L.DataType.REAL)

    def domain_dof_access(self, dof, component, gdim, num_scalar_dofs, restriction):
        # FIXME: Add domain number or offset!
        offset = 0
        if restriction == "-":
            offset = num_scalar_dofs * 3
        return self.coordinate_dofs[3 * dof + component + offset]

    def domain_dofs_access(self, gdim, num_scalar_dofs, restriction):
        # FIXME: Add domain number or offset!
        return [
            self.domain_dof_access(dof, component, gdim, num_scalar_dofs, restriction)
            for dof in range(num_scalar_dofs) for component in range(gdim)
        ]

    def coefficient_dof_access(self, coefficient, dof_index):
        offset = self.coefficient_offsets[coefficient]
        w = self.coefficients
        return w[offset + dof_index]

    def coefficient_dof_access_blocked(self, coefficient: ufl.Coefficient, index,
                                       block_size, dof_offset):
        coeff_offset = self.coefficient_offsets[coefficient]
        w = self.coefficients
        _w = L.Symbol(f"_w_{coeff_offset}_{dof_offset}", dtype=L.DataType.SCALAR)
        unit_stride_access = _w[index]
        original_access = w[coeff_offset + index * block_size + dof_offset]
        return unit_stride_access, original_access

    def coefficient_value(self, mt):
        """Symbol for variable holding value or derivative component of coefficient."""
        c = self.coefficient_numbering[mt.terminal]
        return L.Symbol(format_mt_name("w%d" % (c, ), mt), dtype=L.DataType.SCALAR)

    def constant_index_access(self, constant, index):
        offset = self.original_constant_offsets[constant]
        c = self.constants
        return c[offset + index]

    def element_table(self, tabledata, entitytype, restriction):
        entity = self.entity(entitytype, restriction)

        if tabledata.is_uniform:
            entity = 0
        else:
            entity = self.entity(entitytype, restriction)

        if tabledata.is_piecewise:
            iq = 0
        else:
            iq = self.quadrature_loop_index

        if tabledata.is_permuted:
            qp = self.quadrature_permutation[0]
            if restriction == "-":
                qp = self.quadrature_permutation[1]
        else:
            qp = 0

<<<<<<< HEAD
        # Return direct access to element table
        return L.Symbol(tabledata.name, dtype=L.DataType.REAL)[qp][entity][iq]

    def named_table(self, name):
        return L.Symbol(name, dtype=L.DataType.REAL)

    def table_access(self, tabledata, entitytype, restriction, quadrature_index, dof_index):
        entity = self.entity(entitytype, restriction)
        if tabledata.is_uniform:
            entity = 0

        iq = quadrature_index
        if tabledata.is_piecewise:
            iq = L.MultiIndex("iq", [0])

        qp = 0
        if tabledata.is_permuted:
            qp = self.quadrature_permutation(0)
            if restriction == "-":
                qp = self.quadrature_permutation(1)

        ic = dof_index

        dim = len(dof_index.sizes)

        if dim == 1:
            return self.named_table(tabledata.name)[qp][entity][iq.global_index()][ic.global_index()]
        else:
            FE = []
            for i in range(dim):
                factor = tabledata.tensor_factors[i]
                table = self.named_table(factor.name)[qp][entity][iq.local_index(i)][ic.local_index(i)]
                FE.append(table)

        return L.Product(FE)
=======
        # Return direct access to element table, reusing symbol if possible
        if tabledata.name not in self.element_tables:
            self.element_tables[tabledata.name] = L.Symbol(tabledata.name,
                                                           dtype=L.DataType.REAL)
        return self.element_tables[tabledata.name][qp][entity][iq]
>>>>>>> 833967c8
<|MERGE_RESOLUTION|>--- conflicted
+++ resolved
@@ -68,11 +68,6 @@
 
         self.original_constant_offsets = original_constant_offsets
 
-<<<<<<< HEAD
-    def element_tensor(self):
-        """Symbol for the element tensor itself."""
-        return L.Symbol("A", dtype=L.DataType.SCALAR)
-=======
         # Keep tabs on tables, so the symbols can be reused
         self.quadrature_weight_tables = {}
         self.element_tables = {}
@@ -96,7 +91,6 @@
 
         # Table for chunk of custom quadrature points (physical coordinates).
         self.custom_points_table = L.Symbol("points_chunk", dtype=L.DataType.REAL)
->>>>>>> 833967c8
 
     def entity(self, entitytype, restriction):
         """Entity index for lookup in element tables."""
@@ -198,46 +192,8 @@
         else:
             qp = 0
 
-<<<<<<< HEAD
-        # Return direct access to element table
-        return L.Symbol(tabledata.name, dtype=L.DataType.REAL)[qp][entity][iq]
-
-    def named_table(self, name):
-        return L.Symbol(name, dtype=L.DataType.REAL)
-
-    def table_access(self, tabledata, entitytype, restriction, quadrature_index, dof_index):
-        entity = self.entity(entitytype, restriction)
-        if tabledata.is_uniform:
-            entity = 0
-
-        iq = quadrature_index
-        if tabledata.is_piecewise:
-            iq = L.MultiIndex("iq", [0])
-
-        qp = 0
-        if tabledata.is_permuted:
-            qp = self.quadrature_permutation(0)
-            if restriction == "-":
-                qp = self.quadrature_permutation(1)
-
-        ic = dof_index
-
-        dim = len(dof_index.sizes)
-
-        if dim == 1:
-            return self.named_table(tabledata.name)[qp][entity][iq.global_index()][ic.global_index()]
-        else:
-            FE = []
-            for i in range(dim):
-                factor = tabledata.tensor_factors[i]
-                table = self.named_table(factor.name)[qp][entity][iq.local_index(i)][ic.local_index(i)]
-                FE.append(table)
-
-        return L.Product(FE)
-=======
         # Return direct access to element table, reusing symbol if possible
         if tabledata.name not in self.element_tables:
             self.element_tables[tabledata.name] = L.Symbol(tabledata.name,
                                                            dtype=L.DataType.REAL)
-        return self.element_tables[tabledata.name][qp][entity][iq]
->>>>>>> 833967c8
+        return self.element_tables[tabledata.name][qp][entity][iq]