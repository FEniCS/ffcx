--- conflicted
+++ resolved
@@ -16,12 +16,9 @@
 from ffcx.ir.elementtables import piecewise_ttypes
 from ffcx.ir.integral import BlockDataT
 from ffcx.ir.representationutils import QuadratureRule
-<<<<<<< HEAD
 from ffcx.codegeneration.optimizer import optimize
-
-=======
 from numbers import Integral
->>>>>>> f4f7882f
+
 logger = logging.getLogger("ffcx")
 
 
@@ -328,51 +325,14 @@
                     self._ufl_names.add(v._ufl_handler_name_)
                     vexpr = L.ufl_to_lnodes(v, *vops)
 
-<<<<<<< HEAD
-                    # Create a new intermediate for each subexpression
-                    # except boolean conditions and its childs
-                    if isinstance(parent_exp, ufl.classes.Condition):
-                        # Skip intermediates for 'x' and 'y' in x<y
-                        # Avoid the creation of complex valued intermediates
-                        vaccess = vexpr
-                    elif isinstance(v, ufl.classes.Condition):
-                        # Inline the conditions x < y, condition values
-                        # This removes the need to handle boolean
-                        # intermediate variables. With tensor-valued
-                        # conditionals it may not be optimal but we let
-                        # the compiler take responsibility for
-                        # optimizing those cases.
-                        vaccess = vexpr
-                    elif any(op._ufl_is_literal_ for op in v.ufl_operands):
-                        # Skip intermediates for e.g. -2.0*x,
-                        # resulting in lines like z = y + -2.0*x
-                        vaccess = vexpr
-                    else:
-                        # Record assignment of vexpr to intermediate variable
-                        j = len(intermediates)
-                        vaccess = L.Symbol(f"{symbol.name}_{j}", dtype=L.DataType.SCALAR)
-                        intermediates.append(L.VariableDecl(vaccess, vexpr))
-=======
                     j = len(intermediates)
                     vaccess = L.Symbol(f"{symbol.name}_{j}", dtype=dtype)
                     intermediates.append(L.VariableDecl(vaccess, vexpr))
->>>>>>> f4f7882f
 
                 # Store access node for future reference
                 self.set_var(quadrature_rule, v, vaccess)
 
-<<<<<<< HEAD
         return definitions, intermediates
-=======
-        # Join terminal computation, array of intermediate expressions,
-        # and intermediate computations
-        parts = []
-        parts += self.fuse_loops(definitions)
-
-        parts += intermediates
-
-        return pre_definitions, parts
->>>>>>> f4f7882f
 
     def generate_dofblock_partition(self, quadrature_rule: QuadratureRule):
         block_contributions = self.ir.integrand[quadrature_rule]["block_contributions"]
