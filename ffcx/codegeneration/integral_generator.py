--- conflicted
+++ resolved
@@ -560,19 +560,11 @@
 
         body: List[LNode] = []
 
-<<<<<<< HEAD
-        A = self.backend.symbols.element_tensor()
-        A_shape = self.ir.tensor_shape
-        for indices in keep:
-            midx = L.MultiIndex(list(indices), A_shape)
-            body.append(L.AssignAdd(A[midx], L.Sum(keep[indices])))
-=======
         A = self.backend.symbols.element_tensor
         A_shape = self.ir.tensor_shape
         for indices in keep:
             multi_index = L.MultiIndex(list(indices), A_shape)
             body.append(L.AssignAdd(A[multi_index], L.Sum(keep[indices])))
->>>>>>> 833967c8
 
         for i in reversed(range(block_rank)):
             body = [L.ForRange(B_indices[i], 0, blockdims[i], body=body)]
