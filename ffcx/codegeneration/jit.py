# Copyright (C) 2004-2019 Garth N. Wells
#
# This file is part of FFCx.(https://www.fenicsproject.org)
#
# SPDX-License-Identifier:    LGPL-3.0-or-later
"""Just-in-time compilation."""

from __future__ import annotations

import importlib
import io
import logging
import os
import re
import sys
import sysconfig
import tempfile
import time
from contextlib import redirect_stdout
from pathlib import Path

import cffi
import numpy as np
import numpy.typing as npt
import ufl

import ffcx
import ffcx.naming
from ffcx.codegeneration.C.file_template import libraries as _libraries

logger = logging.getLogger("ffcx")
root_logger = logging.getLogger()

# Get declarations directly from ufcx.h
file_dir = os.path.dirname(os.path.abspath(__file__))
with open(file_dir + "/ufcx.h") as f:
    ufcx_h = "".join(f.readlines())

# Emulate C preprocessor on __STDC_NO_COMPLEX__
if sys.platform.startswith("win32"):
    # Remove macro statements and content
    ufcx_h = re.sub(
        r"\#ifndef __STDC_NO_COMPLEX__.*?\#endif // __STDC_NO_COMPLEX__",
        "",
        ufcx_h,
        flags=re.DOTALL,
    )
else:
    # Remove only macros keeping content
    ufcx_h = ufcx_h.replace("#ifndef __STDC_NO_COMPLEX__", "")
    ufcx_h = ufcx_h.replace("#endif // __STDC_NO_COMPLEX__", "")

header = ufcx_h.split("<HEADER_DECL>")[1].split("</HEADER_DECL>")[0].strip(" /\n")
header = header.replace("{", "{{").replace("}", "}}")
UFC_HEADER_DECL = header + "\n"

UFC_FORM_DECL = "\n".join(re.findall("typedef struct ufcx_form.*?ufcx_form;", ufcx_h, re.DOTALL))

UFC_INTEGRAL_DECL = "\n".join(
    re.findall(r"typedef void ?\(ufcx_tabulate_tensor_float32\).*?\);", ufcx_h, re.DOTALL)
)
UFC_INTEGRAL_DECL += "\n".join(
    re.findall(r"typedef void ?\(ufcx_tabulate_tensor_float64\).*?\);", ufcx_h, re.DOTALL)
)
UFC_INTEGRAL_DECL += "\n".join(
    re.findall(r"typedef void ?\(ufcx_tabulate_tensor_complex64\).*?\);", ufcx_h, re.DOTALL)
)
UFC_INTEGRAL_DECL += "\n".join(
    re.findall(r"typedef void ?\(ufcx_tabulate_tensor_complex128\).*?\);", ufcx_h, re.DOTALL)
)

UFC_INTEGRAL_DECL += "\n".join(
    re.findall("typedef struct ufcx_integral.*?ufcx_integral;", ufcx_h, re.DOTALL)
)

UFC_EXPRESSION_DECL = "\n".join(
    re.findall("typedef struct ufcx_expression.*?ufcx_expression;", ufcx_h, re.DOTALL)
)


def _compute_option_signature(options):
    """Return options signature (some options should not affect signature)."""
    return str(sorted(options.items()))


def get_cached_module(module_name, object_names, cache_dir, timeout):
    """Look for an existing C file and wait for compilation, or if it does not exist, create it."""
    cache_dir = Path(cache_dir)
    c_filename = cache_dir.joinpath(module_name).with_suffix(".c")
    ready_name = c_filename.with_suffix(".c.cached")

    # Ensure cache dir exists
    cache_dir.mkdir(exist_ok=True, parents=True)

    try:
        # Create C file with exclusive access
        with open(c_filename, "x"):
            pass
        return None, None
    except FileExistsError:
        logger.info("Cached C file already exists: " + str(c_filename))
        finder = importlib.machinery.FileFinder(
            str(cache_dir),
            (importlib.machinery.ExtensionFileLoader, importlib.machinery.EXTENSION_SUFFIXES),
        )
        finder.invalidate_caches()

        # Now, wait for ready
        for i in range(timeout):
            if os.path.exists(ready_name):
                spec = finder.find_spec(module_name)
                if spec is None:
                    raise ModuleNotFoundError("Unable to find JIT module.")
                compiled_module = importlib.util.module_from_spec(spec)
                spec.loader.exec_module(compiled_module)

                compiled_objects = [getattr(compiled_module.lib, name) for name in object_names]
                return compiled_objects, compiled_module

            logger.info(f"Waiting for {ready_name} to appear.")
            time.sleep(1)
        raise TimeoutError(
            "JIT compilation timed out, probably due to a failed previous compile. "
            f"Try cleaning cache (e.g. remove {c_filename}) or increase timeout option."
        )


def _compilation_signature(cffi_extra_compile_args, cffi_debug):
    """Compute the compilation-inputs part of the signature.

    Used to avoid cache conflicts across Python versions, architectures, installs.

    - SOABI includes platform, Python version, debug flags
    - CFLAGS includes prefixes, arch targets
    """
    if sys.platform.startswith("win32"):
        # NOTE: SOABI not defined on win32, EXT_SUFFIX contains e.g. '.cp312-win_amd64.pyd'
        return (
            str(cffi_extra_compile_args)
            + str(cffi_debug)
            + str(sysconfig.get_config_var("EXT_SUFFIX"))
        )
    else:
        return (
            str(cffi_extra_compile_args)
            + str(cffi_debug)
            + str(sysconfig.get_config_var("CFLAGS"))
            + str(sysconfig.get_config_var("SOABI"))
        )


def compile_forms(
    forms: list[ufl.Form],
    options: dict = {},
    cache_dir: Path | None = None,
    timeout: int = 10,
    cffi_extra_compile_args: list[str] = [],
    cffi_verbose: bool = False,
    cffi_debug: bool = False,
    cffi_libraries: list[str] = [],
    visualise: bool = False,
):
    """Compile a list of UFL forms into UFCx Python objects.

    Args:
        forms: List of ufl.form to compile.
        options: Options
        cache_dir: Cache directory
        timeout: Timeout
        cffi_extra_compile_args: Extra compilation args for CFFI
        cffi_verbose: Use verbose compile
        cffi_debug: Use compiler debug mode
        cffi_libraries: libraries to use with compiler
        visualise: Toggle visualisation
    """
    p = ffcx.options.get_options(options)

    # If requested, replace bi-linear forms by their diagonal part
    if p["part"] == "diagonal":
        for i, form in enumerate(forms):
            arguments = form.arguments()
            numbers = tuple(sorted(set(a.number() for a in arguments)))
            arity = len(numbers)
            if arity == 2:
                blocked_form = ufl.extract_blocks(form, replace_argument=False)
                if isinstance(blocked_form, ufl.form.Form):
                    # If there are no sub-elements, continue
                    continue
                diagonal_form = ufl.ZeroBaseForm(())
                for j in range(len(blocked_form)):
                    if blocked_form[j][j] is not None:
                        diagonal_form += blocked_form[j][j]
                if diagonal_form == 0:
                    raise RuntimeError("Diagonal form seems to be zero.")
                forms[i] = diagonal_form  # type: ignore

    # Get a signature for these forms
    module_name = "libffcx_forms_" + ffcx.naming.compute_signature(
        forms,
        _compute_option_signature(p) + _compilation_signature(cffi_extra_compile_args, cffi_debug),
    )

    form_names = [ffcx.naming.form_name(form, i, module_name) for i, form in enumerate(forms)]

    if cache_dir is not None:
        cache_dir = Path(cache_dir)
        obj, mod = get_cached_module(module_name, form_names, cache_dir, timeout)
        if obj is not None:
            return obj, mod, (None, None)
    else:
        cache_dir = Path(tempfile.mkdtemp())

    try:
        decl = (
            UFC_HEADER_DECL.format(np.dtype(p["scalar_type"]).name)  # type: ignore
            + UFC_INTEGRAL_DECL
            + UFC_FORM_DECL
        )

        form_template = "extern ufcx_form {name};\n"
        for name in form_names:
            decl += form_template.format(name=name)

        impl = _compile_objects(
            decl,
            forms,
            form_names,
            module_name,
            p,
            cache_dir,
            cffi_extra_compile_args,
            cffi_verbose,
            cffi_debug,
            cffi_libraries,
            visualise=visualise,
        )
    except Exception as e:
        try:
            # remove c file so that it will not timeout next time
            c_filename = cache_dir.joinpath(module_name + ".c")
            os.replace(c_filename, c_filename.with_suffix(".c.failed"))
        except Exception:
            pass
        raise e

    obj, module = _load_objects(cache_dir, module_name, form_names)
    return obj, module, (decl, impl)


def compile_expressions(
    expressions: list[tuple[ufl.Expr, npt.NDArray[np.floating]]],  # type: ignore
    options: dict = {},
    cache_dir: Path | None = None,
    timeout: int = 10,
    cffi_extra_compile_args: list[str] = [],
    cffi_verbose: bool = False,
    cffi_debug: bool = False,
    cffi_libraries: list[str] = [],
    visualise: bool = False,
):
    """Compile a list of UFL expressions into UFCx Python objects.

    Args:
        expressions: List of (UFL expression, evaluation points).
        options: Options
        cache_dir: Cache directory
        timeout: Timeout
        cffi_extra_compile_args: Extra compilation args for CFFI
        cffi_verbose: Use verbose compile
        cffi_debug: Use compiler debug mode
        cffi_libraries: libraries to use with compiler
        visualise: Toggle visualisation
    """
    p = ffcx.options.get_options(options)

    module_name = "libffcx_expressions_" + ffcx.naming.compute_signature(
        expressions,
        _compute_option_signature(p) + _compilation_signature(cffi_extra_compile_args, cffi_debug),
    )
    expr_names = [
        ffcx.naming.expression_name(expression, module_name) for expression in expressions
    ]

    if cache_dir is not None:
        cache_dir = Path(cache_dir)
        obj, mod = get_cached_module(module_name, expr_names, cache_dir, timeout)
        if obj is not None:
            return obj, mod, (None, None)
    else:
        cache_dir = Path(tempfile.mkdtemp())

    try:
        decl = (
            UFC_HEADER_DECL.format(np.dtype(p["scalar_type"]).name)  # type: ignore
            + UFC_INTEGRAL_DECL
            + UFC_FORM_DECL
            + UFC_EXPRESSION_DECL
        )

        expression_template = "extern ufcx_expression {name};\n"
        for name in expr_names:
            decl += expression_template.format(name=name)

        impl = _compile_objects(
            decl,
            expressions,
            expr_names,
            module_name,
            p,
            cache_dir,
            cffi_extra_compile_args,
            cffi_verbose,
            cffi_debug,
            cffi_libraries,
            visualise=visualise,
        )
    except Exception as e:
        try:
            # remove c file so that it will not timeout next time
            c_filename = cache_dir.joinpath(module_name + ".c")
            os.replace(c_filename, c_filename.with_suffix(".c.failed"))
        except Exception:
            pass
        raise e

    obj, module = _load_objects(cache_dir, module_name, expr_names)
    return obj, module, (decl, impl)


def _compile_objects(
    decl,
    ufl_objects,
    object_names,
    module_name,
    options,
    cache_dir,
    cffi_extra_compile_args,
    cffi_verbose,
    cffi_debug,
    cffi_libraries,
    visualise: bool = False,
):
    import ffcx.compiler

    libraries = _libraries + cffi_libraries if cffi_libraries is not None else _libraries

    # JIT uses module_name as prefix, which is needed to make names of all struct/function
    # unique across modules
<<<<<<< HEAD
    code, _ = ffcx.compiler.compile_ufl_objects(
        ufl_objects, prefix=module_name, options=options, visualise=visualise
=======
    _, code_body = ffcx.compiler.compile_ufl_objects(
        ufl_objects, namespace=module_name, options=options, visualise=visualise
>>>>>>> 3e33f66b
    )
    code_body = code[1]

    # Raise error immediately prior to compilation if no support for C99
    # _Complex. Doing this here allows FFCx to be used for complex codegen on
    # Windows.
    if sys.platform.startswith("win32"):
        if np.issubdtype(options["scalar_type"], np.complexfloating):
            raise NotImplementedError("win32 platform does not support C99 _Complex numbers")
        elif isinstance(options["scalar_type"], str) and "complex" in options["scalar_type"]:
            raise NotImplementedError("win32 platform does not support C99 _Complex numbers")

    # Compile in C17 mode
    if sys.platform.startswith("win32"):
        cffi_base_compile_args = ["-std:c17"]
    else:
        cffi_base_compile_args = ["-std=c17"]

    cffi_final_compile_args = cffi_base_compile_args + cffi_extra_compile_args

    ffibuilder = cffi.FFI()

    ffibuilder.set_source(
        module_name,
        code_body,
        include_dirs=[ffcx.codegeneration.get_include_path()],
        extra_compile_args=cffi_final_compile_args,
        libraries=libraries,
    )

    ffibuilder.cdef(decl)

    c_filename = cache_dir.joinpath(module_name + ".c")
    ready_name = c_filename.with_suffix(".c.cached")

    # Compile (ensuring that compile dir exists)
    cache_dir.mkdir(exist_ok=True, parents=True)

    logger.info(79 * "#")
    logger.info("Calling JIT C compiler")
    logger.info(79 * "#")

    t0 = time.time()
    f = io.StringIO()
    # Temporarily set root logger handlers to string buffer only
    # since CFFI logs into root logger
    old_handlers = root_logger.handlers.copy()
    root_logger.handlers = [logging.StreamHandler(f)]
    with redirect_stdout(f):
        ffibuilder.compile(tmpdir=cache_dir, verbose=True, debug=cffi_debug)
    s = f.getvalue()
    if cffi_verbose:
        print(s)

    logger.info(f"JIT C compiler finished in {time.time() - t0:.4f}")

    # Create a "status ready" file. If this fails, it is an error,
    # because it should not exist yet.
    # Copy the stdout verbose output of the build into the ready file
    fd = open(ready_name, "x")
    fd.write(s)
    fd.close()

    # Copy back the original handlers (in case someone is logging into
    # root logger and has custom handlers)
    root_logger.handlers = old_handlers

    return code_body


def _load_objects(cache_dir, module_name, object_names):
    # Create module finder that searches the compile path
    finder = importlib.machinery.FileFinder(
        str(cache_dir),
        (importlib.machinery.ExtensionFileLoader, importlib.machinery.EXTENSION_SUFFIXES),
    )

    # Find module. Clear search cache to be sure dynamically created
    # (new) modules are found
    finder.invalidate_caches()
    spec = finder.find_spec(module_name)
    if spec is None:
        raise ModuleNotFoundError("Unable to find JIT module.")

    # Load module
    compiled_module = importlib.util.module_from_spec(spec)
    spec.loader.exec_module(compiled_module)

    compiled_objects = []
    for name in object_names:
        obj = getattr(compiled_module.lib, name)
        compiled_objects.append(obj)

    return compiled_objects, compiled_module<|MERGE_RESOLUTION|>--- conflicted
+++ resolved
@@ -346,13 +346,8 @@
 
     # JIT uses module_name as prefix, which is needed to make names of all struct/function
     # unique across modules
-<<<<<<< HEAD
     code, _ = ffcx.compiler.compile_ufl_objects(
-        ufl_objects, prefix=module_name, options=options, visualise=visualise
-=======
-    _, code_body = ffcx.compiler.compile_ufl_objects(
         ufl_objects, namespace=module_name, options=options, visualise=visualise
->>>>>>> 3e33f66b
     )
     code_body = code[1]
 
