--- conflicted
+++ resolved
@@ -222,50 +222,6 @@
     return obj, module
 
 
-<<<<<<< HEAD
-=======
-def compile_coordinate_maps(meshes, parameters=None, cache_dir=None, timeout=10, cffi_extra_compile_args=None,
-                            cffi_verbose=False, cffi_debug=None, cffi_libraries=None):
-    """Compile a list of UFL coordinate mappings into UFC Python objects."""
-    p = ffcx.parameters.get_parameters(parameters)
-
-    # Get a signature for these cmaps
-    module_name = 'libffcx_cmaps_' + \
-        ffcx.naming.compute_signature(meshes, _compute_parameter_signature(
-            p) + str(cffi_extra_compile_args) + str(cffi_debug), True)
-
-    cmap_names = [ffcx.naming.coordinate_map_name(
-        mesh.ufl_coordinate_element(), "JIT") for mesh in meshes]
-
-    if cache_dir is not None:
-        cache_dir = Path(cache_dir)
-        obj, mod = get_cached_module(module_name, cmap_names, cache_dir, timeout)
-        if obj is not None:
-            return obj, mod
-    else:
-        cache_dir = Path(tempfile.mkdtemp())
-
-    try:
-        scalar_type = p["scalar_type"].replace("complex", "_Complex")
-        decl = UFC_HEADER_DECL.format(scalar_type) + UFC_COORDINATEMAPPING_DECL + UFC_DOFMAP_DECL
-        cmap_template = "extern ufc_coordinate_mapping {name};\n"
-
-        for name in cmap_names:
-            decl += cmap_template.format(name=name)
-
-        _compile_objects(decl, meshes, cmap_names, module_name, p, cache_dir,
-                         cffi_extra_compile_args, cffi_verbose, cffi_debug, cffi_libraries)
-    except Exception:
-        # remove c file so that it will not timeout next time
-        c_filename = cache_dir.joinpath(module_name + ".c")
-        os.replace(c_filename, c_filename.with_suffix(".c.failed"))
-        raise
-
-    obj, module = _load_objects(cache_dir, module_name, cmap_names)
-    return obj, module
-
-
->>>>>>> 01024e63
 def _compile_objects(decl, ufl_objects, object_names, module_name, parameters, cache_dir,
                      cffi_extra_compile_args, cffi_verbose, cffi_debug, cffi_libraries):
 
