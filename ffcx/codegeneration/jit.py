# Copyright (C) 2004-2019 Garth N. Wells
#
# This file is part of FFCx.(https://www.fenicsproject.org)
#
# SPDX-License-Identifier:    LGPL-3.0-or-later

import importlib
import io
import logging
import os
import re
import sysconfig
import tempfile
import time
from contextlib import redirect_stdout
from pathlib import Path

import cffi
import ffcx
import ffcx.naming

logger = logging.getLogger("ffcx")

# Get declarations directly from ufcx.h
file_dir = os.path.dirname(os.path.abspath(__file__))
with open(file_dir + "/ufcx.h", "r") as f:
    ufcx_h = ''.join(f.readlines())

header = ufcx_h.split("<HEADER_DECL>")[1].split("</HEADER_DECL>")[0].strip(" /\n")
header = header.replace("{", "{{").replace("}", "}}")
UFC_HEADER_DECL = header + "\n"

UFC_ELEMENT_DECL = '\n'.join(re.findall('typedef struct ufcx_finite_element.*?ufcx_finite_element;', ufcx_h, re.DOTALL))
UFC_DOFMAP_DECL = '\n'.join(re.findall('typedef struct ufcx_dofmap.*?ufcx_dofmap;', ufcx_h, re.DOTALL))
UFC_FORM_DECL = '\n'.join(re.findall('typedef struct ufcx_form.*?ufcx_form;', ufcx_h, re.DOTALL))

UFC_INTEGRAL_DECL = '\n'.join(re.findall(r'typedef void ?\(ufcx_tabulate_tensor_float32\).*?\);', ufcx_h, re.DOTALL))
UFC_INTEGRAL_DECL += '\n'.join(re.findall(r'typedef void ?\(ufcx_tabulate_tensor_float64\).*?\);', ufcx_h, re.DOTALL))
UFC_INTEGRAL_DECL += '\n'.join(re.findall(r'typedef void ?\(ufcx_tabulate_tensor_complex64\).*?\);', ufcx_h, re.DOTALL))
UFC_INTEGRAL_DECL += '\n'.join(re.findall(r'typedef void ?\(ufcx_tabulate_tensor_complex128\).*?\);',
                               ufcx_h, re.DOTALL))
UFC_INTEGRAL_DECL += '\n'.join(re.findall(r'typedef void ?\(ufcx_tabulate_tensor_longdouble\).*?\);',
                               ufcx_h, re.DOTALL))

UFC_INTEGRAL_DECL += '\n'.join(re.findall('typedef struct ufcx_integral.*?ufcx_integral;',
                                          ufcx_h, re.DOTALL))
UFC_EXPRESSION_DECL = '\n'.join(re.findall('typedef struct ufcx_expression.*?ufcx_expression;', ufcx_h, re.DOTALL))


def _compute_option_signature(options):
    """Return options signature (some options should not affect signature)."""
    return str(sorted(options.items()))


def get_cached_module(module_name, object_names, cache_dir, timeout):
    """Look for an existing C file and wait for compilation, or if it does not exist, create it."""
    cache_dir = Path(cache_dir)
    c_filename = cache_dir.joinpath(module_name).with_suffix(".c")
    ready_name = c_filename.with_suffix(".c.cached")

    # Ensure cache dir exists
    cache_dir.mkdir(exist_ok=True, parents=True)

    try:
        # Create C file with exclusive access
        open(c_filename, "x")
        return None, None
    except FileExistsError:
        logger.info("Cached C file already exists: " + str(c_filename))
        finder = importlib.machinery.FileFinder(
            str(cache_dir), (importlib.machinery.ExtensionFileLoader, importlib.machinery.EXTENSION_SUFFIXES))
        finder.invalidate_caches()

        # Now, wait for ready
        for i in range(timeout):
            if os.path.exists(ready_name):
                spec = finder.find_spec(module_name)
                if spec is None:
                    raise ModuleNotFoundError("Unable to find JIT module.")
                compiled_module = importlib.util.module_from_spec(spec)
                spec.loader.exec_module(compiled_module)

                compiled_objects = [getattr(compiled_module.lib, name) for name in object_names]
                return compiled_objects, compiled_module

            logger.info(f"Waiting for {ready_name} to appear.")
            time.sleep(1)
        raise TimeoutError(f"""JIT compilation timed out, probably due to a failed previous compile.
        Try cleaning cache (e.g. remove {c_filename}) or increase timeout option.""")


<<<<<<< HEAD
def compile_elements(elements, options=None, cache_dir=None, timeout=10, cffi_extra_compile_args=None,
=======
def _compilation_signature(cffi_extra_compile_args=None, cffi_debug=None):
    """Compute the compilation-inputs part of the signature.

    Used to avoid cache conflicts across Python versions, architectures, installs.

    - SOABI includes platform, Python version, debug flags
    - CFLAGS includes prefixes, arch targets
    """
    return (
        str(cffi_extra_compile_args)
        + str(cffi_debug)
        + sysconfig.get_config_var("CFLAGS")
        + sysconfig.get_config_var("SOABI")
    )


def compile_elements(elements, parameters=None, cache_dir=None, timeout=10, cffi_extra_compile_args=None,
>>>>>>> b057dead
                     cffi_verbose=False, cffi_debug=None, cffi_libraries=None):
    """Compile a list of UFL elements and dofmaps into Python objects."""
    p = ffcx.options.get_options(options)

    # Get a signature for these elements
    module_name = 'libffcx_elements_' + \
<<<<<<< HEAD
        ffcx.naming.compute_signature(elements, _compute_option_signature(p)
                                      + str(cffi_extra_compile_args) + str(cffi_debug))
=======
        ffcx.naming.compute_signature(elements, _compute_parameter_signature(p)
                                      + _compilation_signature(cffi_extra_compile_args, cffi_debug))
>>>>>>> b057dead

    names = []
    for e in elements:
        name = ffcx.naming.finite_element_name(e, module_name)
        names.append(name)
        name = ffcx.naming.dofmap_name(e, module_name)
        names.append(name)

    if cache_dir is not None:
        cache_dir = Path(cache_dir)
        obj, mod = get_cached_module(module_name, names, cache_dir, timeout)
        if obj is not None:
            # Pair up elements with dofmaps
            obj = list(zip(obj[::2], obj[1::2]))
            return obj, mod, (None, None)
    else:
        cache_dir = Path(tempfile.mkdtemp())

    try:
        decl = UFC_HEADER_DECL.format(p["scalar_type"]) + UFC_ELEMENT_DECL + UFC_DOFMAP_DECL
        element_template = "extern ufcx_finite_element {name};\n"
        dofmap_template = "extern ufcx_dofmap {name};\n"
        for i in range(len(elements)):
            decl += element_template.format(name=names[i * 2])
            decl += dofmap_template.format(name=names[i * 2 + 1])

        impl = _compile_objects(decl, elements, names, module_name, p, cache_dir,
                                cffi_extra_compile_args, cffi_verbose, cffi_debug, cffi_libraries)
    except Exception:
        # remove c file so that it will not timeout next time
        c_filename = cache_dir.joinpath(module_name + ".c")
        os.replace(c_filename, c_filename.with_suffix(".c.failed"))
        raise

    objects, module = _load_objects(cache_dir, module_name, names)
    # Pair up elements with dofmaps
    objects = list(zip(objects[::2], objects[1::2]))
    return objects, module, (decl, impl)


def compile_forms(forms, options=None, cache_dir=None, timeout=10, cffi_extra_compile_args=None,
                  cffi_verbose=False, cffi_debug=None, cffi_libraries=None):
    """Compile a list of UFL forms into UFC Python objects."""
    p = ffcx.options.get_options(options)

    # Get a signature for these forms
    module_name = 'libffcx_forms_' + \
<<<<<<< HEAD
        ffcx.naming.compute_signature(forms, _compute_option_signature(p)
                                      + str(cffi_extra_compile_args) + str(cffi_debug))
=======
        ffcx.naming.compute_signature(forms, _compute_parameter_signature(p)
                                      + _compilation_signature(cffi_extra_compile_args, cffi_debug))
>>>>>>> b057dead

    form_names = [ffcx.naming.form_name(form, i, module_name) for i, form in enumerate(forms)]

    if cache_dir is not None:
        cache_dir = Path(cache_dir)
        obj, mod = get_cached_module(module_name, form_names, cache_dir, timeout)
        if obj is not None:
            return obj, mod, (None, None)
    else:
        cache_dir = Path(tempfile.mkdtemp())

    try:
        decl = UFC_HEADER_DECL.format(p["scalar_type"]) + UFC_ELEMENT_DECL + UFC_DOFMAP_DECL + \
            UFC_INTEGRAL_DECL + UFC_FORM_DECL

        form_template = "extern ufcx_form {name};\n"
        for name in form_names:
            decl += form_template.format(name=name)

        impl = _compile_objects(decl, forms, form_names, module_name, p, cache_dir,
                                cffi_extra_compile_args, cffi_verbose, cffi_debug, cffi_libraries)
    except Exception:
        # remove c file so that it will not timeout next time
        c_filename = cache_dir.joinpath(module_name + ".c")
        os.replace(c_filename, c_filename.with_suffix(".c.failed"))
        raise

    obj, module = _load_objects(cache_dir, module_name, form_names)
    return obj, module, (decl, impl)


def compile_expressions(expressions, options=None, cache_dir=None, timeout=10, cffi_extra_compile_args=None,
                        cffi_verbose=False, cffi_debug=None, cffi_libraries=None):
    """Compile a list of UFL expressions into UFC Python objects.

    Options
    ----------
    expressions
        List of (UFL expression, evaluation points).

    """
    p = ffcx.options.get_options(options)

    module_name = 'libffcx_expressions_' + \
<<<<<<< HEAD
        ffcx.naming.compute_signature(expressions, _compute_option_signature(p)
                                      + str(cffi_extra_compile_args) + str(cffi_debug))
=======
        ffcx.naming.compute_signature(expressions, _compute_parameter_signature(p)
                                      + _compilation_signature(cffi_extra_compile_args, cffi_debug))
>>>>>>> b057dead
    expr_names = [ffcx.naming.expression_name(expression, module_name) for expression in expressions]

    if cache_dir is not None:
        cache_dir = Path(cache_dir)
        obj, mod = get_cached_module(module_name, expr_names, cache_dir, timeout)
        if obj is not None:
            return obj, mod, (None, None)
    else:
        cache_dir = Path(tempfile.mkdtemp())

    try:
        decl = UFC_HEADER_DECL.format(p["scalar_type"]) + UFC_ELEMENT_DECL + UFC_DOFMAP_DECL + \
            UFC_INTEGRAL_DECL + UFC_FORM_DECL + UFC_EXPRESSION_DECL

        expression_template = "extern ufcx_expression {name};\n"
        for name in expr_names:
            decl += expression_template.format(name=name)

        impl = _compile_objects(decl, expressions, expr_names, module_name, p, cache_dir,
                                cffi_extra_compile_args, cffi_verbose, cffi_debug, cffi_libraries)
    except Exception:
        # remove c file so that it will not timeout next time
        c_filename = cache_dir.joinpath(module_name + ".c")
        os.replace(c_filename, c_filename.with_suffix(".c.failed"))
        raise

    obj, module = _load_objects(cache_dir, module_name, expr_names)
    return obj, module, (decl, impl)


def _compile_objects(decl, ufl_objects, object_names, module_name, options, cache_dir,
                     cffi_extra_compile_args, cffi_verbose, cffi_debug, cffi_libraries):

    import ffcx.compiler

    # JIT uses module_name as prefix, which is needed to make names of all struct/function
    # unique across modules
    _, code_body = ffcx.compiler.compile_ufl_objects(ufl_objects, prefix=module_name, options=options)

    ffibuilder = cffi.FFI()
    ffibuilder.set_source(module_name, code_body, include_dirs=[ffcx.codegeneration.get_include_path()],
                          extra_compile_args=cffi_extra_compile_args, libraries=cffi_libraries)
    ffibuilder.cdef(decl)

    c_filename = cache_dir.joinpath(module_name + ".c")
    ready_name = c_filename.with_suffix(".c.cached")

    # Compile (ensuring that compile dir exists)
    cache_dir.mkdir(exist_ok=True, parents=True)

    logger.info(79 * "#")
    logger.info("Calling JIT C compiler")
    logger.info(79 * "#")

    t0 = time.time()
    f = io.StringIO()
    with redirect_stdout(f):
        ffibuilder.compile(tmpdir=cache_dir, verbose=True, debug=cffi_debug)
    s = f.getvalue()
    if (cffi_verbose):
        print(s)

    logger.info("JIT C compiler finished in {:.4f}".format(time.time() - t0))

    # Create a "status ready" file. If this fails, it is an error,
    # because it should not exist yet.
    # Copy the stdout verbose output of the build into the ready file
    fd = open(ready_name, "x")
    fd.write(s)
    fd.close()

    return code_body


def _load_objects(cache_dir, module_name, object_names):

    # Create module finder that searches the compile path
    finder = importlib.machinery.FileFinder(
        str(cache_dir), (importlib.machinery.ExtensionFileLoader, importlib.machinery.EXTENSION_SUFFIXES))

    # Find module. Clear search cache to be sure dynamically created
    # (new) modules are found
    finder.invalidate_caches()
    spec = finder.find_spec(module_name)
    if spec is None:
        raise ModuleNotFoundError("Unable to find JIT module.")

    # Load module
    compiled_module = importlib.util.module_from_spec(spec)
    spec.loader.exec_module(compiled_module)

    compiled_objects = []
    for name in object_names:
        obj = getattr(compiled_module.lib, name)
        compiled_objects.append(obj)

    return compiled_objects, compiled_module<|MERGE_RESOLUTION|>--- conflicted
+++ resolved
@@ -89,9 +89,6 @@
         Try cleaning cache (e.g. remove {c_filename}) or increase timeout option.""")
 
 
-<<<<<<< HEAD
-def compile_elements(elements, options=None, cache_dir=None, timeout=10, cffi_extra_compile_args=None,
-=======
 def _compilation_signature(cffi_extra_compile_args=None, cffi_debug=None):
     """Compute the compilation-inputs part of the signature.
 
@@ -109,20 +106,14 @@
 
 
 def compile_elements(elements, parameters=None, cache_dir=None, timeout=10, cffi_extra_compile_args=None,
->>>>>>> b057dead
                      cffi_verbose=False, cffi_debug=None, cffi_libraries=None):
     """Compile a list of UFL elements and dofmaps into Python objects."""
     p = ffcx.options.get_options(options)
 
     # Get a signature for these elements
     module_name = 'libffcx_elements_' + \
-<<<<<<< HEAD
         ffcx.naming.compute_signature(elements, _compute_option_signature(p)
-                                      + str(cffi_extra_compile_args) + str(cffi_debug))
-=======
-        ffcx.naming.compute_signature(elements, _compute_parameter_signature(p)
                                       + _compilation_signature(cffi_extra_compile_args, cffi_debug))
->>>>>>> b057dead
 
     names = []
     for e in elements:
@@ -170,13 +161,8 @@
 
     # Get a signature for these forms
     module_name = 'libffcx_forms_' + \
-<<<<<<< HEAD
         ffcx.naming.compute_signature(forms, _compute_option_signature(p)
-                                      + str(cffi_extra_compile_args) + str(cffi_debug))
-=======
-        ffcx.naming.compute_signature(forms, _compute_parameter_signature(p)
-                                      + _compilation_signature(cffi_extra_compile_args, cffi_debug))
->>>>>>> b057dead
+                                      + compilation_signature(cffi_extra_compile_args, cffi_debug))
 
     form_names = [ffcx.naming.form_name(form, i, module_name) for i, form in enumerate(forms)]
 
@@ -221,13 +207,8 @@
     p = ffcx.options.get_options(options)
 
     module_name = 'libffcx_expressions_' + \
-<<<<<<< HEAD
         ffcx.naming.compute_signature(expressions, _compute_option_signature(p)
-                                      + str(cffi_extra_compile_args) + str(cffi_debug))
-=======
-        ffcx.naming.compute_signature(expressions, _compute_parameter_signature(p)
                                       + _compilation_signature(cffi_extra_compile_args, cffi_debug))
->>>>>>> b057dead
     expr_names = [ffcx.naming.expression_name(expression, module_name) for expression in expressions]
 
     if cache_dir is not None:
