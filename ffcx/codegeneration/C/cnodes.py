# Copyright (C) 2013-2017 Martin Sandve Alnæs
#
# This file is part of FFCx.(https://www.fenicsproject.org)
#
# SPDX-License-Identifier:    LGPL-3.0-or-later

import logging
import numbers

import numpy

from ffcx.codegeneration.C.format_lines import Indented, format_indented_lines
from ffcx.codegeneration.C.format_value import (format_float, format_int,
                                                format_value)
from ffcx.codegeneration.C.precedence import PRECEDENCE

logger = logging.getLogger("ffcx")
"""CNode TODO:
- Array copy statement
- Extend ArrayDecl and ArrayAccess with support for
  flattened but conceptually multidimensional arrays,
  maybe even with padding (FlattenedArray possibly covers what we need)
- Function declaration
- TypeDef
- Type
- TemplateArgumentList
- Class declaration
- Class definition
"""

# Some helper functions


def is_zero_cexpr(cexpr):
    return ((isinstance(cexpr, LiteralFloat) and cexpr.value == 0.0)
            or (isinstance(cexpr, LiteralInt) and cexpr.value == 0))


def is_one_cexpr(cexpr):
    return ((isinstance(cexpr, LiteralFloat) and cexpr.value == 1.0)
            or (isinstance(cexpr, LiteralInt) and cexpr.value == 1))


def is_negative_one_cexpr(cexpr):
    return ((isinstance(cexpr, LiteralFloat) and cexpr.value == -1.0)
            or (isinstance(cexpr, LiteralInt) and cexpr.value == -1))


def float_product(factors):
    """Build product of float factors, simplifying ones and zeros and returning 1.0 if empty sequence."""
    factors = [f for f in factors if not is_one_cexpr(f)]
    if len(factors) == 0:
        return LiteralFloat(1.0)
    elif len(factors) == 1:
        return factors[0]
    else:
        for f in factors:
            if is_zero_cexpr(f):
                return f
        return Product(factors)
# CNode core


class CNode(object):
    """Base class for all C AST nodes."""

    __slots__ = ()

    def __str__(self):
        name = self.__class__.__name__
        raise NotImplementedError("Missing implementation of __str__ in " + name)

    def __eq__(self, other):
        name = self.__class__.__name__
        raise NotImplementedError("Missing implementation of __eq__ in " + name)

    def __ne__(self, other):
        return not self.__eq__(other)


CNode.debug = False

# CExpr base classes


class CExpr(CNode):
    """Base class for all C expressions.

    All subtypes should define a 'precedence' class attribute.

    """

    __slots__ = ()

    def ce_format(self, precision=None):
        raise NotImplementedError("Missing implementation of ce_format() in CExpr.")

    def __str__(self):
        try:
            s = self.ce_format()
        except Exception:
            if CNode.debug:
                logger.error("Error in CExpr string formatting. Inspect self.")
                import IPython
                IPython.embed()
            raise

        return s

    def __getitem__(self, indices):
        return ArrayAccess(self, indices)

    def __neg__(self):
        if isinstance(self, LiteralFloat):
            return LiteralFloat(-self.value)
        if isinstance(self, LiteralInt):
            return LiteralInt(-self.value)
        return Neg(self)

    def __add__(self, other):
        other = as_cexpr(other)
        if is_zero_cexpr(self):
            return other
        if is_zero_cexpr(other):
            return self
        if isinstance(other, Neg):
            return Sub(self, other.arg)
        return Add(self, other)

    def __radd__(self, other):
        other = as_cexpr(other)
        if is_zero_cexpr(self):
            return other
        if is_zero_cexpr(other):
            return self
        if isinstance(self, Neg):
            return Sub(other, self.arg)
        return Add(other, self)

    def __sub__(self, other):
        other = as_cexpr(other)
        if is_zero_cexpr(self):
            return -other
        if is_zero_cexpr(other):
            return self
        if isinstance(other, Neg):
            return Add(self, other.arg)
        return Sub(self, other)

    def __rsub__(self, other):
        other = as_cexpr(other)
        if is_zero_cexpr(self):
            return other
        if is_zero_cexpr(other):
            return -self
        if isinstance(self, Neg):
            return Add(other, self.arg)
        return Sub(other, self)

    def __mul__(self, other):
        other = as_cexpr(other)
        if is_zero_cexpr(self):
            return self
        if is_zero_cexpr(other):
            return other
        if is_one_cexpr(self):
            return other
        if is_one_cexpr(other):
            return self
        if is_negative_one_cexpr(other):
            return Neg(self)
        if is_negative_one_cexpr(self):
            return Neg(other)
        return Mul(self, other)

    def __rmul__(self, other):
        other = as_cexpr(other)
        if is_zero_cexpr(self):
            return self
        if is_zero_cexpr(other):
            return other
        if is_one_cexpr(self):
            return other
        if is_one_cexpr(other):
            return self
        if is_negative_one_cexpr(other):
            return Neg(self)
        if is_negative_one_cexpr(self):
            return Neg(other)
        return Mul(other, self)

    def __div__(self, other):
        other = as_cexpr(other)
        if is_zero_cexpr(other):
            raise ValueError("Division by zero!")
        if is_zero_cexpr(self):
            return self
        return Div(self, other)

    def __rdiv__(self, other):
        other = as_cexpr(other)
        if is_zero_cexpr(self):
            raise ValueError("Division by zero!")
        if is_zero_cexpr(other):
            return other
        return Div(other, self)

    # TODO: Error check types? Can't do that exactly as symbols here have no type.
    __truediv__ = __div__
    __rtruediv__ = __rdiv__
    __floordiv__ = __div__
    __rfloordiv__ = __rdiv__

    def __mod__(self, other):
        other = as_cexpr(other)
        if is_zero_cexpr(other):
            raise ValueError("Division by zero!")
        if is_zero_cexpr(self):
            return self
        return Mod(self, other)

    def __rmod__(self, other):
        other = as_cexpr(other)
        if is_zero_cexpr(self):
            raise ValueError("Division by zero!")
        if is_zero_cexpr(other):
            return other
        return Mod(other, self)


class CExprOperator(CExpr):
    """Base class for all C expression operator."""

    __slots__ = ()
    sideeffect = False


class CExprTerminal(CExpr):
    """Base class for all C expression terminals."""

    __slots__ = ()
    sideeffect = False


# CExprTerminal types


class CExprLiteral(CExprTerminal):
    """A float or int literal value."""

    __slots__ = ()
    precedence = PRECEDENCE.LITERAL


class Null(CExprLiteral):
    """A null pointer literal."""

    __slots__ = ()
    precedence = PRECEDENCE.LITERAL

    def ce_format(self, precision=None):
        return "NULL"

    def __eq__(self, other):
        return isinstance(other, Null)


class LiteralFloat(CExprLiteral):
    """A floating point literal value."""

    __slots__ = ("value", )
    precedence = PRECEDENCE.LITERAL

    def __init__(self, value):
        assert isinstance(value, (float, complex, int, numpy.number))
        self.value = value

    def ce_format(self, precision=None):
        return format_float(self.value, precision)

    def __eq__(self, other):
        return isinstance(other, LiteralFloat) and self.value == other.value

    def __bool__(self):
        return bool(self.value)

    __nonzero__ = __bool__

    def __float__(self):
        return float(self.value)

    def flops(self):
        return 0


class LiteralInt(CExprLiteral):
    """An integer literal value."""

    __slots__ = ("value", )
    precedence = PRECEDENCE.LITERAL

    def __init__(self, value):
        assert isinstance(value, (int, numpy.number))
        self.value = value

    def ce_format(self, precision=None):
        return str(self.value)

    def __eq__(self, other):
        return isinstance(other, LiteralInt) and self.value == other.value

    def __bool__(self):
        return bool(self.value)

    __nonzero__ = __bool__

    def __int__(self):
        return int(self.value)

    def __float__(self):
        return float(self.value)

<<<<<<< HEAD
    def flops(self):
        return 0
=======
    def __hash__(self):
        return hash(self.ce_format())
>>>>>>> 8b7a80b6


class LiteralBool(CExprLiteral):
    """A boolean literal value."""

    __slots__ = ("value", )
    precedence = PRECEDENCE.LITERAL

    def __init__(self, value):
        assert isinstance(value, (bool, ))
        self.value = value

    def ce_format(self, precision=None):
        return "true" if self.value else "false"

    def __eq__(self, other):
        return isinstance(other, LiteralBool) and self.value == other.value

    def __bool__(self):
        return bool(self.value)

    __nonzero__ = __bool__


class LiteralString(CExprLiteral):
    """A boolean literal value."""

    __slots__ = ("value", )
    precedence = PRECEDENCE.LITERAL

    def __init__(self, value):
        assert isinstance(value, (str, ))
        assert '"' not in value
        self.value = value

    def ce_format(self, precision=None):
        return '"%s"' % (self.value, )

    def __eq__(self, other):
        return isinstance(other, LiteralString) and self.value == other.value


class Symbol(CExprTerminal):
    """A named symbol."""

    __slots__ = ("name", )
    precedence = PRECEDENCE.SYMBOL

    def __init__(self, name):
        assert isinstance(name, str)
        self.name = name

    def ce_format(self, precision=None):
        return self.name

    def __eq__(self, other):
        return isinstance(other, Symbol) and self.name == other.name

    def __hash__(self):
        return hash(self.ce_format())

    def flops(self):
        return 0


# CExprOperator base classes


class UnaryOp(CExprOperator):
    """Base class for unary operators."""

    __slots__ = ("arg", )

    def __init__(self, arg):
        self.arg = as_cexpr(arg)

    def __eq__(self, other):
        return isinstance(other, type(self)) and self.arg == other.arg

    def flops(self):
        raise NotImplementedError()


class PrefixUnaryOp(UnaryOp):
    """Base class for prefix unary operators."""

    __slots__ = ()

    def ce_format(self, precision=None):
        arg = self.arg.ce_format(precision)
        if self.arg.precedence >= self.precedence:
            arg = '(' + arg + ')'
        return self.op + arg

    def __eq__(self, other):
        return isinstance(other, type(self))


class PostfixUnaryOp(UnaryOp):
    """Base class for postfix unary operators."""

    __slots__ = ()

    def ce_format(self, precision=None):
        arg = self.arg.ce_format(precision)
        if self.arg.precedence >= self.precedence:
            arg = '(' + arg + ')'
        return arg + self.op

    def __eq__(self, other):
        return isinstance(other, type(self))


class BinOp(CExprOperator):
    __slots__ = ("lhs", "rhs")

    def __init__(self, lhs, rhs):
        self.lhs = as_cexpr(lhs)
        self.rhs = as_cexpr(rhs)

    def ce_format(self, precision=None):
        # Format children
        lhs = self.lhs.ce_format(precision)
        rhs = self.rhs.ce_format(precision)

        # Apply parentheses
        if self.lhs.precedence >= self.precedence:
            lhs = '(' + lhs + ')'
        if self.rhs.precedence >= self.precedence:
            rhs = '(' + rhs + ')'

        # Return combined string
        return lhs + (" " + self.op + " ") + rhs

    def __eq__(self, other):
        return (isinstance(other, type(self)) and self.lhs == other.lhs and self.rhs == other.rhs)

    def __hash__(self):
        return hash(self.ce_format())

    def flops(self):
        return 1 + self.lhs.flops() + self.rhs.flops()


class NaryOp(CExprOperator):
    """Base class for special n-ary operators."""

    __slots__ = ("args", )

    def __init__(self, args):
        self.args = [as_cexpr(arg) for arg in args]

    def ce_format(self, precision=None):
        # Format children
        args = [arg.ce_format(precision) for arg in self.args]

        # Apply parentheses
        for i in range(len(args)):
            if self.args[i].precedence >= self.precedence:
                args[i] = '(' + args[i] + ')'

        # Return combined string
        op = " " + self.op + " "
        s = args[0]
        for i in range(1, len(args)):
            s += op + args[i]
        return s

    def __eq__(self, other):
        return (isinstance(other, type(self)) and len(self.args) == len(other.args)
                and all(a == b for a, b in zip(self.args, other.args)))

    def flops(self):
        flops = len(self.args) - 1
        for arg in self.args:
            flops += arg.flops()
        return flops


# CExpr unary operators


class AddressOf(PrefixUnaryOp):
    __slots__ = ()
    precedence = PRECEDENCE.ADDRESSOF
    op = "&"


class SizeOf(PrefixUnaryOp):
    __slots__ = ()
    precedence = PRECEDENCE.SIZEOF
    op = "sizeof"


class Neg(PrefixUnaryOp):
    __slots__ = ()
    precedence = PRECEDENCE.NEG
    op = "-"


class Pos(PrefixUnaryOp):
    __slots__ = ()
    precedence = PRECEDENCE.POS
    op = "+"


class Not(PrefixUnaryOp):
    __slots__ = ()
    precedence = PRECEDENCE.NOT
    op = "!"


class BitNot(PrefixUnaryOp):
    __slots__ = ()
    precedence = PRECEDENCE.BIT_NOT
    op = "~"


class PreIncrement(PrefixUnaryOp):
    __slots__ = ()
    precedence = PRECEDENCE.PRE_INC
    sideeffect = True
    op = "++"


class PreDecrement(PrefixUnaryOp):
    __slots__ = ()
    precedence = PRECEDENCE.PRE_DEC
    sideeffect = True
    op = "--"


class PostIncrement(PostfixUnaryOp):
    __slots__ = ()
    precedence = PRECEDENCE.POST_INC
    sideeffect = True
    op = "++"


class PostDecrement(PostfixUnaryOp):
    __slots__ = ()
    precedence = PRECEDENCE.POST_DEC
    sideeffect = True
    op = "--"


# CExpr binary operators


class Add(BinOp):
    __slots__ = ()
    precedence = PRECEDENCE.ADD
    op = "+"


class Sub(BinOp):
    __slots__ = ()
    precedence = PRECEDENCE.SUB
    op = "-"


class Mul(BinOp):
    __slots__ = ()
    precedence = PRECEDENCE.MUL
    op = "*"


class Div(BinOp):
    __slots__ = ()
    precedence = PRECEDENCE.DIV
    op = "/"


class Mod(BinOp):
    __slots__ = ()
    precedence = PRECEDENCE.MOD
    op = "%"


class EQ(BinOp):
    __slots__ = ()
    precedence = PRECEDENCE.EQ
    op = "=="


class NE(BinOp):
    __slots__ = ()
    precedence = PRECEDENCE.NE
    op = "!="


class LT(BinOp):
    __slots__ = ()
    precedence = PRECEDENCE.LT
    op = "<"


class GT(BinOp):
    __slots__ = ()
    precedence = PRECEDENCE.GT
    op = ">"


class LE(BinOp):
    __slots__ = ()
    precedence = PRECEDENCE.LE
    op = "<="


class GE(BinOp):
    __slots__ = ()
    precedence = PRECEDENCE.GE
    op = ">="


class BitwiseAnd(BinOp):
    __slots__ = ()
    precedence = PRECEDENCE.BITAND
    op = "&"


class BitShiftR(BinOp):
    __slots__ = ()
    precedence = PRECEDENCE.BITSHIFT
    op = ">>"


class BitShiftL(BinOp):
    __slots__ = ()
    precedence = PRECEDENCE.BITSHIFT
    op = "<<"


class And(BinOp):
    __slots__ = ()
    precedence = PRECEDENCE.AND
    op = "&&"


class Or(BinOp):
    __slots__ = ()
    precedence = PRECEDENCE.OR
    op = "||"


class Sum(NaryOp):
    """Sum of any number of operands."""

    __slots__ = ()
    precedence = PRECEDENCE.ADD
    op = "+"


class Product(NaryOp):
    """Product of any number of operands."""

    __slots__ = ()
    precedence = PRECEDENCE.MUL
    op = "*"


class AssignOp(BinOp):
    """Base class for assignment operators."""

    __slots__ = ()
    precedence = PRECEDENCE.ASSIGN
    sideeffect = True

    def __init__(self, lhs, rhs):
        BinOp.__init__(self, as_cexpr_or_string_symbol(lhs), rhs)


class Assign(AssignOp):
    __slots__ = ()
    op = "="

    def flops(self):
        return super().flops() - 1


class AssignAdd(AssignOp):
    __slots__ = ()
    op = "+="


class AssignSub(AssignOp):
    __slots__ = ()
    op = "-="


class AssignMul(AssignOp):
    __slots__ = ()
    op = "*="


class AssignDiv(AssignOp):
    __slots__ = ()
    op = "/="

# CExpr operators


class FlattenedArray(object):
    """Syntax carrying object only, will get translated on __getitem__ to ArrayAccess."""

    __slots__ = ("array", "strides", "offset", "dims")

    def __init__(self, array, dummy=None, dims=None, strides=None, offset=None):
        assert dummy is None, "Please use keyword arguments for strides or dims."

        # Typecheck array argument
        if isinstance(array, ArrayDecl):
            self.array = array.symbol
        elif isinstance(array, Symbol):
            self.array = array
        else:
            assert isinstance(array, str)
            self.array = Symbol(array)

        # Allow expressions or literals as strides or dims and offset
        if strides is None:
            assert dims is not None, "Please provide either strides or dims."
            assert isinstance(dims, (list, tuple))
            dims = tuple(as_cexpr(i) for i in dims)
            self.dims = dims
            n = len(dims)
            literal_one = LiteralInt(1)
            strides = [literal_one] * n
            for i in range(n - 2, -1, -1):
                s = strides[i + 1]
                d = dims[i + 1]
                if d == literal_one:
                    strides[i] = s
                elif s == literal_one:
                    strides[i] = d
                else:
                    strides[i] = d * s
        else:
            self.dims = None
            assert isinstance(strides, (list, tuple))
            strides = tuple(as_cexpr(i) for i in strides)
        self.strides = strides
        self.offset = None if offset is None else as_cexpr(offset)

    def __getitem__(self, indices):
        if not isinstance(indices, (list, tuple)):
            indices = (indices, )
        n = len(indices)
        if n == 0:
            # Handle scalar case, allowing dims=() and indices=() for A[0]
            if len(self.strides) != 0:
                raise ValueError("Empty indices for nonscalar array.")
            flat = LiteralInt(0)
        else:
            i, s = (indices[0], self.strides[0])
            literal_one = LiteralInt(1)
            flat = (i if s == literal_one else s * i)
            if self.offset is not None:
                flat = self.offset + flat
            for i, s in zip(indices[1:n], self.strides[1:n]):
                flat = flat + (i if s == literal_one else s * i)
        # Delay applying ArrayAccess until we have all indices
        if n == len(self.strides):
            return ArrayAccess(self.array, flat)
        else:
            return FlattenedArray(self.array, strides=self.strides[n:], offset=flat)


class ArrayAccess(CExprOperator):
    __slots__ = ("array", "indices")
    precedence = PRECEDENCE.SUBSCRIPT

    def __init__(self, array, indices):
        # Typecheck array argument
        if isinstance(array, Symbol):
            self.array = array
        elif isinstance(array, ArrayDecl):
            self.array = array.symbol
        else:
            raise ValueError("Unexpected array type %s." % (type(array).__name__, ))

        # Allow expressions or literals as indices
        if not isinstance(indices, (list, tuple)):
            indices = (indices, )
        self.indices = tuple(as_cexpr_or_string_symbol(i) for i in indices)

        # Early error checking for negative array dimensions
        if any(isinstance(i, int) and i < 0 for i in self.indices):
            raise ValueError("Index value < 0.")

        # Additional dimension checks possible if we get an ArrayDecl instead of just a name
        if isinstance(array, ArrayDecl):
            if len(self.indices) != len(array.sizes):
                raise ValueError("Invalid number of indices.")
            ints = (int, LiteralInt)
            if any((isinstance(i, ints) and isinstance(d, ints) and int(i) >= int(d))
                   for i, d in zip(self.indices, array.sizes)):
                raise ValueError("Index value >= array dimension.")

    def __getitem__(self, indices):
        """Handle nested expr[i][j]."""
        if isinstance(indices, list):
            indices = tuple(indices)
        elif not isinstance(indices, tuple):
            indices = (indices, )
        return ArrayAccess(self.array, self.indices + indices)

    def ce_format(self, precision=None):
        s = self.array.ce_format(precision)
        for index in self.indices:
            s += "[" + index.ce_format(precision) + "]"
        return s

    def __eq__(self, other):
        return (isinstance(other, type(self)) and self.array == other.array
                and self.indices == other.indices)

    def __hash__(self):
        return hash(self.ce_format())

    def flops(self):
        return 0


class Conditional(CExprOperator):
    __slots__ = ("condition", "true", "false")
    precedence = PRECEDENCE.CONDITIONAL

    def __init__(self, condition, true, false):
        self.condition = as_cexpr(condition)
        self.true = as_cexpr(true)
        self.false = as_cexpr(false)

    def ce_format(self, precision=None):
        # Format children
        c = self.condition.ce_format(precision)
        t = self.true.ce_format(precision)
        f = self.false.ce_format(precision)

        # Apply parentheses
        if self.condition.precedence >= self.precedence:
            c = '(' + c + ')'
        if self.true.precedence >= self.precedence:
            t = '(' + t + ')'
        if self.false.precedence >= self.precedence:
            f = '(' + f + ')'

        # Return combined string
        return c + " ? " + t + " : " + f

    def __eq__(self, other):
        return (isinstance(other, type(self)) and self.condition == other.condition
                and self.true == other.true and self.false == other.false)

    def flops(self):
        raise NotImplementedError("Flop count is not implemented for conditionals")


class Call(CExprOperator):
    __slots__ = ("function", "arguments")
    precedence = PRECEDENCE.CALL
    sideeffect = True

    def __init__(self, function, arguments=None):
        self.function = as_cexpr_or_string_symbol(function)

        # Accept None, single, or multple arguments; literals or CExprs
        if arguments is None:
            arguments = ()
        elif not isinstance(arguments, (tuple, list)):
            arguments = (arguments, )
        self.arguments = [as_cexpr(arg) for arg in arguments]

    def ce_format(self, precision=None):
        args = ", ".join(arg.ce_format(precision) for arg in self.arguments)
        return self.function.ce_format(precision) + "(" + args + ")"

    def __eq__(self, other):
        return (isinstance(other, type(self)) and self.function == other.function
                and self.arguments == other.arguments)

    def flops(self):
        return 1


def Sqrt(x):
    return Call("sqrt", x)


# Convertion function to expression nodes


def _is_zero_valued(values):
    if isinstance(values, (numbers.Integral, LiteralInt)):
        return int(values) == 0
    elif isinstance(values, (numbers.Number, LiteralFloat)):
        return float(values) == 0.0
    else:
        return numpy.count_nonzero(values) == 0


def as_cexpr(node):
    """Typechecks and wraps an object as a valid CExpr.

    Accepts CExpr nodes, treats int and float as literals, and treats a
    string as a symbol.

    """
    if isinstance(node, CExpr):
        return node
    elif isinstance(node, bool):
        return LiteralBool(node)
    elif isinstance(node, numbers.Integral):
        return LiteralInt(node)
    elif isinstance(node, numbers.Real):
        return LiteralFloat(node)
    elif isinstance(node, str):
        raise RuntimeError("Got string for CExpr, this is ambiguous: %s" % (node, ))
    else:
        raise RuntimeError("Unexpected CExpr type %s:\n%s" % (type(node), str(node)))


def as_cexpr_or_string_symbol(node):
    if isinstance(node, str):
        return Symbol(node)
    return as_cexpr(node)


def as_cexpr_or_literal(node):
    if isinstance(node, str):
        return LiteralString(node)
    return as_cexpr(node)


def as_symbol(symbol):
    if isinstance(symbol, str):
        symbol = Symbol(symbol)
    assert isinstance(symbol, Symbol)
    return symbol


def flattened_indices(indices, shape):
    """Return a flattened indexing expression.

    Given a tuple of indices and a shape tuple, return
    a CNode expression for flattened indexing into multidimensional
    array.

    Indices and shape entries can be int values, str symbol names, or
    CNode expressions.

    """
    n = len(shape)
    if n == 0:
        # Scalar
        return as_cexpr(0)
    elif n == 1:
        # Simple vector
        return as_cexpr(indices[0])
    else:
        # 2d or higher
        strides = [None] * (n - 2) + [shape[-1], 1]
        for i in range(n - 3, -1, -1):
            strides[i] = Mul(shape[i + 1], strides[i + 1])
        result = indices[-1]
        for i in range(n - 2, -1, -1):
            result = Add(Mul(strides[i], indices[i]), result)
        return result


# Base class for all statements


class CStatement(CNode):
    """Base class for all C statements.

    Subtypes do _not_ define a 'precedence' class attribute.

    """

    __slots__ = ()

    # True if statement contains its own scope, false by default to be
    # on the safe side
    is_scoped = False

    def cs_format(self, precision=None):
        """Return S: string | list(S) | Indented(S)."""
        raise NotImplementedError("Missing implementation of cs_format() in CStatement.")

    def __str__(self):
        try:
            s = self.cs_format()
        except Exception:
            if CNode.debug:
                logger.error("Error in CStatement string formatting. Inspect self.")
                import IPython
                IPython.embed()
            raise
        return format_indented_lines(s)

    def flops(self):
        raise NotImplementedError()


# Statements


class VerbatimStatement(CStatement):
    """Wraps a source code string to be pasted verbatim into the source code."""

    __slots__ = ("codestring", )
    is_scoped = False

    def __init__(self, codestring):
        assert isinstance(codestring, str)
        self.codestring = codestring

    def cs_format(self, precision=None):
        return self.codestring

    def __eq__(self, other):
        return (isinstance(other, type(self)) and self.codestring == other.codestring)


class Statement(CStatement):
    """Make an expression into a statement."""

    __slots__ = ("expr", )
    is_scoped = False

    def __init__(self, expr):
        self.expr = as_cexpr(expr)

    def cs_format(self, precision=None):
        return self.expr.ce_format(precision) + ";"

    def __eq__(self, other):
        return (isinstance(other, type(self)) and self.expr == other.expr)

    def flops(self):
        # print(self.expr.rhs.flops())
        return self.expr.flops()


class StatementList(CStatement):
    """A simple sequence of statements. No new scopes are introduced."""

    __slots__ = ("statements", )

    def __init__(self, statements):
        self.statements = [as_cstatement(st) for st in statements]

    @property
    def is_scoped(self):
        return all(st.is_scoped for st in self.statements)

    def cs_format(self, precision=None):
        return [st.cs_format(precision) for st in self.statements]

    def __eq__(self, other):
        return (isinstance(other, type(self)) and self.statements == other.statements)

    def flops(self):
        flops = 0
        for statement in self.statements:
            flops += statement.flops()
        return flops


# Simple statements


class Break(CStatement):
    __slots__ = ()
    is_scoped = True

    def cs_format(self, precision=None):
        return "break;"

    def __eq__(self, other):
        return isinstance(other, type(self))

    def flops(self):
        return 0


class Continue(CStatement):
    __slots__ = ()
    is_scoped = True

    def cs_format(self, precision=None):
        return "continue;"

    def __eq__(self, other):
        return isinstance(other, type(self))

    def flops(self):
        return 0


class Return(CStatement):
    __slots__ = ("value", )
    is_scoped = True

    def __init__(self, value=None):
        if value is None:
            self.value = None
        else:
            self.value = as_cexpr(value)

    def cs_format(self, precision=None):
        if self.value is None:
            return "return;"
        else:
            return "return %s;" % (self.value.ce_format(precision), )

    def __eq__(self, other):
        return (isinstance(other, type(self)) and self.value == other.value)

    def flops(self):
        return 0


class Comment(CStatement):
    """Line comment(s) used for annotating the generated code with human readable remarks."""

    __slots__ = ("comment", )
    is_scoped = True

    def __init__(self, comment):
        assert isinstance(comment, str)
        self.comment = comment

    def cs_format(self, precision=None):
        lines = self.comment.strip().split("\n")
        return ["// " + line.strip() for line in lines]

    def __eq__(self, other):
        return (isinstance(other, type(self)) and self.comment == other.comment)

    def flops(self):
        return 0


def NoOp():
    return Comment("Do nothing")


def commented_code_list(code, comments):
    """Add comment to code list if the list is not empty."""
    if isinstance(code, CNode):
        code = [code]
    assert isinstance(code, list)
    if code:
        if not isinstance(comments, (list, tuple)):
            comments = [comments]
        comments = [Comment(c) for c in comments]
        code = comments + code
    return code


class Pragma(CStatement):
    """Pragma comments used for compiler-specific annotations."""

    __slots__ = ("comment", )
    is_scoped = True

    def __init__(self, comment):
        assert isinstance(comment, str)
        self.comment = comment

    def cs_format(self, precision=None):
        assert "\n" not in self.comment
        return "#pragma " + self.comment

    def __eq__(self, other):
        return (isinstance(other, type(self)) and self.comment == other.comment)

    def flops(self):
        return 0


# Type and variable declarations


class VariableDecl(CStatement):
    """Declare a variable, optionally define initial value."""

    __slots__ = ("typename", "symbol", "value")
    is_scoped = False

    def __init__(self, typename, symbol, value=None):

        # No type system yet, just using strings
        assert isinstance(typename, str)
        self.typename = typename

        # Allow Symbol or just a string
        self.symbol = as_symbol(symbol)

        if value is not None:
            value = as_cexpr(value)
        self.value = value

    def cs_format(self, precision=None):
        code = self.typename + " " + self.symbol.name
        if self.value is not None:
            code += " = " + self.value.ce_format(precision)
        return code + ";"

    def __eq__(self, other):
        return (isinstance(other, type(self)) and self.typename == other.typename
                and self.symbol == other.symbol and self.value == other.value)

    def flops(self):
        if self.value is not None:
            return self.value.flops()
        else:
            return 0


def leftover(size, padlen):
    """Return minimum integer to add to size to make it divisible by padlen."""
    return (padlen - (size % padlen)) % padlen


def pad_dim(dim, padlen):
    """Make dim divisible by padlen."""
    return ((dim + padlen - 1) // padlen) * padlen


def pad_innermost_dim(shape, padlen):
    """Make the last dimension in shape divisible by padlen."""
    if not shape:
        return ()
    shape = list(shape)
    if padlen:
        shape[-1] = pad_dim(shape[-1], padlen)
    return tuple(shape)


def build_1d_initializer_list(values, formatter, padlen=0, precision=None):
    """Return a list containing a single line formatted like '{ 0.0, 1.0, 2.0 }'."""
    if formatter == str:

        def formatter(x, p):
            return str(x)

    tokens = ["{ "]
    if numpy.product(values.shape) > 0:
        sep = ", "
        fvalues = [formatter(v, precision) for v in values]
        for v in fvalues[:-1]:
            tokens.append(v)
            tokens.append(sep)
        tokens.append(fvalues[-1])
        if padlen:
            # Add padding
            zero = formatter(values.dtype.type(0), precision)
            for i in range(leftover(len(values), padlen)):
                tokens.append(sep)
                tokens.append(zero)
    tokens += " }"
    return "".join(tokens)


def build_initializer_lists(values, sizes, level, formatter, padlen=0, precision=None):
    """Return a list of lines with initializer lists for a multidimensional array.

    Example output::

        { { 0.0, 0.1 },
          { 1.0, 1.1 } }

    """
    if formatter == str:

        def formatter(x, p):
            return str(x)

    values = numpy.asarray(values)
    assert numpy.product(values.shape) == numpy.product(sizes)
    assert len(sizes) > 0
    assert len(values.shape) > 0
    assert len(sizes) == len(values.shape)
    assert numpy.all(values.shape == sizes)

    r = len(sizes)
    assert r > 0
    if r == 1:
        return [build_1d_initializer_list(values, formatter, padlen=padlen, precision=precision)]
    else:
        # Render all sublists
        parts = []
        for val in values:
            sublist = build_initializer_lists(
                val, sizes[1:], level + 1, formatter, padlen=padlen, precision=precision)
            parts.append(sublist)
        # Add comma after last line in each part except the last one
        for part in parts[:-1]:
            part[-1] += ","
        # Collect all lines in flat list
        lines = []
        for part in parts:
            lines.extend(part)
        # Enclose lines in '{ ' and ' }' and indent lines in between
        lines[0] = "{ " + lines[0]
        for i in range(1, len(lines)):
            lines[i] = "  " + lines[i]
        lines[-1] += " }"
        return lines


class ArrayDecl(CStatement):
    """A declaration or definition of an array.

    Note that just setting values=0 is sufficient to initialize the
    entire array to zero.

    Otherwise use nested lists of lists to represent multidimensional
    array values to initialize to.

    """

    __slots__ = ("typename", "symbol", "sizes", "padlen", "values")
    is_scoped = False

    def __init__(self, typename, symbol, sizes=None, values=None, padlen=0):
        assert isinstance(typename, str)
        self.typename = typename

        if isinstance(symbol, FlattenedArray):
            if sizes is None:
                assert symbol.dims is not None
                sizes = symbol.dims
            elif symbol.dims is not None:
                assert symbol.dims == sizes
            self.symbol = symbol.array
        else:
            self.symbol = as_symbol(symbol)

        if isinstance(sizes, int):
            sizes = (sizes, )
        self.sizes = tuple(sizes)

        # NB! No type checking, assuming nested lists of literal values. Not applying as_cexpr.
        if isinstance(values, (list, tuple)):
            self.values = numpy.asarray(values)
        else:
            self.values = values

        self.padlen = padlen

    def cs_format(self, precision=None):
        if not all(self.sizes):
            raise RuntimeError(f"Detected an array {self.symbol} dimension of zero. This is not valid in C.")

        # Pad innermost array dimension
        sizes = pad_innermost_dim(self.sizes, self.padlen)

        # Add brackets
        brackets = ''.join("[%d]" % n for n in sizes)

        # Join declaration
        decl = self.typename + " " + self.symbol.name + brackets

        if self.values is None:
            # Undefined initial values
            return decl + ";"
        elif _is_zero_valued(self.values):
            # Zero initial values
            # (NB! C style zero initialization, not sure about other target languages)
            nb = len(sizes)
            lbr = "{" * nb
            rbr = "}" * nb
            return f"{decl} = {lbr} 0 {rbr};"
        else:
            # Construct initializer lists for arbitrary multidimensional array values
            if self.values.dtype.kind == "f":
                formatter = format_float
            elif self.values.dtype.kind == "i":
                formatter = format_int
            elif self.values.dtype == numpy.bool_:
                def format_bool(x, precision=None):
                    return "true" if x is True else "false"
                formatter = format_bool
            else:
                formatter = format_value
            initializer_lists = build_initializer_lists(
                self.values, self.sizes, 0, formatter, padlen=self.padlen, precision=precision)
            if len(initializer_lists) == 1:
                return decl + " = " + initializer_lists[0] + ";"
            else:
                initializer_lists[-1] += ";"  # Close statement on final line
                return (decl + " =", Indented(initializer_lists))

    def __eq__(self, other):
        attributes = ("typename", "symbol", "sizes", "padlen", "values")
        return (isinstance(other, type(self))
                and all(getattr(self, name) == getattr(self, name) for name in attributes))

    def flops(self):
        return 0


# Scoped statements


class Scope(CStatement):
    __slots__ = ("body", )
    is_scoped = True

    def __init__(self, body):
        self.body = as_cstatement(body)

    def cs_format(self, precision=None):
        return ("{", Indented(self.body.cs_format(precision)), "}")

    def __eq__(self, other):
        return (isinstance(other, type(self)) and self.body == other.body)

    def flops(self):
        return 0


def _is_simple_if_body(body):
    if isinstance(body, StatementList):
        if len(body.statements) > 1:
            return False
        body, = body.statements
    return isinstance(body, (Return, AssignOp, Break, Continue))


class If(CStatement):
    __slots__ = ("condition", "body")
    is_scoped = True

    def __init__(self, condition, body):
        self.condition = as_cexpr(condition)
        self.body = as_cstatement(body)

    def cs_format(self, precision=None):
        statement = "if (" + self.condition.ce_format(precision) + ")"
        body_fmt = Indented(self.body.cs_format(precision))
        if _is_simple_if_body(self.body):
            return (statement, body_fmt)
        else:
            return (statement, "{", body_fmt, "}")

    def __eq__(self, other):
        return (isinstance(other, type(self)) and self.condition == other.condition
                and self.body == other.body)


class ElseIf(CStatement):
    __slots__ = ("condition", "body")
    is_scoped = True

    def __init__(self, condition, body):
        self.condition = as_cexpr(condition)
        self.body = as_cstatement(body)

    def cs_format(self, precision=None):
        statement = "else if (" + self.condition.ce_format(precision) + ")"
        body_fmt = Indented(self.body.cs_format(precision))
        if _is_simple_if_body(self.body):
            return (statement, body_fmt)
        else:
            return (statement, "{", body_fmt, "}")

    def __eq__(self, other):
        return (isinstance(other, type(self)) and self.condition == other.condition
                and self.body == other.body)


class Else(CStatement):
    __slots__ = ("body", )
    is_scoped = True

    def __init__(self, body):
        self.body = as_cstatement(body)

    def cs_format(self, precision=None):
        statement = "else"
        body_fmt = Indented(self.body.cs_format(precision))
        if _is_simple_if_body(self.body):
            return (statement, body_fmt)
        else:
            return (statement, "{", body_fmt, "}")

    def __eq__(self, other):
        return (isinstance(other, type(self)) and self.body == other.body)


def is_simple_inner_loop(code):
    if isinstance(code, ForRange) and is_simple_inner_loop(code.body):
        return True
    if isinstance(code, Statement) and isinstance(code.expr, AssignOp):
        return True
    return False


class Switch(CStatement):
    __slots__ = ("arg", "cases", "default", "autobreak", "autoscope")
    is_scoped = True

    def __init__(self, arg, cases, default=None, autobreak=True, autoscope=True):
        self.arg = as_cexpr_or_string_symbol(arg)
        self.cases = [(as_cexpr(value), as_cstatement(body)) for value, body in cases]
        if default is not None:
            default = as_cstatement(default)
            defcase = [(None, default)]
        else:
            defcase = []
        self.default = default
        # If this is a switch where every case returns, scopes or breaks are never needed
        if all(isinstance(case[1], Return) for case in self.cases + defcase):
            autobreak = False
            autoscope = False
        if all(case[1].is_scoped for case in self.cases + defcase):
            autoscope = False
        assert autobreak in (True, False)
        assert autoscope in (True, False)
        self.autobreak = autobreak
        self.autoscope = autoscope

    def cs_format(self, precision=None):
        cases = []
        for case in self.cases:
            caseheader = "case " + case[0].ce_format(precision) + ":"
            casebody = case[1].cs_format(precision)
            if self.autoscope:
                casebody = ("{", Indented(casebody), "}")
            if self.autobreak:
                casebody = (casebody, "break;")
            cases.extend([caseheader, Indented(casebody)])

        if self.default is not None:
            caseheader = "default:"
            casebody = self.default.cs_format(precision)
            if self.autoscope:
                casebody = ("{", Indented(casebody), "}")
            cases.extend([caseheader, Indented(casebody)])

        return ("switch (" + self.arg.ce_format(precision) + ")", "{", cases, "}")

    def __eq__(self, other):
        attributes = ("arg", "cases", "default", "autobreak", "autoscope")
        return (isinstance(other, type(self))
                and all(getattr(self, name) == getattr(self, name) for name in attributes))


class ForRange(CStatement):
    """Slightly higher-level for loop assuming incrementing an index over a range."""

    __slots__ = ("index", "begin", "end", "body", "index_type")
    is_scoped = True

    def __init__(self, index, begin, end, body, index_type="int"):
        self.index = as_cexpr_or_string_symbol(index)
        self.begin = as_cexpr(begin)
        self.end = as_cexpr(end)
        self.body = as_cstatement(body)
        self.index_type = index_type

    def cs_format(self, precision=None):
        indextype = self.index_type
        index = self.index.ce_format(precision)
        begin = self.begin.ce_format(precision)
        end = self.end.ce_format(precision)

        init = indextype + " " + index + " = " + begin
        check = index + " < " + end
        update = "++" + index

        prelude = "for (" + init + "; " + check + "; " + update + ")"
        body = Indented(self.body.cs_format(precision))

        # Reduce size of code with lots of simple loops by dropping {} in obviously safe cases
        if is_simple_inner_loop(self.body):
            code = (prelude, body)
        else:
            code = (prelude, "{", body, "}")

        return code

    def __eq__(self, other):
        attributes = ("index", "begin", "end", "body", "index_type")
        return (isinstance(other, type(self))
                and all(getattr(self, name) == getattr(self, name) for name in attributes))

    def flops(self):
        return (self.end.value - self.begin.value) * self.body.flops()


# Conversion function to statement nodes


def as_cstatement(node):
    """Perform type checking on node and wrap in a suitable statement type if necessary."""
    if isinstance(node, StatementList) and len(node.statements) == 1:
        # Cleans up the expression tree a bit
        return node.statements[0]
    elif isinstance(node, CStatement):
        # No-op
        return node
    elif isinstance(node, CExprOperator):
        if node.sideeffect:
            # Special case for using assignment expressions as statements
            return Statement(node)
        else:
            raise RuntimeError("Trying to create a statement of CExprOperator type %s:\n%s" %
                               (type(node), str(node)))
    elif isinstance(node, list):
        # Convenience case for list of statements
        if len(node) == 1:
            # Cleans up the expression tree a bit
            return as_cstatement(node[0])
        else:
            return StatementList(node)
    elif isinstance(node, str):
        # Backdoor for flexibility in code generation to allow verbatim pasted statements
        return VerbatimStatement(node)
    else:
        raise RuntimeError("Unexpected CStatement type %s:\n%s" % (type(node), str(node)))<|MERGE_RESOLUTION|>--- conflicted
+++ resolved
@@ -306,6 +306,9 @@
     def ce_format(self, precision=None):
         return str(self.value)
 
+    def flops(self):
+        return 0
+
     def __eq__(self, other):
         return isinstance(other, LiteralInt) and self.value == other.value
 
@@ -320,13 +323,8 @@
     def __float__(self):
         return float(self.value)
 
-<<<<<<< HEAD
-    def flops(self):
-        return 0
-=======
     def __hash__(self):
         return hash(self.ce_format())
->>>>>>> 8b7a80b6
 
 
 class LiteralBool(CExprLiteral):
@@ -382,14 +380,15 @@
     def ce_format(self, precision=None):
         return self.name
 
+    def flops(self):
+        return 0
+
     def __eq__(self, other):
         return isinstance(other, Symbol) and self.name == other.name
 
     def __hash__(self):
         return hash(self.ce_format())
 
-    def flops(self):
-        return 0
 
 
 # CExprOperator base classes
