--- conflicted
+++ resolved
@@ -30,12 +30,7 @@
 
     d = {}
     d["factory_name"] = ir.name
-<<<<<<< HEAD
-    d["signature"] = f"\"{ir.signature}\""
-=======
     d["signature"] = f'"{ir.signature}"'
-    d["geometric_dimension"] = ir.geometric_dimension
->>>>>>> e9abf9e8
     d["topological_dimension"] = ir.topological_dimension
     d["cell_shape"] = ir.cell_shape
     d["element_type"] = ir.element_type
