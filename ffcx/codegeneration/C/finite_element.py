--- conflicted
+++ resolved
@@ -17,7 +17,10 @@
 logger = logging.getLogger("ffcx")
 
 
-def generate_custom_element(name, ir):
+def generate_custom_element(name, ir, options):
+    # scalar_type = options["scalar_type"]
+    # real_type = scalar_to_value_type(scalar_type)
+
     d = {}
     d["factory_name"] = name
     d["cell_type"] = int(ir.cell_type)
@@ -174,13 +177,9 @@
 
     if ir.custom_element is not None:
         d["custom_element"] = f"&custom_element_{ir.name}"
-<<<<<<< HEAD
         d["custom_element_init"] = generate_custom_element(
             f"custom_element_{ir.name}", ir.custom_element
         )
-=======
-        d["custom_element_init"] = generate_custom_element(f"custom_element_{ir.name}", ir.custom_element, options)
->>>>>>> 88ad18ee
     else:
         d["custom_element"] = "NULL"
         d["custom_element_init"] = ""
@@ -203,83 +202,4 @@
     # Format declaration
     declaration = ufcx_finite_element.declaration.format(factory_name=ir.name)
 
-<<<<<<< HEAD
-    return declaration, implementation
-=======
-    return declaration, implementation
-
-
-def generate_custom_element(name, ir, options):
-    # scalar_type = options["scalar_type"]
-    # real_type = scalar_to_value_type(scalar_type)
-
-    d = {}
-    d["factory_name"] = name
-    d["cell_type"] = int(ir.cell_type)
-    d["polyset_type"] = int(ir.polyset_type)
-    d["map_type"] = int(ir.map_type)
-    d["sobolev_space"] = int(ir.sobolev_space)
-    d["highest_complete_degree"] = ir.highest_complete_degree
-    d["highest_degree"] = ir.highest_degree
-    d["discontinuous"] = "true" if ir.discontinuous else "false"
-    d["interpolation_nderivs"] = ir.interpolation_nderivs
-    d["value_shape_length"] = len(ir.value_shape)
-    if len(ir.value_shape) > 0:
-        d["value_shape"] = f"value_shape_{name}"
-        values = ', '.join(str(i) for i in ir.value_shape)
-        d["value_shape_init"] = f"int value_shape_{name}[] = {{{values}}};"
-    else:
-        d["value_shape"] = "NULL"
-        d["value_shape_init"] = ""
-
-    d["wcoeffs_rows"] = ir.wcoeffs.shape[0]
-    d["wcoeffs_cols"] = ir.wcoeffs.shape[1]
-    d["wcoeffs"] = f"wcoeffs_{name}"
-    d["wcoeffs_init"] = f"double wcoeffs_{name}[{ir.wcoeffs.shape[0] * ir.wcoeffs.shape[1]}] = "
-    d["wcoeffs_init"] += "{" + ", ".join([f" {i}" for row in ir.wcoeffs for i in row]) + "};"
-
-    npts = []
-    x = []
-    for entity in ir.x:
-        for points in entity:
-            npts.append(points.shape[0])
-            for row in points:
-                for i in row:
-                    x.append(i)
-    d["npts"] = f"npts_{name}"
-    d["npts_init"] = f"int npts_{name}[{len(npts)}] = "
-    d["npts_init"] += "{" + ",".join([f" {i}" for i in npts]) + "};"
-    d["x"] = f"x_{name}"
-    d["x_init"] = f"double x_{name}[{len(x)}] = "
-    d["x_init"] += "{" + ",".join([f" {i}" for i in x]) + "};"
-    ndofs = []
-    M = []
-    for entity in ir.M:
-        for mat4d in entity:
-            ndofs.append(mat4d.shape[0])
-            for mat3d in mat4d:
-                for mat2d in mat3d:
-                    for row in mat2d:
-                        for i in row:
-                            M.append(i)
-
-    d["ndofs"] = f"ndofs_{name}"
-    d["ndofs_init"] = f"int ndofs_{name}[{len(ndofs)}] = "
-    d["ndofs_init"] += "{" + ",".join([f" {i}" for i in ndofs]) + "};"
-    d["M"] = f"M_{name}"
-    d["M_init"] = f"double M_{name}[{len(M)}] = "
-    d["M_init"] += "{" + ",".join([f" {i}" for i in M]) + "};"
-
-    # Check that no keys are redundant or have been missed
-    from string import Formatter
-    fieldnames = [
-        fname for _, fname, _, _ in Formatter().parse(ufcx_basix_custom_finite_element.factory) if fname
-    ]
-    assert set(fieldnames) == set(
-        d.keys()), "Mismatch between keys in template and in formatting dict"
-
-    # Format implementation code
-    implementation = ufcx_basix_custom_finite_element.factory.format_map(d)
-
-    return implementation
->>>>>>> 88ad18ee
+    return declaration, implementation