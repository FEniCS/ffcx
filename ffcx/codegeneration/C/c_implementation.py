# Copyright (C) 2023 Chris Richardson
#
# This file is part of FFCx. (https://www.fenicsproject.org)
#
# SPDX-License-Identifier:    LGPL-3.0-or-later

import warnings
import ffcx.codegeneration.lnodes as L
from ffcx.codegeneration.utils import scalar_to_value_type, cdtype_to_numpy
import numpy as np

math_table = {
    "double": {
        "sqrt": "sqrt",
        "abs": "fabs",
        "cos": "cos",
        "sin": "sin",
        "tan": "tan",
        "acos": "acos",
        "asin": "asin",
        "atan": "atan",
        "cosh": "cosh",
        "sinh": "sinh",
        "tanh": "tanh",
        "acosh": "acosh",
        "asinh": "asinh",
        "atanh": "atanh",
        "power": "pow",
        "exp": "exp",
        "ln": "log",
        "erf": "erf",
        "atan_2": "atan2",
        "min_value": "fmin",
        "max_value": "fmax",
        "bessel_y": "yn",
        "bessel_j": "jn",
    },
    "float": {
        "sqrt": "sqrtf",
        "abs": "fabsf",
        "cos": "cosf",
        "sin": "sinf",
        "tan": "tanf",
        "acos": "acosf",
        "asin": "asinf",
        "atan": "atanf",
        "cosh": "coshf",
        "sinh": "sinhf",
        "tanh": "tanhf",
        "acosh": "acoshf",
        "asinh": "asinhf",
        "atanh": "atanhf",
        "power": "powf",
        "exp": "expf",
        "ln": "logf",
        "erf": "erff",
        "atan_2": "atan2f",
        "min_value": "fminf",
        "max_value": "fmaxf",
        "bessel_y": "yn",
        "bessel_j": "jn",
    },
    "long double": {
        "sqrt": "sqrtl",
        "abs": "fabsl",
        "cos": "cosl",
        "sin": "sinl",
        "tan": "tanl",
        "acos": "acosl",
        "asin": "asinl",
        "atan": "atanl",
        "cosh": "coshl",
        "sinh": "sinhl",
        "tanh": "tanhl",
        "acosh": "acoshl",
        "asinh": "asinhl",
        "atanh": "atanhl",
        "power": "powl",
        "exp": "expl",
        "ln": "logl",
        "erf": "erfl",
        "atan_2": "atan2l",
        "min_value": "fminl",
        "max_value": "fmaxl",
    },
    "double _Complex": {
        "sqrt": "csqrt",
        "abs": "cabs",
        "cos": "ccos",
        "sin": "csin",
        "tan": "ctan",
        "acos": "cacos",
        "asin": "casin",
        "atan": "catan",
        "cosh": "ccosh",
        "sinh": "csinh",
        "tanh": "ctanh",
        "acosh": "cacosh",
        "asinh": "casinh",
        "atanh": "catanh",
        "power": "cpow",
        "exp": "cexp",
        "ln": "clog",
        "real": "creal",
        "imag": "cimag",
        "conj": "conj",
        "max_value": "fmax",
        "min_value": "fmin",
        "bessel_y": "yn",
        "bessel_j": "jn",
    },
    "float _Complex": {
        "sqrt": "csqrtf",
        "abs": "cabsf",
        "cos": "ccosf",
        "sin": "csinf",
        "tan": "ctanf",
        "acos": "cacosf",
        "asin": "casinf",
        "atan": "catanf",
        "cosh": "ccoshf",
        "sinh": "csinhf",
        "tanh": "ctanhf",
        "acosh": "cacoshf",
        "asinh": "casinhf",
        "atanh": "catanhf",
        "power": "cpowf",
        "exp": "cexpf",
        "ln": "clogf",
        "real": "crealf",
        "imag": "cimagf",
        "conj": "conjf",
        "max_value": "fmaxf",
        "min_value": "fminf",
        "bessel_y": "yn",
        "bessel_j": "jn",
    },
}


<<<<<<< HEAD
def build_initializer_lists(values):
    arr = "{"
    if len(values.shape) == 1:
        return "{" + ", ".join(str(v) for v in values) + "}"
    elif len(values.shape) > 1:
        arr += ",\n  ".join(build_initializer_lists(v) for v in values)
    arr += "}"
    return arr


=======
>>>>>>> 03850a44
class CFormatter(object):
    def __init__(self, scalar, precision=None) -> None:
        self.scalar_type = scalar
        self.real_type = scalar_to_value_type(scalar)
        if precision is None:
            np_type = cdtype_to_numpy(self.real_type)
            self.precision = np.finfo(np_type).precision + 1
        else:
            assert isinstance(precision, int)
            self.precision = precision

    def _format_number(self, x):
        p = self.precision
        if isinstance(x, complex):
            return f"({x.real:.{p}}+I*{x.imag:.{p}})"
        elif isinstance(x, float):
            return f"{x:.{p}}"
        return str(x)

    def _build_initializer_lists(self, values):
        arr = "{"
        if len(values.shape) == 1:
            arr += ", ".join(self._format_number(v) for v in values)
        elif len(values.shape) > 1:
            arr += ",\n  ".join(self._build_initializer_lists(v) for v in values)
        arr += "}"
        return arr

    def format_statement_list(self, slist) -> str:
        return "".join(self.c_format(s) for s in slist.statements)

    def format_comment(self, c) -> str:
        return "// " + c.comment + "\n"

    def format_array_decl(self, arr) -> str:
        dtype = arr.symbol.dtype
        assert dtype is not None

        if dtype == L.DataType.SCALAR:
            typename = self.scalar_type
        elif dtype == L.DataType.REAL:
            typename = self.real_type
        elif dtype == L.DataType.INT:
            typename = "int"
        else:
            raise ValueError(f"Invalid dtype: {dtype}")

        symbol = self.c_format(arr.symbol)
        dims = "".join([f"[{i}]" for i in arr.sizes])
        if arr.values is None:
            assert arr.const is False
            return f"{typename} {symbol}{dims};\n"

        vals = self._build_initializer_lists(arr.values)
        cstr = "static const " if arr.const else ""
        return f"{cstr}{typename} {symbol}{dims} = {vals};\n"

    def format_array_access(self, arr) -> str:
        name = self.c_format(arr.array)
        indices = f"[{']['.join(self.c_format(i) for i in arr.indices)}]"
        return f"{name}{indices}"

    def format_variable_decl(self, v) -> str:
        val = self.c_format(v.value)
        symbol = self.c_format(v.symbol)
        assert v.symbol.dtype
        if v.symbol.dtype == L.DataType.SCALAR:
            typename = self.scalar_type
        elif v.symbol.dtype == L.DataType.REAL:
            typename = self.real_type
        return f"{typename} {symbol} = {val};\n"

    def format_nary_op(self, oper) -> str:
        # Format children
        args = [self.c_format(arg) for arg in oper.args]

        # Apply parentheses
        for i in range(len(args)):
            if oper.args[i].precedence >= oper.precedence:
                args[i] = "(" + args[i] + ")"

        # Return combined string
        return f" {oper.op} ".join(args)

    def format_binary_op(self, oper) -> str:
        # Format children
        lhs = self.c_format(oper.lhs)
        rhs = self.c_format(oper.rhs)

        # Apply parentheses
        if oper.lhs.precedence >= oper.precedence:
            lhs = f"({lhs})"
        if oper.rhs.precedence >= oper.precedence:
            rhs = f"({rhs})"

        # Return combined string
        return f"{lhs} {oper.op} {rhs}"

    def format_neg(self, val) -> str:
        arg = self.c_format(val.arg)
        return f"-{arg}"

    def format_not(self, val) -> str:
        arg = self.c_format(val.arg)
        return f"{val.op}({arg})"

    def format_literal_float(self, val) -> str:
        value = self._format_number(val.value)
        return f"{value}"

    def format_literal_int(self, val) -> str:
        return f"{val.value}"

    def format_for_range(self, r) -> str:
        begin = self.c_format(r.begin)
        end = self.c_format(r.end)
        index = self.c_format(r.index)
        output = f"for (int {index} = {begin}; {index} < {end}; ++{index})\n"
        output += "{\n"
        body = self.c_format(r.body)
        for line in body.split("\n"):
            if len(line) > 0:
                output += f"  {line}\n"
        output += "}\n"
        return output

    def format_statement(self, s) -> str:
        return self.c_format(s.expr)

    def format_assign(self, expr) -> str:
        rhs = self.c_format(expr.rhs)
        lhs = self.c_format(expr.lhs)
        return f"{lhs} {expr.op} {rhs};\n"

    def format_conditional(self, s) -> str:
        # Format children
        c = self.c_format(s.condition)
        t = self.c_format(s.true)
        f = self.c_format(s.false)

        # Apply parentheses
        if s.condition.precedence >= s.precedence:
            c = "(" + c + ")"
        if s.true.precedence >= s.precedence:
            t = "(" + t + ")"
        if s.false.precedence >= s.precedence:
            f = "(" + f + ")"

        # Return combined string
        return c + " ? " + t + " : " + f

    def format_symbol(self, s) -> str:
        return f"{s.name}"

    def format_math_function(self, c) -> str:
        # Get a table of functions for this type, if available
        arg_type = self.scalar_type
        if hasattr(c.args[0], "dtype"):
            if c.args[0].dtype == L.DataType.REAL:
                arg_type = self.real_type
        else:
            warnings.warn(f"Syntax item without dtype {c.args[0]}")

        dtype_math_table = math_table.get(arg_type, {})

        # Get a function from the table, if available, else just use bare name
        func = dtype_math_table.get(c.function, c.function)
        args = ", ".join(self.c_format(arg) for arg in c.args)
        return f"{func}({args})"

    c_impl = {
        "StatementList": format_statement_list,
        "Comment": format_comment,
        "ArrayDecl": format_array_decl,
        "ArrayAccess": format_array_access,
        "VariableDecl": format_variable_decl,
        "ForRange": format_for_range,
        "Statement": format_statement,
        "Assign": format_assign,
        "AssignAdd": format_assign,
        "Product": format_nary_op,
        "Neg": format_neg,
        "Sum": format_nary_op,
        "Add": format_binary_op,
        "Sub": format_binary_op,
        "Mul": format_binary_op,
        "Div": format_binary_op,
        "Not": format_not,
        "LiteralFloat": format_literal_float,
        "LiteralInt": format_literal_int,
        "Symbol": format_symbol,
        "Conditional": format_conditional,
        "MathFunction": format_math_function,
        "And": format_binary_op,
        "Or": format_binary_op,
        "NE": format_binary_op,
        "EQ": format_binary_op,
        "GE": format_binary_op,
        "LE": format_binary_op,
        "GT": format_binary_op,
        "LT": format_binary_op,
    }

    def c_format(self, s) -> str:
        name = s.__class__.__name__
        try:
            return self.c_impl[name](self, s)
        except KeyError:
            raise RuntimeError("Unknown statement: ", name)<|MERGE_RESOLUTION|>--- conflicted
+++ resolved
@@ -138,19 +138,6 @@
 }
 
 
-<<<<<<< HEAD
-def build_initializer_lists(values):
-    arr = "{"
-    if len(values.shape) == 1:
-        return "{" + ", ".join(str(v) for v in values) + "}"
-    elif len(values.shape) > 1:
-        arr += ",\n  ".join(build_initializer_lists(v) for v in values)
-    arr += "}"
-    return arr
-
-
-=======
->>>>>>> 03850a44
 class CFormatter(object):
     def __init__(self, scalar, precision=None) -> None:
         self.scalar_type = scalar
