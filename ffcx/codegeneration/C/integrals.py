--- conflicted
+++ resolved
@@ -83,14 +83,8 @@
         f".tabulate_tensor_{np_scalar_type} = tabulate_tensor_{factory_name},"
     )
 
-<<<<<<< HEAD
-    element_hash = 0 if ir.coordinate_element_hash is None else ir.coordinate_element_hash
-
+    assert ir.expression.coordinate_element_hash is not None
     implementation = ufcx_integrals.get_factory(options).format(
-=======
-    assert ir.expression.coordinate_element_hash is not None
-    implementation = ufcx_integrals.factory.format(
->>>>>>> c78d7ea9
         factory_name=factory_name,
         enabled_coefficients=code["enabled_coefficients"],
         enabled_coefficients_init=code["enabled_coefficients_init"],
