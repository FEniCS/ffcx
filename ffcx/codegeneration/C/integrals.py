--- conflicted
+++ resolved
@@ -38,14 +38,7 @@
 
     # Format code as string
     CF = CFormatter(options["scalar_type"])
-<<<<<<< HEAD
-    code = CF.c_format(parts)
-    print(code)
-    quit()
-    body = format_indented_lines(code, 1)
-=======
     body = CF.c_format(parts)
->>>>>>> fc0bd65b
 
     # Generate generic FFCx code snippets and add specific parts
     code = {}
