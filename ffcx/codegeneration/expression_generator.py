--- conflicted
+++ resolved
@@ -14,7 +14,6 @@
 from ffcx.codegeneration import geometry
 from ffcx.codegeneration.backend import FFCXBackend
 from ffcx.codegeneration.lnodes import LNode
-from ffcx.codegeneration.utils import dtype_to_c_type
 from ffcx.ir.representation import ExpressionIR
 
 logger = logging.getLogger("ffcx")
@@ -362,18 +361,8 @@
                 else:
                     # Record assignment of vexpr to intermediate variable
                     j = len(intermediates)
-<<<<<<< HEAD
                     vaccess = L.Symbol("%s_%d" % (symbol.name, j), dtype=L.DataType.SCALAR)
                     intermediates.append(L.VariableDecl(vaccess, vexpr))
-=======
-                    if use_symbol_array:
-                        vaccess = symbol[j]
-                        intermediates.append(L.Assign(vaccess, vexpr))
-                    else:
-                        scalar_type = dtype_to_c_type(self.backend.access.options["scalar_type"])
-                        vaccess = L.Symbol("%s_%d" % (symbol.name, j), dtype=L.DataType.SCALAR)
-                        intermediates.append(L.VariableDecl(f"const {scalar_type}", vaccess, vexpr))
->>>>>>> 2d60a8b2
 
             # Store access node for future reference
             self.scope[v] = vaccess
