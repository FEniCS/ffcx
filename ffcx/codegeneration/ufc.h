/// This is UFC (Unified Form-assembly Code)
/// This code is released into the public domain.
///
/// The FEniCS Project (http://www.fenicsproject.org/) 2006-2019.
///
/// UFC defines the interface between code generated by FFCX and the
/// DOLFIN C++ library. Changes here must be reflected both in the FFCX
/// code generation and in the DOLFIN library calls.

#pragma once

#define UFC_VERSION_MAJOR 2018
#define UFC_VERSION_MINOR 1
#define UFC_VERSION_MAINTENANCE 0
#define UFC_VERSION_RELEASE 0

#if UFC_VERSION_RELEASE
#define UFC_VERSION                                                            \
  UFC_VERSION_MAJOR "." UFC_VERSION_MINOR "." UFC_VERSION_MAINTENANCE
#else
#define UFC_VERSION                                                            \
  UFC_VERSION_MAJOR "." UFC_VERSION_MINOR "." UFC_VERSION_MAINTENANCE ".dev0"
#endif

#include <stdbool.h>
#include <stdint.h>
#include <ufc_geometry.h>

#ifdef __cplusplus
extern "C"
{

#if defined(__clang__)
#define restrict
#elif defined(__GNUC__) || defined(__GNUG__)
#define restrict __restrict__
#else
#define restrict
#endif // restrict
#endif // __cplusplus

  // <HEADER_DECL>

  typedef enum
  {
    interval = 10,
    triangle = 20,
    quadrilateral = 30,
    tetrahedron = 40,
    hexahedron = 50,
    vertex = 60,
  } ufc_shape;

  typedef enum
  {
    cell = 0,
    exterior_facet = 1,
    interior_facet = 2
  } ufc_integral_type;

  /// Forward declarations
  typedef struct ufc_finite_element ufc_finite_element;
  typedef struct ufc_dofmap ufc_dofmap;

  // </HEADER_DECL>

  typedef struct ufc_finite_element
  {
    /// String identifying the finite element
    const char* signature;

    /// Return the cell shape
    ufc_shape cell_shape;

    /// Return the topological dimension of the cell shape
    int topological_dimension;

    /// Return the geometric dimension of the cell shape
    int geometric_dimension;

    /// Return the dimension of the finite element function space
    int space_dimension;

    /// Return the rank of the value space
    int value_rank;

    /// Return the dimension of the value space for axis i
    int* value_shape;

    /// Return the number of components of the value space
    int value_size;

    /// Return the rank of the reference value space
    int reference_value_rank;

    /// Return the dimension of the reference value space for axis i
    int* reference_value_shape;

    /// Return the number of components of the reference value space
    int reference_value_size;

    /// Return the maximum polynomial degree of the finite element
    /// function space
    int degree;

    /// Return the block size for a VectorElement.
    /// For a TensorElement, this is the product of the tensor's dimensions
    int block_size;

    /// Return the family of the finite element function space
    const char* family;

    /// Apply dof tranformations to some data
    /// @param[in] data The data to be transformed
    /// @param[in] cell_permutation An integer encoding the orientation of the
    /// cell's entities
    /// @param[in] dim The number of data items for each DOF
    int (*apply_dof_transformation)(double* data, uint32_t cell_permutation,
                                    int dim);

    /// Apply dof tranformations to some data
    /// @param[in] data The data to be transformed
    /// @param[in] cell_permutation An integer encoding the orientation of the
    /// cell's entities
    /// @param[in] dim The number of data items for each DOF
    int (*apply_dof_transformation_to_scalar)(ufc_scalar_t* data,
                                              uint32_t cell_permutation,
                                              int dim);

    /// Apply inverse transpose dof tranformations to some data
    /// @param[in] data The data to be transformed
    /// @param[in] cell_permutation An integer encoding the orientation of the
    /// cell's entities
    /// @param[in] dim The number of data items for each DOF
    int (*apply_inverse_transpose_dof_transformation)(double* data,
                                                      uint32_t cell_permutation,
                                                      int dim);

    /// Apply inverse transpose dof tranformations to some data
    /// @param[in] data The data to be transformed
    /// @param[in] cell_permutation An integer encoding the orientation of the
    /// cell's entities
    /// @param[in] dim The number of data items for each DOF
    int (*apply_inverse_transpose_dof_transformation_to_scalar)(
        ufc_scalar_t* data, uint32_t cell_permutation, int dim);

    /// Return the number of sub elements (for a mixed element)
    int num_sub_elements;

    /// Indicates whether transformation data needs to be passed into various
    /// functions
    bool needs_transformation_data;

    /// If true, the interpolation matrix is the identity
    /// Interpolation matrix maps point-wise values at set of points into values
    /// of degrees-of-freedom, dof_i = A_{ij} u(x_j). If this is the identity,
    /// then the space is defined by a series of point evaluations, and so the
    /// interpolation points are the DOF coordinates.
    bool interpolation_is_identity;

    /// Get a finite element for sub element i (for a mixed
    /// element).
    ufc_finite_element** sub_elements;

  } ufc_finite_element;

  typedef struct ufc_dofmap
  {

    /// Return a string identifying the dofmap
    const char* signature;

    /// Number of dofs with global support (i.e. global constants)
    int num_global_support_dofs;

    /// Dimension of the local finite element function space
    /// for a cell (not including global support dofs)
    int num_element_support_dofs;

    /// Return the block size for a VectorElement or TensorElement
    int block_size;

    /// Number of dofs associated with each cell entity of
    /// dimension d
    int num_entity_dofs[4];

    /// Tabulate the local-to-local mapping of dofs on entity (d, i)
    void (*tabulate_entity_dofs)(int* restrict dofs, int d, int i);

    /// Return the number of sub dofmaps (for a mixed element)
    int num_sub_dofmaps;

    /// Get a dofmap for sub dofmap i (for a mixed
    /// element).
    ufc_dofmap** sub_dofmaps;

  } ufc_dofmap;

<<<<<<< HEAD
=======
  /// A representation of a coordinate mapping parameterized by a local
  /// finite element basis on each cell
  typedef struct ufc_coordinate_mapping
  {

    /// Return coordinate_mapping signature string
    const char* signature;

    /// The finite element family name for the mapping
    const char* element_family;

    /// The finite element degree used in the mapping
    int element_degree;

    /// Return geometric dimension of the coordinate_mapping
    int geometric_dimension;

    /// Return topological dimension of the coordinate_mapping
    int topological_dimension;

    /// Boolean flag for affine
    int is_affine;

    /// Return cell shape of the coordinate_mapping
    ufc_shape cell_shape;

    /// Dofmap for the underlying scalar element.
    ufc_dofmap* scalar_dofmap;

  } ufc_coordinate_mapping;

>>>>>>> 01024e63
  /// Tabulate integral into tensor A with compiled quadrature rule
  ///
  /// @param[out] A
  /// @param[in] w Coefficients attached to the form to which the
  ///         tabulated integral belongs.
  ///
  ///         Dimensions: w[coefficient][restriction][dof].
  ///
  ///         Restriction dimension
  ///         applies to interior facet integrals, where coefficients
  ///         restricted to both cells sharing the facet must be
  ///         provided.
  /// @param[in] c Constants attached to the form to which the tabulated
  ///         integral belongs. Dimensions: c[constant][dim].
  /// @param[in] coordinate_dofs Values of degrees of freedom of
  ///         coordinate element. Defines the geometry of the cell.
  ///         Dimensions: coordinate_dofs[restriction][num_dofs][gdim].
  ///         Restriction dimension applies to interior facet integrals,
  ///         where cell geometries for both cells sharing the facet
  ///         must be provided.
  /// @param[in] entity_local_index Local index of mesh entity on which
  ///         to tabulate. This applies to facet integrals.
  /// @param[in] quadrature_permutation For facet integrals, numbers to
  ///         indicate the permutation to be applied to each side of the
  ///         facet to make the orientations of the faces matched up
  ///         should be passed in. If an integer of value N is passed
  ///         in, then:
  ///
  ///          - floor(N / 2) gives the number of rotations to apply to the
  ///          facet
  ///          - N % 2 gives the number of reflections to apply to the facet
  ///
  ///         For integrals not on facets, this argument has not effect
  ///         and a null pointer can be passed. For
  ///         interior facets the array will have size 2 (one permutation
  ///         for each cell adjacent to the facet). For exterior facets,
  ///         this will have size 1.
  /// @param[in] cell_permutations An integer that says how each entity of the
  ///         cell of dimension < tdim has been permuted relative to a
  ///         low-to-high ordering of the cell. This bits of this integer
  ///         represent (from least to most significant bits):
  ///
  ///          - Faces (3 bits each). Reflections are least significant bit,
  ///          then next two bits give number of rotations.
  ///          - Edges (1 bit each). The bit is 1 if the edge is reflected.
  ///
  typedef void(ufc_tabulate_tensor)(
      ufc_scalar_t* restrict A, const ufc_scalar_t* restrict w,
      const ufc_scalar_t* restrict c, const double* restrict coordinate_dofs,
      const int* restrict entity_local_index,
      const uint8_t* restrict quadrature_permutation,
      uint32_t cell_permutation);

  /// Tabulate integral into tensor A with runtime quadrature rule
  ///
  /// @see ufc_tabulate_tensor
  ///
  typedef void(ufc_tabulate_tensor_custom)(
      ufc_scalar_t* restrict A, const ufc_scalar_t* restrict w,
      const ufc_scalar_t* restrict c, const double* restrict coordinate_dofs,
      int num_quadrature_points, const double* restrict quadrature_points,
      const double* restrict quadrature_weights,
      const double* restrict facet_normals);

  typedef struct ufc_integral
  {
    const bool* enabled_coefficients;
    ufc_tabulate_tensor* tabulate_tensor;
    bool needs_transformation_data;
  } ufc_integral;

  typedef struct ufc_custom_integral
  {
    const bool* enabled_coefficients;
    ufc_tabulate_tensor_custom* tabulate_tensor;
    bool needs_transformation_data;
  } ufc_custom_integral;

  typedef struct ufc_expression
  {

    /// Evaluate expression into tensor A with compiled evaluation points
    ///
    /// @param[out] A
    /// @param[in] w
    ///         Coefficients attached to the expression.
    ///         Dimensions: w[coefficient][dof].
    /// @param[in] c
    ///         Constants attached to the expression.
    ///         Dimensions: c[constant][dim].
    /// @param[in] coordinate_dofs
    ///         Values of degrees of freedom of coordinate element.
    ///         Defines the geometry of the cell.
    ///         Dimensions: coordinate_dofs[num_dofs][gdim].
    ///
    void (*tabulate_expression)(ufc_scalar_t* restrict A,
                                const ufc_scalar_t* restrict w,
                                const ufc_scalar_t* restrict c,
                                const double* restrict coordinate_dofs);

    /// Positions of coefficients in original expression
    const int* original_coefficient_positions;

    /// Number of coefficients
    int num_coefficients;

    /// Number of evaluation points
    int num_points;

    /// Dimension of evaluation point, i.e. topological dimension of
    /// reference cell
    int topological_dimension;

    /// Coordinates of evaluations points.
    /// Dimensions: points[num_points][topological_dimension].
    const double* points;

    /// Return shape of expression
    /// Dimension: value_shape[num_components].
    const int* value_shape;

    /// Number of components of return_shape
    int num_components;
  } ufc_expression;

  /// This class defines the interface for the assembly of the global
  /// tensor corresponding to a form with r + n arguments, that is, a
  /// mapping
  ///
  ///     a : V1 x V2 x ... Vr x W1 x W2 x ... x Wn -> R
  ///
  /// with arguments v1, v2, ..., vr, w1, w2, ..., wn. The rank r
  /// global tensor A is defined by
  ///
  ///     A = a(V1, V2, ..., Vr, w1, w2, ..., wn),
  ///
  /// where each argument Vj represents the application to the
  /// sequence of basis functions of Vj and w1, w2, ..., wn are given
  /// fixed functions (coefficients).
  typedef struct ufc_form
  {
    /// String identifying the form
    const char* signature;

    /// Rank of the global tensor (r)
    int rank;

    /// Number of coefficients (n)
    int num_coefficients;

    /// Number of constants
    int num_constants;

    /// Original coefficient position for each coefficient
    int* original_coefficient_position;

    /// Return list of names of coefficients
    const char** (*coefficient_name_map)(void);

    /// Return list of names of constants
    const char** (*constant_name_map)(void);

<<<<<<< HEAD
    /// Create a new finite element for the i-th argument function,
    /// where 0 <= i < r+n. Memory for the new object is obtained with
    /// malloc(), and the caller is reponsible for freeing it by
    /// calling free().
=======
    ufc_coordinate_mapping* coordinate_mapping;

    /// Get a finite element for the i-th argument function,
    /// where 0 <= i < r+n.
>>>>>>> 01024e63
    ///
    /// @param i
    ///        Argument number if 0 <= i < r
    ///        Coefficient number j=i-r if r+j <= i < r+n
    ///
    ufc_finite_element** finite_elements;

    /// Get a dofmap for the i-th argument function, where 0 <=
    /// i < r+n.
    ///
    /// @param i
    ///        Argument number if 0 <= i < r
    ///        Coefficient number j=i-r if r+j <= i < r+n
    ///
    ufc_dofmap** dofmaps;

    /// All ids for integrals
    int* (*integral_ids)(ufc_integral_type);

    /// Number of integrals
    int (*num_integrals)(ufc_integral_type);

    /// Get an integral on sub domain subdomain_id.
    ufc_integral** (*integrals)(ufc_integral_type);

  } ufc_form;

  // FIXME: Formalise a UFC 'function space'.
  typedef struct ufc_function_space
  {
<<<<<<< HEAD
    // Pointer to factory function that creates a new
    // ufc_finite_element. Memory for the new object is obtained with
    // malloc(), and the caller is reponsible for freeing it by
    // calling free().
    ufc_finite_element* (*create_element)(void);

    // Pointer to factory function that creates a new
    // ufc_dofmap. Memory for the new object is obtained with
    // malloc(), and the caller is reponsible for freeing it by
    // calling free().
    ufc_dofmap* (*create_dofmap)(void);

    /// The family of the finite element for the geometry map
    const char* geometry_family;

    /// The degree of the finite element for the geometry map
    int geometry_degree;

=======
    ufc_finite_element* finite_element;
    ufc_dofmap* dofmap;
    ufc_coordinate_mapping* coordinate_mapping;
>>>>>>> 01024e63
  } ufc_function_space;

#ifdef __cplusplus
#undef restrict
}
#endif<|MERGE_RESOLUTION|>--- conflicted
+++ resolved
@@ -196,40 +196,6 @@
 
   } ufc_dofmap;
 
-<<<<<<< HEAD
-=======
-  /// A representation of a coordinate mapping parameterized by a local
-  /// finite element basis on each cell
-  typedef struct ufc_coordinate_mapping
-  {
-
-    /// Return coordinate_mapping signature string
-    const char* signature;
-
-    /// The finite element family name for the mapping
-    const char* element_family;
-
-    /// The finite element degree used in the mapping
-    int element_degree;
-
-    /// Return geometric dimension of the coordinate_mapping
-    int geometric_dimension;
-
-    /// Return topological dimension of the coordinate_mapping
-    int topological_dimension;
-
-    /// Boolean flag for affine
-    int is_affine;
-
-    /// Return cell shape of the coordinate_mapping
-    ufc_shape cell_shape;
-
-    /// Dofmap for the underlying scalar element.
-    ufc_dofmap* scalar_dofmap;
-
-  } ufc_coordinate_mapping;
-
->>>>>>> 01024e63
   /// Tabulate integral into tensor A with compiled quadrature rule
   ///
   /// @param[out] A
@@ -392,17 +358,8 @@
     /// Return list of names of constants
     const char** (*constant_name_map)(void);
 
-<<<<<<< HEAD
-    /// Create a new finite element for the i-th argument function,
-    /// where 0 <= i < r+n. Memory for the new object is obtained with
-    /// malloc(), and the caller is reponsible for freeing it by
-    /// calling free().
-=======
-    ufc_coordinate_mapping* coordinate_mapping;
-
     /// Get a finite element for the i-th argument function,
     /// where 0 <= i < r+n.
->>>>>>> 01024e63
     ///
     /// @param i
     ///        Argument number if 0 <= i < r
@@ -433,30 +390,14 @@
   // FIXME: Formalise a UFC 'function space'.
   typedef struct ufc_function_space
   {
-<<<<<<< HEAD
-    // Pointer to factory function that creates a new
-    // ufc_finite_element. Memory for the new object is obtained with
-    // malloc(), and the caller is reponsible for freeing it by
-    // calling free().
-    ufc_finite_element* (*create_element)(void);
-
-    // Pointer to factory function that creates a new
-    // ufc_dofmap. Memory for the new object is obtained with
-    // malloc(), and the caller is reponsible for freeing it by
-    // calling free().
-    ufc_dofmap* (*create_dofmap)(void);
+    ufc_finite_element* finite_element;
+    ufc_dofmap* dofmap;
 
     /// The family of the finite element for the geometry map
     const char* geometry_family;
 
     /// The degree of the finite element for the geometry map
     int geometry_degree;
-
-=======
-    ufc_finite_element* finite_element;
-    ufc_dofmap* dofmap;
-    ufc_coordinate_mapping* coordinate_mapping;
->>>>>>> 01024e63
   } ufc_function_space;
 
 #ifdef __cplusplus
