# Copyright (C) 2013-2023 Martin Sandve Alnæs, Chris Richardson
#
# This file is part of FFCx.(https://www.fenicsproject.org)
#
# SPDX-License-Identifier:    LGPL-3.0-or-later

import numbers
import ufl
import numpy as np
from enum import Enum


class PRECEDENCE:
    """An enum-like class for operator precedence levels."""

    HIGHEST = 0
    LITERAL = 0
    SYMBOL = 0
    SUBSCRIPT = 2

    NOT = 3
    NEG = 3

    MUL = 4
    DIV = 4

    ADD = 5
    SUB = 5

    LT = 7
    LE = 7
    GT = 7
    GE = 7
    EQ = 8
    NE = 8
    AND = 11
    OR = 12
    CONDITIONAL = 13
    ASSIGN = 13
    LOWEST = 15


"""LNodes is intended as a minimal generic language description.
Formatting is done later, depending on the target language.

Supported:
 Floating point (and complex) and integer variables and multidimensional arrays
 Range loops
 Simple arithmetic, +-*/
 Math operations
 Logic conditions
 Comments
Not supported:
 Pointers
 Function Calls
 Flow control (if, switch, while)
 Booleans
 Strings
"""


def is_zero_lexpr(lexpr):
    return (isinstance(lexpr, LiteralFloat) and lexpr.value == 0.0) or (
        isinstance(lexpr, LiteralInt) and lexpr.value == 0
    )


def is_one_lexpr(lexpr):
    return (isinstance(lexpr, LiteralFloat) and lexpr.value == 1.0) or (
        isinstance(lexpr, LiteralInt) and lexpr.value == 1
    )


def is_negative_one_lexpr(lexpr):
    return (isinstance(lexpr, LiteralFloat) and lexpr.value == -1.0) or (
        isinstance(lexpr, LiteralInt) and lexpr.value == -1
    )


def float_product(factors):
    """Build product of float factors, simplifying ones and zeros and returning 1.0 if empty sequence."""
    factors = [f for f in factors if not is_one_lexpr(f)]
    if len(factors) == 0:
        return LiteralFloat(1.0)
    elif len(factors) == 1:
        return factors[0]
    else:
        for f in factors:
            if is_zero_lexpr(f):
                return f
        return Product(factors)


class DataType(Enum):
    """Representation of data types for variables in LNodes.

    These can be REAL (same type as geometry),
    SCALAR (same type as tensor), or INT (for entity indices etc.)
    """

    REAL = 0
    SCALAR = 1
    INT = 2
    NONE = 3


def merge_dtypes(dtype0, dtype1):
    # Promote dtype to SCALAR or REAL if either argument matches
    if DataType.NONE in (dtype0, dtype1):
        raise ValueError(f"Invalid DataType in LNodes {dtype0, dtype1}")
    if DataType.SCALAR in (dtype0, dtype1):
        return DataType.SCALAR
    elif DataType.REAL in (dtype0, dtype1):
        return DataType.REAL
    elif (dtype0 == DataType.INT and dtype1 == DataType.INT):
        return DataType.INT
    else:
        raise ValueError(f"Can't get dtype for binary operation with {dtype0, dtype1}")


class LNode(object):
    """Base class for all AST nodes."""

    def __eq__(self, other):
        return NotImplemented

    def __ne__(self, other):
        return NotImplemented


class LExpr(LNode):
    """Base class for all expressions.

    All subtypes should define a 'precedence' class attribute.
    """

    dtype = DataType.NONE

    def __getitem__(self, indices):
        return ArrayAccess(self, indices)

    def __neg__(self):
        if isinstance(self, LiteralFloat):
            return LiteralFloat(-self.value)
        if isinstance(self, LiteralInt):
            return LiteralInt(-self.value)
        return Neg(self)

    def __add__(self, other):
        other = as_lexpr(other)
        if is_zero_lexpr(self):
            return other
        if is_zero_lexpr(other):
            return self
        if isinstance(other, Neg):
            return Sub(self, other.arg)
        return Add(self, other)

    def __radd__(self, other):
        other = as_lexpr(other)
        if is_zero_lexpr(self):
            return other
        if is_zero_lexpr(other):
            return self
        if isinstance(self, Neg):
            return Sub(other, self.arg)
        return Add(other, self)

    def __sub__(self, other):
        other = as_lexpr(other)
        if is_zero_lexpr(self):
            return -other
        if is_zero_lexpr(other):
            return self
        if isinstance(other, Neg):
            return Add(self, other.arg)
        if isinstance(self, LiteralInt) and isinstance(other, LiteralInt):
            return LiteralInt(self.value - other.value)
        return Sub(self, other)

    def __rsub__(self, other):
        other = as_lexpr(other)
        if is_zero_lexpr(self):
            return other
        if is_zero_lexpr(other):
            return -self
        if isinstance(self, Neg):
            return Add(other, self.arg)
        return Sub(other, self)

    def __mul__(self, other):
        other = as_lexpr(other)
        if is_zero_lexpr(self):
            return self
        if is_zero_lexpr(other):
            return other
        if is_one_lexpr(self):
            return other
        if is_one_lexpr(other):
            return self
        if is_negative_one_lexpr(other):
            return Neg(self)
        if is_negative_one_lexpr(self):
            return Neg(other)
        if isinstance(self, LiteralInt) and isinstance(other, LiteralInt):
            return LiteralInt(self.value * other.value)
        return Mul(self, other)

    def __rmul__(self, other):
        other = as_lexpr(other)
        if is_zero_lexpr(self):
            return self
        if is_zero_lexpr(other):
            return other
        if is_one_lexpr(self):
            return other
        if is_one_lexpr(other):
            return self
        if is_negative_one_lexpr(other):
            return Neg(self)
        if is_negative_one_lexpr(self):
            return Neg(other)
        return Mul(other, self)

    def __div__(self, other):
        other = as_lexpr(other)
        if is_zero_lexpr(other):
            raise ValueError("Division by zero!")
        if is_zero_lexpr(self):
            return self
        return Div(self, other)

    def __rdiv__(self, other):
        other = as_lexpr(other)
        if is_zero_lexpr(self):
            raise ValueError("Division by zero!")
        if is_zero_lexpr(other):
            return other
        return Div(other, self)

    # TODO: Error check types?
    __truediv__ = __div__
    __rtruediv__ = __rdiv__
    __floordiv__ = __div__
    __rfloordiv__ = __rdiv__


class LExprOperator(LExpr):
    """Base class for all expression operators."""

    sideeffect = False


class LExprTerminal(LExpr):
    """Base class for all  expression terminals."""

    sideeffect = False


# LExprTerminal types


class LiteralFloat(LExprTerminal):
    """A floating point literal value."""

    precedence = PRECEDENCE.LITERAL

    def __init__(self, value):
        assert isinstance(value, (float, complex))
        self.value = value
        if isinstance(value, complex):
            self.dtype = DataType.SCALAR
        else:
            self.dtype = DataType.REAL

    def __eq__(self, other):
        return isinstance(other, LiteralFloat) and self.value == other.value

    def __float__(self):
        return float(self.value)

    def __repr__(self):
        return str(self.value)


class LiteralInt(LExprTerminal):
    """An integer literal value."""

    precedence = PRECEDENCE.LITERAL

    def __init__(self, value):
        assert isinstance(value, (int, np.number))
        self.value = value
        self.dtype = DataType.INT

    def __eq__(self, other):
        return isinstance(other, LiteralInt) and self.value == other.value

    def __hash__(self):
        return hash(self.value)

    def __repr__(self):
        return str(self.value)


class Symbol(LExprTerminal):
    """A named symbol."""

    precedence = PRECEDENCE.SYMBOL

    def __init__(self, name: str, dtype):
        assert isinstance(name, str)
        assert name.replace("_", "").isalnum()
        self.name = name
        self.dtype = dtype

    def __eq__(self, other):
        return isinstance(other, Symbol) and self.name == other.name

    def __hash__(self):
        return hash(self.name)

    def __repr__(self):
        return self.name


class MultiIndex(LExpr):
    """A multi-index for accessing tensors flattened in memory."""

<<<<<<< HEAD
    precedence = PRECEDENCE.SYMBOL

    def __init__(self, symbols: list, sizes: list):
        self.dtype = DataType.INT
        self.sizes = sizes
        for sym in symbols:
            assert isinstance(sym, LExpr)
            assert sym.dtype == DataType.INT
        self.symbols = symbols
=======
    def __init__(self, symbols: list, sizes: list):
        self.dtype = DataType.INT
        self.sizes = sizes
        self.symbols = [as_lexpr(sym) for sym in symbols]
        for sym in self.symbols:
            assert sym.dtype == DataType.INT
>>>>>>> 833967c8

        dim = len(sizes)
        if dim == 0:
            self.global_index: LExpr = LiteralInt(0)
        else:
<<<<<<< HEAD
            stride = [np.prod(sizes[i:]) for i in range(dim)]
            stride += [LiteralInt(1)]
=======
            stride = [np.prod(sizes[i:]) for i in range(dim)] + [LiteralInt(1)]
>>>>>>> 833967c8
            self.global_index = Sum(n * sym for n, sym in zip(stride[1:], symbols))

    def size(self):
        return np.prod(self.sizes)

<<<<<<< HEAD
    # Bracket operator instead
=======
>>>>>>> 833967c8
    def local_index(self, idx):
        assert idx < len(self.symbols)
        return self.symbols[idx]

    def intersection(self, other):
        symbols = []
        sizes = []
        for (sym, size) in zip(self.symbols, self.sizes):
            if sym in other.symbols:
                i = other.symbols.index(sym)
                assert other.sizes[i] == size
                symbols.append(sym)
                sizes.append(size)
        return MultiIndex(symbols, sizes)

    def union(self, other):
        # NB result may depend on order a.union(b) != b.union(a)
        symbols = self.symbols.copy()
        sizes = self.sizes.copy()
        for (sym, size) in zip(other.symbols, other.sizes):
            if sym in symbols:
                i = symbols.index(sym)
                assert sizes[i] == size
            else:
                symbols.append(sym)
                sizes.append(size)
        return MultiIndex(symbols, sizes)

    def difference(self, other):
        symbols = []
        sizes = []
        for (idx, size) in zip(self.symbols, self.sizes):
            if idx not in other.symbols:
                symbols.append(idx)
                sizes.append(size)
        return MultiIndex(symbols, sizes)

    def __hash__(self):
<<<<<<< HEAD
        return hash(self.global_index.__repr__)
=======
        return hash(self.global_idx)
>>>>>>> 833967c8


class PrefixUnaryOp(LExprOperator):
    """Base class for unary operators."""

    def __init__(self, arg):
        self.arg = as_lexpr(arg)

    def __eq__(self, other):
        return isinstance(other, type(self)) and self.arg == other.arg


class BinOp(LExprOperator):
    def __init__(self, lhs, rhs):
        self.lhs = as_lexpr(lhs)
        self.rhs = as_lexpr(rhs)

    def __eq__(self, other):
        return (
            isinstance(other, type(self))
            and self.lhs == other.lhs
            and self.rhs == other.rhs
        )

    def __hash__(self):
        return hash(self.lhs) + hash(self.rhs)

    def __repr__(self):
        return f"({self.lhs} {self.op} {self.rhs})"


class ArithmeticBinOp(BinOp):
    def __init__(self, lhs, rhs):
        self.lhs = as_lexpr(lhs)
        self.rhs = as_lexpr(rhs)
        self.dtype = merge_dtypes(self.lhs.dtype, self.rhs.dtype)


class NaryOp(LExprOperator):
    """Base class for special n-ary operators."""

    op = ""

    def __init__(self, args):
        self.args = [as_lexpr(arg) for arg in args]

    def __eq__(self, other):
        return (
            isinstance(other, type(self))
            and len(self.args) == len(other.args)
            and all(a == b for a, b in zip(self.args, other.args))
        )

    def __repr__(self) -> str:
        return f"{self.op} ".join(f"{i} " for i in self.args)


class Neg(PrefixUnaryOp):
    precedence = PRECEDENCE.NEG
    op = "-"

    def __init__(self, arg):
        self.arg = as_lexpr(arg)
        self.dtype = self.arg.dtype


class Not(PrefixUnaryOp):
    precedence = PRECEDENCE.NOT
    op = "!"


# Binary operators
# Arithmetic operators preserve the dtype of their operands
# The other operations (logical) do not need a dtype

class Add(ArithmeticBinOp):
    precedence = PRECEDENCE.ADD
    op = "+"


class Sub(ArithmeticBinOp):
    precedence = PRECEDENCE.SUB
    op = "-"


class Mul(ArithmeticBinOp):
    precedence = PRECEDENCE.MUL
    op = "*"


class Div(ArithmeticBinOp):
    precedence = PRECEDENCE.DIV
    op = "/"


class EQ(BinOp):
    precedence = PRECEDENCE.EQ
    op = "=="


class NE(BinOp):
    precedence = PRECEDENCE.NE
    op = "!="


class LT(BinOp):
    precedence = PRECEDENCE.LT
    op = "<"


class GT(BinOp):
    precedence = PRECEDENCE.GT
    op = ">"


class LE(BinOp):
    precedence = PRECEDENCE.LE
    op = "<="


class GE(BinOp):
    precedence = PRECEDENCE.GE
    op = ">="


class And(BinOp):
    precedence = PRECEDENCE.AND
    op = "&&"


class Or(BinOp):
    precedence = PRECEDENCE.OR
    op = "||"


class Sum(NaryOp):
    """Sum of any number of operands."""

    precedence = PRECEDENCE.ADD
    op = "+"


class Product(NaryOp):
    """Product of any number of operands."""

    precedence = PRECEDENCE.MUL
    op = "*"


class MathFunction(LExprOperator):
    """A Math Function, with any arguments."""

    precedence = PRECEDENCE.HIGHEST

    def __init__(self, func, args):
        self.function = func
        self.args = [as_lexpr(arg) for arg in args]
        self.dtype = self.args[0].dtype

    def __eq__(self, other):
        return (
            isinstance(other, type(self))
            and self.function == other.function
            and len(self.args) == len(other.args)
            and all(a == b for a, b in zip(self.args, other.args))
        )


class AssignOp(BinOp):
    """Base class for assignment operators."""

    precedence = PRECEDENCE.ASSIGN
    sideeffect = True

    def __init__(self, lhs, rhs):
        assert isinstance(lhs, LNode)
        BinOp.__init__(self, lhs, rhs)


class Assign(AssignOp):
    op = "="


class AssignAdd(AssignOp):
    op = "+="


class AssignSub(AssignOp):
    op = "-="


class AssignMul(AssignOp):
    op = "*="


class AssignDiv(AssignOp):
    op = "/="


class ArrayAccess(LExprOperator):
    precedence = PRECEDENCE.SUBSCRIPT

    def __init__(self, array, indices):
        # Typecheck array argument
        if isinstance(array, Symbol):
            self.array = array
            self.dtype = array.dtype
        elif isinstance(array, ArrayDecl):
            self.array = array.symbol
            self.dtype = array.symbol.dtype
        else:
            raise ValueError("Unexpected array type %s." % (type(array).__name__,))

        # Allow expressions or literals as indices
        if not isinstance(indices, (list, tuple)):
            indices = (indices,)
        self.indices = tuple(as_lexpr(i) for i in indices)

        # Early error checking for negative array dimensions
        if any(isinstance(i, int) and i < 0 for i in self.indices):
            raise ValueError("Index value < 0.")

        # Additional dimension checks possible if we get an ArrayDecl instead of just a name
        if isinstance(array, ArrayDecl):
            if len(self.indices) != len(array.sizes):
                raise ValueError("Invalid number of indices.")
            ints = (int, LiteralInt)
            if any(
                (isinstance(i, ints) and isinstance(d, ints) and int(i) >= int(d))
                for i, d in zip(self.indices, array.sizes)
            ):
                raise ValueError("Index value >= array dimension.")

    def __getitem__(self, indices):
        """Handle nested expr[i][j]."""
        if isinstance(indices, list):
            indices = tuple(indices)
        elif not isinstance(indices, tuple):
            indices = (indices,)
        return ArrayAccess(self.array, self.indices + indices)

    def __eq__(self, other):
        return (
            isinstance(other, type(self))
            and self.array == other.array
            and self.indices == other.indices
        )

    def __hash__(self):
        return hash(self.array)

    def __repr__(self):
        return str(self.array) + "[" + ", ".join(str(i) for i in self.indices) + "]"


class Conditional(LExprOperator):
    precedence = PRECEDENCE.CONDITIONAL

    def __init__(self, condition, true, false):
        self.condition = as_lexpr(condition)
        self.true = as_lexpr(true)
        self.false = as_lexpr(false)
        self.dtype = merge_dtypes(self.true.dtype, self.false.dtype)

    def __eq__(self, other):
        return (
            isinstance(other, type(self))
            and self.condition == other.condition
            and self.true == other.true
            and self.false == other.false
        )


def as_lexpr(node):
    """Typechecks and wraps an object as a valid LExpr.

    Accepts LExpr nodes, treats int and float as literals.

    """
    if isinstance(node, LExpr):
        return node
    elif isinstance(node, numbers.Integral):
        return LiteralInt(node)
    elif isinstance(node, numbers.Real):
        return LiteralFloat(node)
    else:
        raise RuntimeError("Unexpected LExpr type %s:\n%s" % (type(node), str(node)))


class Statement(LNode):
    """Make an expression into a statement."""

    is_scoped = False

    def __init__(self, expr):
        self.expr = as_lexpr(expr)

    def __eq__(self, other):
        return isinstance(other, type(self)) and self.expr == other.expr


def as_statement(node):
    """Perform type checking on node and wrap in a suitable statement type if necessary."""
    if isinstance(node, StatementList) and len(node.statements) == 1:
        # Cleans up the expression tree a bit
        return node.statements[0]
    elif isinstance(node, Statement):
        # No-op
        return node
    elif isinstance(node, LExprOperator):
        if node.sideeffect:
            # Special case for using assignment expressions as statements
            return Statement(node)
        else:
            raise RuntimeError(
                "Trying to create a statement of lexprOperator type %s:\n%s"
                % (type(node), str(node))
            )
    elif isinstance(node, list):
        # Convenience case for list of statements
        if len(node) == 1:
            # Cleans up the expression tree a bit
            return as_statement(node[0])
        else:
            return StatementList(node)
    else:
        raise RuntimeError(
            "Unexpected Statement type %s:\n%s" % (type(node), str(node))
        )


class StatementList(LNode):
    """A simple sequence of statements. No new scopes are introduced."""

    def __init__(self, statements):
        self.statements = [as_statement(st) for st in statements]

    @property
    def is_scoped(self):
        return all(st.is_scoped for st in self.statements)

    def __eq__(self, other):
        return isinstance(other, type(self)) and self.statements == other.statements


class Comment(Statement):
    """Line comment(s) used for annotating the generated code with human readable remarks."""

    is_scoped = True

    def __init__(self, comment):
        assert isinstance(comment, str)
        self.comment = comment

    def __eq__(self, other):
        return isinstance(other, type(self)) and self.comment == other.comment


def commented_code_list(code, comments):
    """Add comment to code list if the list is not empty."""
    if isinstance(code, LNode):
        code = [code]
    assert isinstance(code, list)
    if code:
        if not isinstance(comments, (list, tuple)):
            comments = [comments]
        comments = [Comment(c) for c in comments]
        code = comments + code
    return code


# Type and variable declarations


class VariableDecl(Statement):
    """Declare a variable, optionally define initial value."""

    is_scoped = False

    def __init__(self, symbol, value=None):

        assert isinstance(symbol, Symbol)
        assert symbol.dtype is not None
        self.symbol = symbol

        if value is not None:
            value = as_lexpr(value)
        self.value = value

    def __eq__(self, other):
        return (
            isinstance(other, type(self))
            and self.typename == other.typename
            and self.symbol == other.symbol
            and self.value == other.value
        )


class ArrayDecl(Statement):
    """A declaration or definition of an array.

    Note that just setting values=0 is sufficient to initialize the
    entire array to zero.

    Otherwise use nested lists of lists to represent multidimensional
    array values to initialize to.

    """

    is_scoped = False

    def __init__(self, symbol, sizes=None, values=None, const=False):
        assert isinstance(symbol, Symbol)
        self.symbol = symbol
        assert symbol.dtype

        if sizes is None:
            assert values is not None
            sizes = values.shape
        if isinstance(sizes, int):
            sizes = (sizes,)
        self.sizes = tuple(sizes)

        if values is None:
            assert sizes is not None

        # NB! No type checking, assuming nested lists of literal values. Not applying as_lexpr.
        if isinstance(values, (list, tuple)):
            self.values = np.asarray(values)
        else:
            self.values = values

        self.const = const

    def __eq__(self, other):
        attributes = ("typename", "symbol", "sizes", "values")
        return isinstance(other, type(self)) and all(
            getattr(self, name) == getattr(self, name) for name in attributes
        )


def is_simple_inner_loop(code):
    if isinstance(code, ForRange) and is_simple_inner_loop(code.body):
        return True
    if isinstance(code, Statement) and isinstance(code.expr, AssignOp):
        return True
    return False


class ForRange(Statement):
    """Slightly higher-level for loop assuming incrementing an index over a range."""

    is_scoped = True

    def __init__(self, index, begin, end, body):
        assert isinstance(index, Symbol) or isinstance(index, MultiIndex)
        self.index = index
        self.begin = as_lexpr(begin)
        self.end = as_lexpr(end)
        assert isinstance(body, list)
        self.body = StatementList(body)

    def __eq__(self, other):
        attributes = ("index", "begin", "end", "body")
        return isinstance(other, type(self)) and all(
            getattr(self, name) == getattr(self, name) for name in attributes
        )


def _math_function(op, *args):
    name = op._ufl_handler_name_
    dtype = args[0].dtype
    if name in ("conj", "real") and dtype == DataType.REAL:
        assert len(args) == 1
        return args[0]
    if name == "imag" and dtype == DataType.REAL:
        assert len(args) == 1
        return LiteralFloat(0.0)
    return MathFunction(name, args)


# Lookup table for handler to call when the ufl_to_lnodes method (below) is
# called, depending on the first argument type.
_ufl_call_lookup = {
    ufl.constantvalue.IntValue: lambda x: LiteralInt(int(x)),
    ufl.constantvalue.FloatValue: lambda x: LiteralFloat(float(x)),
    ufl.constantvalue.ComplexValue: lambda x: LiteralFloat(x.value()),
    ufl.constantvalue.Zero: lambda x: LiteralFloat(0.0),
    ufl.algebra.Product: lambda x, a, b: a * b,
    ufl.algebra.Sum: lambda x, a, b: a + b,
    ufl.algebra.Division: lambda x, a, b: a / b,
    ufl.algebra.Abs: _math_function,
    ufl.algebra.Power: _math_function,
    ufl.algebra.Real: _math_function,
    ufl.algebra.Imag: _math_function,
    ufl.algebra.Conj: _math_function,
    ufl.classes.GT: lambda x, a, b: GT(a, b),
    ufl.classes.GE: lambda x, a, b: GE(a, b),
    ufl.classes.EQ: lambda x, a, b: EQ(a, b),
    ufl.classes.NE: lambda x, a, b: NE(a, b),
    ufl.classes.LT: lambda x, a, b: LT(a, b),
    ufl.classes.LE: lambda x, a, b: LE(a, b),
    ufl.classes.AndCondition: lambda x, a, b: And(a, b),
    ufl.classes.OrCondition: lambda x, a, b: Or(a, b),
    ufl.classes.NotCondition: lambda x, a: Not(a),
    ufl.classes.Conditional: lambda x, c, t, f: Conditional(c, t, f),
    ufl.classes.MinValue: _math_function,
    ufl.classes.MaxValue: _math_function,
    ufl.mathfunctions.Sqrt: _math_function,
    ufl.mathfunctions.Ln: _math_function,
    ufl.mathfunctions.Exp: _math_function,
    ufl.mathfunctions.Cos: _math_function,
    ufl.mathfunctions.Sin: _math_function,
    ufl.mathfunctions.Tan: _math_function,
    ufl.mathfunctions.Cosh: _math_function,
    ufl.mathfunctions.Sinh: _math_function,
    ufl.mathfunctions.Tanh: _math_function,
    ufl.mathfunctions.Acos: _math_function,
    ufl.mathfunctions.Asin: _math_function,
    ufl.mathfunctions.Atan: _math_function,
    ufl.mathfunctions.Erf: _math_function,
    ufl.mathfunctions.Atan2: _math_function,
    ufl.mathfunctions.MathFunction: _math_function,
    ufl.mathfunctions.BesselJ: _math_function,
    ufl.mathfunctions.BesselY: _math_function}


def ufl_to_lnodes(operator, *args):
    # Call appropriate handler, depending on the type of operator
    optype = type(operator)
    if optype in _ufl_call_lookup:
        return _ufl_call_lookup[optype](operator, *args)
    else:
        raise RuntimeError(f"Missing lookup for expr type {optype}.")<|MERGE_RESOLUTION|>--- conflicted
+++ resolved
@@ -327,44 +327,23 @@
 class MultiIndex(LExpr):
     """A multi-index for accessing tensors flattened in memory."""
 
-<<<<<<< HEAD
-    precedence = PRECEDENCE.SYMBOL
-
-    def __init__(self, symbols: list, sizes: list):
-        self.dtype = DataType.INT
-        self.sizes = sizes
-        for sym in symbols:
-            assert isinstance(sym, LExpr)
-            assert sym.dtype == DataType.INT
-        self.symbols = symbols
-=======
     def __init__(self, symbols: list, sizes: list):
         self.dtype = DataType.INT
         self.sizes = sizes
         self.symbols = [as_lexpr(sym) for sym in symbols]
         for sym in self.symbols:
             assert sym.dtype == DataType.INT
->>>>>>> 833967c8
 
         dim = len(sizes)
         if dim == 0:
             self.global_index: LExpr = LiteralInt(0)
         else:
-<<<<<<< HEAD
-            stride = [np.prod(sizes[i:]) for i in range(dim)]
-            stride += [LiteralInt(1)]
-=======
             stride = [np.prod(sizes[i:]) for i in range(dim)] + [LiteralInt(1)]
->>>>>>> 833967c8
             self.global_index = Sum(n * sym for n, sym in zip(stride[1:], symbols))
 
     def size(self):
         return np.prod(self.sizes)
 
-<<<<<<< HEAD
-    # Bracket operator instead
-=======
->>>>>>> 833967c8
     def local_index(self, idx):
         assert idx < len(self.symbols)
         return self.symbols[idx]
@@ -403,11 +382,7 @@
         return MultiIndex(symbols, sizes)
 
     def __hash__(self):
-<<<<<<< HEAD
         return hash(self.global_index.__repr__)
-=======
-        return hash(self.global_idx)
->>>>>>> 833967c8
 
 
 class PrefixUnaryOp(LExprOperator):
