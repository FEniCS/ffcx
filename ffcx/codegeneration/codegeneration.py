# Copyright (C) 2009-2017 Anders Logg, Martin Sandve Alnæs, Marie E. Rognes,
# Kristian B. Oelgaard, and others
#
# This file is part of FFCx.(https://www.fenicsproject.org)
#
# SPDX-License-Identifier:    LGPL-3.0-or-later
"""Compiler stage 4: Code generation.

This module implements the generation of C code for the body of each
UFC function from an intermediate representation (IR).

"""

import logging
import typing

from importlib import import_module

logger = logging.getLogger("ffcx")


class CodeBlocks(typing.NamedTuple):
    """
    Storage of code blocks of the form (declaration, implementation).

    Blocks for elements, dofmaps, integrals, forms and expressions is stored
    """

    file_pre: typing.List[typing.Tuple[str, str]]
    elements: typing.List[typing.Tuple[str, str]]
    dofmaps: typing.List[typing.Tuple[str, str]]
    integrals: typing.List[typing.Tuple[str, str]]
    forms: typing.List[typing.Tuple[str, str]]
    expressions: typing.List[typing.Tuple[str, str]]
    file_post: typing.List[typing.Tuple[str, str]]


def generate_code(ir, options) -> CodeBlocks:
    """Generate code blocks from intermediate representation."""
    logger.info(79 * "*")
    logger.info("Compiler stage 3: Generating code")
    logger.info(79 * "*")

    lang = options.get("language", "C")
<<<<<<< HEAD
    print(options)
=======
>>>>>>> fc0bd65b
    finite_element_generator = import_module(
        f"ffcx.codegeneration.{lang}.finite_element"
    ).generator
    dofmap_generator = import_module(f"ffcx.codegeneration.{lang}.dofmap").generator
    integral_generator = import_module(
        f"ffcx.codegeneration.{lang}.integrals"
    ).generator
    form_generator = import_module(f"ffcx.codegeneration.{lang}.form").generator
    expression_generator = import_module(
        f"ffcx.codegeneration.{lang}.expressions"
    ).generator
<<<<<<< HEAD
=======
    file_generator = import_module(f"ffcx.codegeneration.{lang}.file").generator
>>>>>>> fc0bd65b

    # Generate code for finite_elements
    code_finite_elements = [
        finite_element_generator(element_ir, options) for element_ir in ir.elements
    ]

    print(code_finite_elements)

    code_dofmaps = [dofmap_generator(dofmap_ir, options) for dofmap_ir in ir.dofmaps]

    code_integrals = [
        integral_generator(integral_ir, options) for integral_ir in ir.integrals
    ]

    code_forms = [form_generator(form_ir, options) for form_ir in ir.forms]

    code_expressions = [
        expression_generator(expression_ir, options) for expression_ir in ir.expressions
    ]

    code_file_pre, code_file_post = file_generator(options)

    return CodeBlocks(
        file_pre=[code_file_pre],
        elements=code_finite_elements,
        dofmaps=code_dofmaps,
        integrals=code_integrals,
        forms=code_forms,
        expressions=code_expressions,
        file_post=[code_file_post],
    )<|MERGE_RESOLUTION|>--- conflicted
+++ resolved
@@ -42,10 +42,6 @@
     logger.info(79 * "*")
 
     lang = options.get("language", "C")
-<<<<<<< HEAD
-    print(options)
-=======
->>>>>>> fc0bd65b
     finite_element_generator = import_module(
         f"ffcx.codegeneration.{lang}.finite_element"
     ).generator
@@ -57,10 +53,7 @@
     expression_generator = import_module(
         f"ffcx.codegeneration.{lang}.expressions"
     ).generator
-<<<<<<< HEAD
-=======
     file_generator = import_module(f"ffcx.codegeneration.{lang}.file").generator
->>>>>>> fc0bd65b
 
     # Generate code for finite_elements
     code_finite_elements = [
