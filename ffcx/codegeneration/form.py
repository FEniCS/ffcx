# Copyright (C) 2009-2017 Anders Logg and Martin Sandve Alnæs
#
# This file is part of FFCx.(https://www.fenicsproject.org)
#
# SPDX-License-Identifier:    LGPL-3.0-or-later

# Note: Most of the code in this file is a direct translation from the
# old implementation in FFC

import logging
import numpy
from ffcx.codegeneration import form_template

logger = logging.getLogger("ffcx")


def generator(ir, options):
    """Generate UFC code for a form."""
    logger.info("Generating code for form:")
    logger.info(f"--- rank: {ir.rank}")
    logger.info(f"--- name: {ir.name}")

    import ffcx.codegeneration.C.cnodes as L

    d = {}
    d["factory_name"] = ir.name
    d["name_from_uflfile"] = ir.name_from_uflfile
    d["signature"] = f'"{ir.signature}"'
    d["rank"] = ir.rank
    d["num_coefficients"] = ir.num_coefficients
    d["num_constants"] = ir.num_constants

<<<<<<< HEAD
    code = []
    cases = []
    for itg_type in ("cell", "interior_facet", "exterior_facet"):
        num_integrals = 0
        for ids in ir.subdomain_ids[itg_type].values():
            num_integrals += len(ids)
        cases += [(L.Symbol(itg_type), L.Return(num_integrals))]
    code += [L.Switch("integral_type", cases, default=L.Return(0))]
    d["num_integrals"] = L.StatementList(code)

=======
>>>>>>> 5b3dbecc
    if len(ir.original_coefficient_position) > 0:
        d["original_coefficient_position_init"] = L.ArrayDecl(
            "int",
            f"original_coefficient_position_{ir.name}",
            values=ir.original_coefficient_position,
            sizes=len(ir.original_coefficient_position),
        )
        d["original_coefficient_position"] = f"original_coefficient_position_{ir.name}"
    else:
        d["original_coefficient_position_init"] = ""
        d["original_coefficient_position"] = L.Null()

    cnames = ir.coefficient_names
    assert ir.num_coefficients == len(cnames)
    names = L.Symbol("names")
    if len(cnames) == 0:
        code = [L.Return(L.Null())]
    else:
        code = [L.ArrayDecl("static const char*", names, len(cnames), cnames)]
        code += [L.Return(names)]
    d["coefficient_name_map"] = L.StatementList(code)

    cstnames = ir.constant_names
    names = L.Symbol("names")
    if len(cstnames) == 0:
        code = [L.Return(L.Null())]
    else:
        code = [L.ArrayDecl("static const char*", names, len(cstnames), cstnames)]
        code += [L.Return(names)]
    d["constant_name_map"] = L.StatementList(code)

    if len(ir.finite_elements) > 0:
        d["finite_elements"] = f"finite_elements_{ir.name}"
        d["finite_elements_init"] = L.ArrayDecl(
            "ufcx_finite_element*",
            f"finite_elements_{ir.name}",
            values=[L.AddressOf(L.Symbol(el)) for el in ir.finite_elements],
            sizes=len(ir.finite_elements),
        )
    else:
        d["finite_elements"] = L.Null()
        d["finite_elements_init"] = ""

    if len(ir.dofmaps) > 0:
        d["dofmaps"] = f"dofmaps_{ir.name}"
        d["dofmaps_init"] = L.ArrayDecl(
            "ufcx_dofmap*",
            f"dofmaps_{ir.name}",
            values=[L.AddressOf(L.Symbol(dofmap)) for dofmap in ir.dofmaps],
            sizes=len(ir.dofmaps),
        )
    else:
        d["dofmaps"] = L.Null()
        d["dofmaps_init"] = ""

    integrals = []
    integral_ids = []
    integral_offsets = [0]
<<<<<<< HEAD
    # NOTE: This ordering is dependent of the enums in dolfinx::fem::IntegralType
=======
    # Note: the order of this list is defined by the enum ufcx_integral_type in ufcx.h
>>>>>>> 5b3dbecc
    for itg_type in ("cell", "exterior_facet", "interior_facet"):
        for key, name in ir.integral_names[itg_type].items():
            for subdomain_id in ir.subdomain_ids[itg_type][key]:
                integrals += [L.AddressOf(L.Symbol(name))]
                integral_ids += [subdomain_id]
        integral_offsets.append(len(integrals))

    if len(integrals) > 0:
        d["form_integrals_init"] = L.ArrayDecl(
            "static ufcx_integral*",
            f"form_integrals_{ir.name}",
            values=integrals,
            sizes=len(integrals),
        )
        d["form_integrals"] = f"form_integrals_{ir.name}"
        d["form_integral_ids_init"] = L.ArrayDecl(
            "int",
            f"form_integral_ids_{ir.name}",
            values=integral_ids,
            sizes=len(integral_ids),
        )
        d["form_integral_ids"] = f"form_integral_ids_{ir.name}"
    else:
        d["form_integrals_init"] = ""
        d["form_integrals"] = "NULL"
        d["form_integral_ids_init"] = ""
        d["form_integral_ids"] = "NULL"

    d["form_integral_offsets_init"] = L.ArrayDecl(
        "int",
        f"form_integral_offsets_{ir.name}",
        values=integral_offsets,
        sizes=len(integral_offsets),
    )

    code = []
<<<<<<< HEAD
    cases = []
    code_ids = []
    cases_ids = []
    for itg_type in ("cell", "interior_facet", "exterior_facet"):
        # Get list of integrals and subdomain_ids for each kernel
        values = []
        id_values = []
        for idx in ir.integral_names[itg_type].keys():
            integrals = list(ir.subdomain_ids[itg_type][idx])
            values.extend([L.AddressOf(L.Symbol(ir.integral_names[itg_type][idx]))] * len(integrals))
            id_values.extend(integrals)
        value_sort = numpy.argsort(id_values)
        values = [values[value_sort[i]] for i in range(len(values))]
        id_values = [id_values[value_sort[i]] for i in range(len(id_values))]
        if len(values) > 0:
            code += [L.ArrayDecl("static ufcx_integral*", f"integrals_{itg_type}_{ir.name}",
                                 values=values, sizes=len(values))]
            cases.append((L.Symbol(itg_type), L.Return(L.Symbol(f"integrals_{itg_type}_{ir.name}"))))
        if len(id_values) > 0:
            code_ids += [L.ArrayDecl(
                "static int", f"integral_ids_{itg_type}_{ir.name}",
                values=id_values, sizes=len(id_values))]
            cases_ids.append((L.Symbol(itg_type), L.Return(L.Symbol(f"integral_ids_{itg_type}_{ir.name}"))))

    code += [L.Switch("integral_type", cases, default=L.Return(L.Null()))]
    code_ids += [L.Switch("integral_type", cases_ids, default=L.Return(L.Null()))]
    d["integrals"] = L.StatementList(code)

    d["integral_ids"] = L.StatementList(code_ids)

    code = []
=======
>>>>>>> 5b3dbecc
    function_name = L.Symbol("function_name")

    # FIXME: Should be handled differently, revise how
    # ufcx_function_space is generated
    for name, (
        element,
        dofmap,
        cmap_family,
        cmap_degree,
        cmap_celltype,
        cmap_variant,
    ) in ir.function_spaces.items():
        code += [f"static ufcx_function_space functionspace_{name} ="]
        code += ["{"]
        code += [f".finite_element = &{element},"]
        code += [f".dofmap = &{dofmap},"]
        code += [f'.geometry_family = "{cmap_family}",']
        code += [f".geometry_degree = {cmap_degree},"]
        code += [f".geometry_basix_cell = {int(cmap_celltype)},"]
        code += [f".geometry_basix_variant = {int(cmap_variant)}"]
        code += ["};"]

    _if = L.If
    for name in ir.function_spaces.keys():
        condition = L.EQ(L.Call("strcmp", (function_name, L.LiteralString(name))), 0)
        code += [_if(condition, L.Return(L.Symbol(f"&functionspace_{name}")))]
        _if = L.ElseIf

    code += ["return NULL;\n"]

    d["functionspace"] = L.StatementList(code)

    # Check that no keys are redundant or have been missed
    from string import Formatter

    fields = [
        fname for _, fname, _, _ in Formatter().parse(form_template.factory) if fname
    ]
    assert set(fields) == set(
        d.keys()
    ), "Mismatch between keys in template and in formatting dict"

    # Format implementation code
    implementation = form_template.factory.format_map(d)

    # Format declaration
    declaration = form_template.declaration.format(
        factory_name=d["factory_name"], name_from_uflfile=d["name_from_uflfile"]
    )

    return declaration, implementation<|MERGE_RESOLUTION|>--- conflicted
+++ resolved
@@ -30,19 +30,6 @@
     d["num_coefficients"] = ir.num_coefficients
     d["num_constants"] = ir.num_constants
 
-<<<<<<< HEAD
-    code = []
-    cases = []
-    for itg_type in ("cell", "interior_facet", "exterior_facet"):
-        num_integrals = 0
-        for ids in ir.subdomain_ids[itg_type].values():
-            num_integrals += len(ids)
-        cases += [(L.Symbol(itg_type), L.Return(num_integrals))]
-    code += [L.Switch("integral_type", cases, default=L.Return(0))]
-    d["num_integrals"] = L.StatementList(code)
-
-=======
->>>>>>> 5b3dbecc
     if len(ir.original_coefficient_position) > 0:
         d["original_coefficient_position_init"] = L.ArrayDecl(
             "int",
@@ -101,16 +88,19 @@
     integrals = []
     integral_ids = []
     integral_offsets = [0]
-<<<<<<< HEAD
-    # NOTE: This ordering is dependent of the enums in dolfinx::fem::IntegralType
-=======
     # Note: the order of this list is defined by the enum ufcx_integral_type in ufcx.h
->>>>>>> 5b3dbecc
     for itg_type in ("cell", "exterior_facet", "interior_facet"):
+        unsorted_integrals = []
+        unsorted_ids = []
         for key, name in ir.integral_names[itg_type].items():
             for subdomain_id in ir.subdomain_ids[itg_type][key]:
-                integrals += [L.AddressOf(L.Symbol(name))]
-                integral_ids += [subdomain_id]
+                unsorted_integrals += [L.AddressOf(L.Symbol(name))]
+                unsorted_ids += [subdomain_id]
+
+        id_sort = numpy.argsort(unsorted_ids)
+        integrals += [unsorted_integrals[id_sort[i]] for i in range(len(unsorted_integrals))]
+        integral_ids += [unsorted_ids[id_sort[i]] for i in range(len(unsorted_integrals))]
+
         integral_offsets.append(len(integrals))
 
     if len(integrals) > 0:
@@ -142,40 +132,6 @@
     )
 
     code = []
-<<<<<<< HEAD
-    cases = []
-    code_ids = []
-    cases_ids = []
-    for itg_type in ("cell", "interior_facet", "exterior_facet"):
-        # Get list of integrals and subdomain_ids for each kernel
-        values = []
-        id_values = []
-        for idx in ir.integral_names[itg_type].keys():
-            integrals = list(ir.subdomain_ids[itg_type][idx])
-            values.extend([L.AddressOf(L.Symbol(ir.integral_names[itg_type][idx]))] * len(integrals))
-            id_values.extend(integrals)
-        value_sort = numpy.argsort(id_values)
-        values = [values[value_sort[i]] for i in range(len(values))]
-        id_values = [id_values[value_sort[i]] for i in range(len(id_values))]
-        if len(values) > 0:
-            code += [L.ArrayDecl("static ufcx_integral*", f"integrals_{itg_type}_{ir.name}",
-                                 values=values, sizes=len(values))]
-            cases.append((L.Symbol(itg_type), L.Return(L.Symbol(f"integrals_{itg_type}_{ir.name}"))))
-        if len(id_values) > 0:
-            code_ids += [L.ArrayDecl(
-                "static int", f"integral_ids_{itg_type}_{ir.name}",
-                values=id_values, sizes=len(id_values))]
-            cases_ids.append((L.Symbol(itg_type), L.Return(L.Symbol(f"integral_ids_{itg_type}_{ir.name}"))))
-
-    code += [L.Switch("integral_type", cases, default=L.Return(L.Null()))]
-    code_ids += [L.Switch("integral_type", cases_ids, default=L.Return(L.Null()))]
-    d["integrals"] = L.StatementList(code)
-
-    d["integral_ids"] = L.StatementList(code_ids)
-
-    code = []
-=======
->>>>>>> 5b3dbecc
     function_name = L.Symbol("function_name")
 
     # FIXME: Should be handled differently, revise how
