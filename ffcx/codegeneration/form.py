--- conflicted
+++ resolved
@@ -109,15 +109,9 @@
     function_name = L.Symbol("function_name")
 
     # FIXME: Should be handled differently, revise how
-<<<<<<< HEAD
     # ufcx_function_space is generated
-    for (name, (element, dofmap, cmap_family, cmap_degree)) in ir.function_spaces.items():
+    for (name, (element, dofmap, cmap_family, cmap_degree, cmap_celltype, cmap_variant)) in ir.function_spaces.items():
         code += [f"static ufcx_function_space functionspace_{name} ="]
-=======
-    # ufc_function_space is generated
-    for (name, (element, dofmap, cmap_family, cmap_degree, cmap_celltype, cmap_variant)) in ir.function_spaces.items():
-        code += [f"static ufc_function_space functionspace_{name} ="]
->>>>>>> 9846c2e6
         code += ["{"]
         code += [f".finite_element = &{element},"]
         code += [f".dofmap = &{dofmap},"]
