--- conflicted
+++ resolved
@@ -8,179 +8,11 @@
 # old implementation in FFC
 import logging
 
-<<<<<<< HEAD
-from ffcx.codegeneration import form_template as ufc_form
-from ffcx.codegeneration.utils import generate_return_new_switch
-from ffcx.ir.representation import ufc_integral_types
-
-# These are the method names in ufc_form that are specialized for each
-# integral type
-integral_name_templates = ("get_{}_integral_ids", "create_{}_integral")
-=======
 from ffcx.codegeneration import form_template
->>>>>>> 01024e63
 
 logger = logging.getLogger("ffcx")
 
 
-<<<<<<< HEAD
-def create_delegate(integral_type, declname, impl):
-    def _delegate(self, L, ir, parameters):
-        return impl(self, L, ir, parameters, integral_type, declname)
-
-    _delegate.__doc__ = impl.__doc__ % {"declname": declname, "integral_type": integral_type}
-    return _delegate
-
-
-def add_ufc_form_integral_methods(cls):
-    """Generate methods on the class decorated by this function.
-    One for each integral name template and for each integral type.
-
-    This allows implementing e.g. create_###_integrals once in the
-    decorated class as '_create_foo_integrals', and this function will
-    expand that implementation into 'create_cell_integrals',
-    'create_exterior_facet_integrals', etc.
-
-    Name templates are taken from 'integral_name_templates' and
-    'ufc_integral_types'.
-
-    """
-    # The dummy name "foo" is chosen for familiarity for ffcx developers
-    dummy_integral_type = "foo"
-
-    for template in integral_name_templates:
-        implname = "_" + (template.format(dummy_integral_type))
-        impl = getattr(cls, implname)
-        for integral_type in ufc_integral_types:
-            declname = template.format(integral_type)
-            _delegate = create_delegate(integral_type, declname, impl)
-            setattr(cls, declname, _delegate)
-    return cls
-
-
-@add_ufc_form_integral_methods
-class UFCForm:
-    """Each function maps to a keyword in the template.
-
-    The exceptions are functions on the form
-
-        def _*_foo_*(self, L, ir, parameters, integral_type, declname)
-
-    which add_ufc_form_integral_methods will duplicate for foo = each integral type.
-    """
-
-    def original_coefficient_position(self, L, ir):
-        i = L.Symbol("i")
-        positions = ir.original_coefficient_position
-
-        # Check argument
-        msg = "Invalid original coefficient index."
-        if positions:
-            code = [L.If(L.GE(i, len(positions)), [L.Comment(msg), L.Return(-1)])]
-            position = L.Symbol("position")
-            code += [
-                L.ArrayDecl("static const int", position, len(positions), positions),
-                L.Return(position[i]),
-            ]
-            return code
-        else:
-            code = [L.Comment(msg), L.Return(-1)]
-        return code
-
-    def generate_coefficient_position_to_name_map(self, L, ir):
-        """Generate code that maps name to number."""
-        cnames = ir.coefficient_names
-        assert ir.num_coefficients == len(cnames)
-        names = L.Symbol("names")
-        if (len(cnames) == 0):
-            code = [L.Return(L.Null())]
-        else:
-            code = [L.ArrayDecl("static const char*", names, len(cnames), cnames)]
-            code += [L.Return(names)]
-        return L.StatementList(code)
-
-    def generate_constant_original_position_to_name_map(self, L, ir):
-        """Generate code that maps original position of a constant to its name."""
-        cnames = ir.constant_names
-        names = L.Symbol("names")
-        if (len(cnames) == 0):
-            code = [L.Return(L.Null())]
-        else:
-            code = [L.ArrayDecl("static const char*", names, len(cnames), cnames)]
-            code += [L.Return(names)]
-        return L.StatementList(code)
-
-    def create_finite_element(self, L, ir):
-        i = L.Symbol("i")
-        classnames = ir.create_finite_element
-        return generate_return_new_switch(L, i, classnames)
-
-    def finite_element_declaration(self, L, ir):
-        classnames = set(ir.create_finite_element)
-        code = ""
-        for name in classnames:
-            code += f"ufc_finite_element* create_{name}(void);\n"
-        return code
-
-    def create_dofmap(self, L, ir):
-        i = L.Symbol("i")
-        classnames = ir.create_dofmap
-        return generate_return_new_switch(L, i, classnames)
-
-    def dofmap_declaration(self, L, ir):
-        classnames = set(ir.create_dofmap)
-        code = ""
-        for name in classnames:
-            code += f"ufc_dofmap* create_{name}(void);\n"
-        return code
-
-    def create_functionspace(self, L, ir):
-        code = []
-        function_name = L.Symbol("function_name")
-
-        i = 0
-        for (name, (element, dofmap, cmap_family, cmap_degree)) in ir.function_spaces.items():
-            body = "ufc_function_space* space = (ufc_function_space*)malloc(sizeof(*space));\n"
-            body += f"space->create_element = create_{element};\n"
-            body += f"space->create_dofmap = create_{dofmap};\n"
-            body += f"space->geometry_family = \"{cmap_family}\";\n"
-            body += f"space->geometry_degree = {cmap_degree};\n"
-            body += "return space;"
-
-            condition = L.EQ(L.Call("strcmp", (function_name, L.LiteralString(name))), 0)
-            if i == 0:
-                code += [L.If(condition, body)]
-            else:
-                code += [L.ElseIf(condition, body)]
-
-            i += 1
-
-        code += ["return NULL;\n"]
-
-        return L.StatementList(code)
-
-    # This group of functions are repeated for each foo_integral by
-    # add_ufc_form_integral_methods:
-
-    def _get_foo_integral_ids(self, L, ir, parameters, integral_type, declname):
-        """Return implementation of ufc::form::%(declname)s()."""
-        code = []
-        ids = L.Symbol("ids")
-        for i, v in enumerate(getattr(ir, declname)[0]):
-            code += [L.Assign(ids[i], v)]
-        code += [L.Return()]
-        return L.StatementList(code)
-
-    def _create_foo_integral(self, L, ir, parameters, integral_type, declname):
-        """Return implementation of ufc::form::%(declname)s()."""
-        # e.g. subdomain_ids, classnames = ir.create_cell_integral
-        subdomain_ids, classnames = getattr(ir, declname)
-        subdomain_id = L.Symbol("subdomain_id")
-        return generate_return_new_switch(L, subdomain_id, classnames, subdomain_ids)
-
-
-=======
->>>>>>> 01024e63
 def generator(ir, parameters):
     """Generate UFC code for a form."""
 
@@ -198,29 +30,6 @@
     d["num_coefficients"] = ir.num_coefficients
     d["num_constants"] = ir.num_constants
 
-<<<<<<< HEAD
-    d["num_cell_integrals"] = len(ir.create_cell_integral[0])
-    d["num_exterior_facet_integrals"] = len(ir.create_exterior_facet_integral[0])
-    d["num_interior_facet_integrals"] = len(ir.create_interior_facet_integral[0])
-    d["num_vertex_integrals"] = len(ir.create_vertex_integral[0])
-    d["num_custom_integrals"] = len(ir.create_custom_integral[0])
-
-    import ffcx.codegeneration.C.cnodes as L
-    generator = UFCForm()
-
-    statements = generator.original_coefficient_position(L, ir)
-    d["original_coefficient_position"] = L.StatementList(statements)
-
-    d["coefficient_name_map"] = generator.generate_coefficient_position_to_name_map(L, ir)
-    d["constant_name_map"] = generator.generate_constant_original_position_to_name_map(L, ir)
-
-    d["create_finite_element"] = generator.create_finite_element(L, ir)
-    d["finite_element_declaration"] = generator.finite_element_declaration(L, ir)
-    d["create_dofmap"] = generator.create_dofmap(L, ir)
-    d["dofmap_declaration"] = generator.dofmap_declaration(L, ir)
-
-    d["create_functionspace"] = generator.create_functionspace(L, ir)
-=======
     code = []
     cases = []
     for itg_type in ("cell", "interior_facet", "exterior_facet"):
@@ -255,8 +64,6 @@
         code = [L.ArrayDecl("static const char*", names, len(cstnames), cstnames)]
         code += [L.Return(names)]
     d["constant_name_map"] = L.StatementList(code)
-
-    d["coordinate_mapping"] = L.AddressOf(L.Symbol(ir.coordinate_mappings[0]))
 
     if len(ir.finite_elements) > 0:
         d["finite_elements"] = f"finite_elements_{ir.name}"
@@ -303,12 +110,13 @@
 
     # FIXME: Should be handled differently, revise how ufc_function_space is
     # generated
-    for (name, (element, dofmap, cmap)) in ir.function_spaces.items():
+    for (name, (element, dofmap, cmap_family, cmap_degree)) in ir.function_spaces.items():
         code += [f"static ufc_function_space functionspace_{name} ="]
         code += ["{"]
         code += [f".finite_element = &{element},"]
         code += [f".dofmap = &{dofmap},"]
-        code += [f".coordinate_mapping = &{cmap}"]
+        code += [f".geometry_family = \"{cmap_family}\:"]
+        code += [f".geometry_degree = {cmap_degree}"]
         code += ["};"]
 
     for i, (name, (element, dofmap, cmap)) in enumerate(ir.function_spaces.items()):
@@ -317,7 +125,6 @@
             code += [L.If(condition, L.Return(L.Symbol(f"&functionspace_{name}")))]
         else:
             code += [L.ElseIf(condition, L.Return(L.Symbol(f"&functionspace_{name}")))]
->>>>>>> 01024e63
 
     code += ["return NULL;\n"]
 
