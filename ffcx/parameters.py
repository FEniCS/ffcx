--- conflicted
+++ resolved
@@ -32,13 +32,10 @@
                (-1 means no alignment assumed, safe option)"""),
     "padlen":
         (1, "Pads every declared array in tabulation kernel such that its last dimension is divisible by given value."),
-<<<<<<< HEAD
+    "verbosity":
+        (30, "Logger verbosity. Follows standard logging library levels, i.e. INFO=20, DEBUG=10, etc."),
     "sycl_defines":
         (False, "True to generate SYCL definition headers. ")
-=======
-    "verbosity":
-        (30, "Logger verbosity. Follows standard logging library levels, i.e. INFO=20, DEBUG=10, etc.")
->>>>>>> b0c67add
 }
 
 
