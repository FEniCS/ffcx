# Copyright (C) 2004-2020 Anders Logg, Garth N. Wells and Michal Habera
#
# This file is part of FFCX.(https://www.fenicsproject.org)
#
# SPDX-License-Identifier:    LGPL-3.0-or-later
"""Command-line interface to FFCX.

Parse command-line arguments and generate code from input UFL form files.
"""

import argparse
import cProfile
import logging
import pathlib
import re
import string

import ufl
from ffcx import __version__ as FFCX_VERSION
from ffcx import compiler, formatting
<<<<<<< HEAD
from ffcx.parameters import FFCX_DEFAULT_PARAMETERS, get_parameters
=======
from ffcx.parameters import FFCX_PARAMETERS, default_parameters, env_parameters
>>>>>>> 104c64d4

logger = logging.getLogger("ffcx")

parser = argparse.ArgumentParser(
    description="FEniCS Form Compiler (FFCX, https://fenicsproject.org)")
parser.add_argument(
    "--version", action='version', version="%(prog)s " + ("(version {})".format(FFCX_VERSION)))
parser.add_argument("-o", "--output-directory", type=str, default=".", help="output directory")
parser.add_argument("--visualise", action="store_true", help="visualise the IR graph")
parser.add_argument("-p", "--profile", action='store_true', help="enable profiling")

# Add all parameters from FFC parameter system
for param_name, (param_val, param_desc) in FFCX_DEFAULT_PARAMETERS.items():
    parser.add_argument("--{}".format(param_name), default=param_val,
                        type=type(param_val), help="{} (default={})".format(param_desc, param_val))

parser.add_argument("ufl_file", nargs='+', help="UFL file(s) to be compiled")


def main(args=None):
    xargs = parser.parse_args(args)

    # Parse all other parameters
    parameters = get_parameters()
    for param_name, param_val in parameters.items():
        parameters[param_name] = xargs.__dict__.get(param_name)

    parameters.update(env_parameters())

    ffcx_logger = logging.getLogger("ffcx")
    ffcx_logger.setLevel(parameters["verbosity"])

    # Call parser and compiler for each file
    for filename in xargs.ufl_file:
        file = pathlib.Path(filename)
        if file.suffix != ".ufl":
            logger.error("Expecting a UFL form file (.ufl).")
            return 1

        # Remove weird characters (file system allows more than the C
        # preprocessor)
        prefix = file.stem
        prefix = re.subn("[^{}]".format(string.ascii_letters + string.digits + "_"), "!", prefix)[0]
        prefix = re.subn("!+", "_", prefix)[0]

        # Turn on profiling
        if xargs.profile:
            pr = cProfile.Profile()
            pr.enable()

        # Load UFL file
        ufd = ufl.algorithms.load_ufl_file(filename)

        # Generate code
        if len(ufd.forms) > 0:
            code_h, code_c = compiler.compile_ufl_objects(
                ufd.forms, ufd.object_names, prefix=prefix, parameters=parameters, visualise=xargs.visualise)
        else:
            code_h, code_c = compiler.compile_ufl_objects(
                ufd.elements, ufd.object_names, prefix=prefix, parameters=parameters, visualise=xargs.visualise)

        # Write to file
        formatting.write_code(code_h, code_c, prefix, xargs.output_directory)

        # Turn off profiling and write status to file
        if xargs.profile:
            pr.disable()
            pfn = "ffcx_{0}.profile".format(prefix)
            pr.dump_stats(pfn)

    return 0<|MERGE_RESOLUTION|>--- conflicted
+++ resolved
@@ -18,11 +18,7 @@
 import ufl
 from ffcx import __version__ as FFCX_VERSION
 from ffcx import compiler, formatting
-<<<<<<< HEAD
 from ffcx.parameters import FFCX_DEFAULT_PARAMETERS, get_parameters
-=======
-from ffcx.parameters import FFCX_PARAMETERS, default_parameters, env_parameters
->>>>>>> 104c64d4
 
 logger = logging.getLogger("ffcx")
 
