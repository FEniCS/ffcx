--- conflicted
+++ resolved
@@ -135,23 +135,8 @@
             visualise=xargs.visualise,
         )
 
-<<<<<<< HEAD
         # Write to file
         formatting.write_code(code, prefix, suffixes, xargs.output_directory)
-=======
-        # File suffixes
-        # TODO: this needs to be moved into the language backends
-        suffixes: tuple[str | None, str | None]
-        if options["language"] == "C":
-            suffixes = (".h", ".c")
-        else:  # numba
-            if xargs.outfile is None:
-                outfile = outfile + "_numba"
-            suffixes = (None, ".py")
-
-        # Write to file
-        formatting.write_code(code_h, code_c, outfile, suffixes, output_dir=xargs.dir)
->>>>>>> 3e33f66b
 
         # Turn off profiling and write status to file
         if xargs.profile:
