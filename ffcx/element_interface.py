--- conflicted
+++ resolved
@@ -18,11 +18,8 @@
 import basix
 import numpy
 import ufl
-<<<<<<< HEAD
 import basix.ufl_wrapper
-=======
 from functools import lru_cache
->>>>>>> 37fb30c0
 
 
 @lru_cache
