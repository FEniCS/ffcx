--- conflicted
+++ resolved
@@ -48,12 +48,8 @@
                 element.sub_elements()[0]), element._value_shape, symmetric=True)
     elif isinstance(element, ufl.MixedElement):
         return basix.ufl_wrapper.MixedElement([create_element(e) for e in element.sub_elements()])
-<<<<<<< HEAD
-=======
     elif isinstance(element, ufl.EnrichedElement):
         return basix.ufl_wrapper._create_enriched_element([create_element(e) for e in element._elements])
-
->>>>>>> 6a84be9d
     elif element.family() == "Quadrature":
         return QuadratureElement(element)
     elif element.family() == "Real":
