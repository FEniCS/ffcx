--- conflicted
+++ resolved
@@ -49,12 +49,7 @@
     elif isinstance(element, ufl.MixedElement):
         return basix.ufl_wrapper.MixedElement([create_element(e) for e in element.sub_elements()])
     elif isinstance(element, ufl.EnrichedElement):
-<<<<<<< HEAD
         return basix.ufl_wrapper.create_enriched_element([create_element(e) for e in element._elements])
-
-=======
-        return basix.ufl_wrapper._create_enriched_element([create_element(e) for e in element._elements])
->>>>>>> 4bc7476c
     elif element.family() == "Quadrature":
         return QuadratureElement(element)
     elif element.family() == "Real":
