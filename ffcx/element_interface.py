# Copyright (C) 2021 Matthew W. Scroggs and Chris Richardson
#
# This file is part of FFCx.(https://www.fenicsproject.org)
#
# SPDX-License-Identifier:    LGPL-3.0-or-later
"""Finite element interface."""

from __future__ import annotations

import typing

import warnings

import basix
import numpy
import ufl
import basix.ufl_wrapper
<<<<<<< HEAD
import functools

if typing.TYPE_CHECKING:
    import ufl.finiteelement.FiniteElementBase


@functools.lru_cache()
def create_basix_element(family_type: basix.ElementFamily, cell_type: basix.CellType, degree: int,
                         variant_info: typing.Tuple[typing.Union[basix.LagrangeVariant, basix.DPCVariant]],
                         discontinuous: bool):
    """Create a basix element."""
    return basix.create_element(family_type, cell_type, degree, *variant_info, discontinuous)
=======
>>>>>>> ba7d12cb


def create_element(element: ufl.finiteelement.FiniteElementBase) -> basix.ufl_wrapper._BasixElementBase:
    """Create an FFCx element from a UFL element.

    Args:
        element: A UFL finite element

    Returns:
        A Basix finite element
    """
    if isinstance(element, basix.ufl_wrapper._BasixElementBase):
        return element

    elif isinstance(element, ufl.VectorElement):
        return basix.ufl_wrapper.VectorElement(create_element(element.sub_elements()[0]), element.num_sub_elements())
    elif isinstance(element, ufl.TensorElement):
        if len(element.symmetry()) == 0:
            return basix.ufl_wrapper.TensorElement(create_element(element.sub_elements()[0]), element._value_shape)
        else:
            assert element.symmetry()[(1, 0)] == (0, 1)
            return basix.ufl_wrapper.TensorElement(create_element(
                element.sub_elements()[0]), element._value_shape, symmetric=True)
    elif isinstance(element, ufl.MixedElement):
        return basix.ufl_wrapper.MixedElement([create_element(e) for e in element.sub_elements()])

    elif element.family() == "Quadrature":
        return QuadratureElement(element)

    else:
        return basix.ufl_wrapper.convert_ufl_element(element)


def basix_index(indices: typing.Tuple[int]) -> int:
    """Get the Basix index of a derivative."""
    return basix.index(*indices)


def create_quadrature(cellname, degree, rule) -> typing.Tuple[numpy.typing.NDArray[numpy.float64],
                                                              numpy.typing.NDArray[numpy.float64]]:
    """Create a quadrature rule."""
    if cellname == "vertex":
        return (numpy.ones((1, 0), dtype=numpy.float64), numpy.ones(1, dtype=numpy.float64))

    quadrature = basix.make_quadrature(
        basix.quadrature.string_to_type(rule), basix.cell.string_to_type(cellname), degree)

    # The quadrature degree from UFL can be very high for some
    # integrals.  Print warning if number of quadrature points
    # exceeds 100.
    num_points = quadrature[1].size
    if num_points >= 100:
        warnings.warn(
            f"Number of integration points per cell is: {num_points}. Consider using 'quadrature_degree' "
            "to reduce number.")
    return quadrature


def reference_cell_vertices(cellname: str) -> numpy.typing.NDArray[numpy.float64]:
    """Get the vertices of a reference cell."""
    return basix.geometry(basix.cell.string_to_type(cellname))


def map_facet_points(points: numpy.typing.NDArray[numpy.float64], facet: int,
                     cellname: str) -> numpy.typing.NDArray[numpy.float64]:
    """Map points from a reference facet to a physical facet."""
    geom = basix.geometry(basix.cell.string_to_type(cellname))
    facet_vertices = [geom[i] for i in basix.topology(basix.cell.string_to_type(cellname))[-2][facet]]
    return numpy.asarray([facet_vertices[0] + sum((i - facet_vertices[0]) * j for i, j in zip(facet_vertices[1:], p))
                          for p in points], dtype=numpy.float64)


class QuadratureElement(basix.ufl_wrapper._BasixElementBase):
    """A quadrature element."""

    _points: basix.ufl_wrapper._nda_f64
    _element: basix.ufl_wrapper._BasixElementBase
    _entity_counts: typing.List[int]
    _family_name: str
    _cellname: str

    def __init__(self, element: ufl.finiteelement.FiniteElementBase):
        """Initialise the element."""
        self._points, _ = create_quadrature(element.cell().cellname(),
                                            element.degree(), element.quadrature_scheme())

        self._cellname = element.cell().cellname()
        self._family_name = element.family()
        tdim = element.cell().topological_dimension()
        self._entity_counts = []
        if tdim >= 1:
            self._entity_counts.append(element.cell().num_vertices())
        if tdim >= 2:
            self._entity_counts.append(element.cell().num_edges())
        if tdim >= 3:
            self._entity_counts.append(element.cell().num_facets())
        self._entity_counts.append(1)

        super().__init__(
            f"QuadratureElement({element})", "quadrature element", element.cell().cellname(), element.value_shape(),
            element.degree())

    def __eq__(self, other) -> bool:
        """Check if two elements are equal."""
        return isinstance(other, QuadratureElement) and self.element == other.element

    def __hash__(self) -> int:
        """Return a hash."""
        return super().__hash__()

    def tabulate(
        self, nderivs: int, points: basix.ufl_wrapper._nda_f64
    ) -> basix.ufl_wrapper._nda_f64:
        """Tabulate the basis functions of the element.

        Args:
            nderivs: Number of derivatives to tabulate.
            points: Points to tabulate at

        Returns:
            Tabulated basis functions
        """
        if nderivs > 0:
            raise ValueError("Cannot take derivatives of Quadrature element.")

        if points.shape != self._points.shape:
            raise ValueError("Mismatch of tabulation points and element points.")
        tables = numpy.asarray([numpy.eye(points.shape[0], points.shape[0])])
        return tables

    def get_component_element(self, flat_component: int) -> typing.Tuple[basix.ufl_wrapper._BasixElementBase, int, int]:
        """Get element that represents a component of the element, and the offset and stride of the component.

        Args:
            flat_component: The component

        Returns:
            component element, offset of the component, stride of the component
        """
<<<<<<< HEAD
        pass

    @property
    def element_type(self):
        """Element type."""
        raise NotImplementedError

    @property
    @abstractmethod
    def dim(self) -> int:
        """Number of DOFs the element has."""
        pass

    @property
    @abstractmethod
    def value_size(self) -> int:
        """Value size of the element.

        Equal to ``numpy.prod(value_shape)``.

        """
        pass

    @property
    @abstractmethod
    def value_shape(self) -> typing.Tuple[int, ...]:
        """Value shape of the element basis function.

        Note:
            For scalar elements, ``(1,)`` is returned. This is different
            from Basix where the value shape for scalar elements is
            ``(,)``.

        """
        pass

    @property
    @abstractmethod
    def num_entity_dofs(self) -> typing.List[typing.List[int]]:
        """Number of DOFs associated with each entity."""
        pass

    @property
    @abstractmethod
    def entity_dofs(self) -> typing.List[typing.List[typing.List[int]]]:
        """DOF numbers associated with each entity."""
        pass

    @property
    @abstractmethod
    def num_entity_closure_dofs(self) -> typing.List[typing.List[int]]:
        """Number of DOFs associated with the closure of each entity."""
        pass

    @property
    @abstractmethod
    def entity_closure_dofs(self) -> typing.List[typing.List[typing.List[int]]]:
        """DOF numbers associated with the closure of each entity."""
        pass

    @property
    @abstractmethod
    def num_global_support_dofs(self) -> int:
        pass

    @property
    @abstractmethod
    def reference_topology(self) -> typing.List[typing.List[typing.List[int]]]:
        """Topology of the reference element."""
        pass

    @property
    @abstractmethod
    def reference_geometry(self) -> numpy.typing.NDArray[numpy.float64]:
        """Geometry of the reference element."""
        pass

    @property
    @abstractmethod
    def family_name(self) -> str:
        """Family name of the element."""
        pass

    @property
    @abstractmethod
    def element_family(self) -> basix.ElementFamily:
        """Basix element family used to initialise the element."""
        pass

    @property
    @abstractmethod
    def lagrange_variant(self) -> basix.LagrangeVariant:
        """Basix Lagrange variant used to initialise the element."""
        pass

    @property
    @abstractmethod
    def dpc_variant(self) -> basix.DPCVariant:
        """Basix DPC variant used to initialise the element."""
        pass

    @property
    @abstractmethod
    def cell_type(self) -> basix.CellType:
        """Basix cell type used to initialise the element."""
        pass

    @property
    @abstractmethod
    def discontinuous(self) -> bool:
        """True if the discontinuous version of the element is used."""
        pass

    @property
    @abstractmethod
    def interpolation_nderivs(self) -> int:
        """The number of derivatives needed when interpolating."""
        pass

    @property
    def is_custom_element(self) -> bool:
        """True if the element is a custom Basix element."""
        return False

    @property
    def has_tensor_product_factorisation(self) -> bool:
        """True if the element is has a tensor product factorisation."""
        return False

    def get_tensor_product_representation(self):
        """Get the element's tensor product factorisation."""
        return None


class BasixElement(BaseElement):
    """An element defined by Basix."""

    element: basix.finite_element.FiniteElement

    def __init__(self, element: basix.finite_element.FiniteElement):
        self.element = element

    def tabulate(self, nderivs: int,
                 points: numpy.typing.NDArray[numpy.float64]) -> numpy.typing.NDArray[numpy.float64]:
        tab = self.element.tabulate(nderivs, points)
        return tab.transpose((0, 1, 3, 2)).reshape((tab.shape[0], tab.shape[1], -1))

    def get_component_element(self, flat_component: int) -> typing.Tuple[ComponentElement, int, int]:
        assert flat_component < self.value_size
        return ComponentElement(self, flat_component), 0, 1

    @property
    def element_type(self) -> str:
        """Element type."""
        if self.is_custom_element:
            return "ufcx_basix_custom_element"
        else:
            return "ufcx_basix_element"

    @property
    def dim(self) -> int:
        return self.element.dim

    @property
    def value_size(self) -> int:
        return self.element.value_size

    @property
    def value_shape(self) -> typing.Tuple[int]:
        """Get the value shape of the element."""
        if len(self.element.value_shape) == 0:
            return (1,)
        else:
            return self.element.value_shape

    @property
    def num_entity_dofs(self) -> typing.List[typing.List[int]]:
        return self.element.num_entity_dofs

    @property
    def entity_dofs(self) -> typing.List[typing.List[typing.List[int]]]:
        return self.element.entity_dofs

    @property
    def num_entity_closure_dofs(self) -> typing.List[typing.List[int]]:
        return self.element.num_entity_closure_dofs

    @property
    def entity_closure_dofs(self) -> typing.List[typing.List[typing.List[int]]]:
        return self.element.entity_closure_dofs

    @property
    def num_global_support_dofs(self) -> int:
        # TODO
        return 0

    @property
    def family_name(self) -> str:
        return self.element.family.name

    @property
    def reference_topology(self) -> typing.List[typing.List[typing.List[int]]]:
        return basix.topology(self.element.cell_type)

    @property
    def reference_geometry(self) -> numpy.typing.NDArray[numpy.float64]:
        return basix.geometry(self.element.cell_type)

    @property
    def element_family(self) -> basix.ElementFamily:
        return self.element.family

    @property
    def lagrange_variant(self) -> basix.LagrangeVariant:
        return self.element.lagrange_variant

    @property
    def dpc_variant(self) -> basix.DPCVariant:
        return self.element.dpc_variant

    @property
    def cell_type(self) -> basix.CellType:
        return self.element.cell_type

    @property
    def discontinuous(self) -> bool:
        return self.element.discontinuous

    @property
    def interpolation_nderivs(self) -> int:
        return self.element.interpolation_nderivs

    @property
    def is_custom_element(self) -> bool:
        """True if the element is a custom Basix element."""
        return self.element.family == basix.ElementFamily.custom

    @property
    def has_tensor_product_factorisation(self) -> bool:
        """True if the element is has a tensor product factorisation."""
        return self.element.has_tensor_product_factorisation

    def get_tensor_product_representation(self):
        """Get the element's tensor product factorisation."""
        if not self.has_tensor_product_factorisation:
            return None
        return self.element.get_tensor_product_representation()


class ComponentElement(BaseElement):
    """An element representing one component of a BasixElement."""

    element: BasixElement
    component: int

    def __init__(self, element: BasixElement, component: int):
        self.element = element
        self.component = component

    def tabulate(self, nderivs: int, points:
                 numpy.typing.NDArray[numpy.float64]) -> typing.List[numpy.typing.NDArray[numpy.float64]]:
        tables = self.element.tabulate(nderivs, points)
        output = []
        for tbl in tables:
            shape = (tbl.shape[0],) + tuple(self.element.value_shape) + (-1,)
            tbl = tbl.reshape(shape)
            if len(self.element.value_shape) == 1:
                output.append(tbl[:, self.component, :])
            elif len(self.element.value_shape) == 2:
                # TODO: Something different may need doing here if
                # tensor is symmetric
                vs0 = self.element.value_shape[0]
                output.append(tbl[:, self.component // vs0, self.component % vs0, :])
            else:
                raise NotImplementedError
        return output

    def get_component_element(self, flat_component):
        if flat_component == 0:
            return self, 0, 1
        raise NotImplementedError

    @property
    def dim(self):
        raise NotImplementedError

    @property
    def value_size(self):
        raise NotImplementedError

    @property
    def value_shape(self):
        raise NotImplementedError

    @property
    def num_entity_dofs(self):
        raise NotImplementedError

    @property
    def entity_dofs(self):
        raise NotImplementedError

    @property
    def num_entity_closure_dofs(self):
        raise NotImplementedError

    @property
    def entity_closure_dofs(self):
        raise NotImplementedError

    @property
    def num_global_support_dofs(self):
        raise NotImplementedError

    @property
    def family_name(self) -> str:
        raise NotImplementedError

    @property
    def reference_topology(self):
        raise NotImplementedError

    @property
    def reference_geometry(self):
        raise NotImplementedError

    @property
    def element_family(self) -> basix.ElementFamily:
        return self.element.element_family

    @property
    def lagrange_variant(self) -> basix.LagrangeVariant:
        return self.element.lagrange_variant

    @property
    def dpc_variant(self) -> basix.DPCVariant:
        return self.element.dpc_variant

    @property
    def cell_type(self) -> basix.CellType:
        return self.element.cell_type

    @property
    def discontinuous(self) -> bool:
        return self.element.discontinuous

    @property
    def interpolation_nderivs(self) -> int:
        return self.element.interpolation_nderivs


class MixedElement(BaseElement):
    """A mixed element that combines two or more elements."""

    sub_elements: typing.List[BaseElement]

    def __init__(self, sub_elements: typing.List[BaseElement]):
        assert len(sub_elements) > 0
        self.sub_elements = sub_elements

    def tabulate(self, nderivs: int, points: numpy.typing.NDArray[numpy.float64]) -> typing.List[
            numpy.typing.NDArray[numpy.float64]]:
        tables = []
        results = [e.tabulate(nderivs, points) for e in self.sub_elements]
        for deriv_tables in zip(*results):
            new_table = numpy.zeros((len(points), self.value_size * self.dim))
            start = 0
            for e, t in zip(self.sub_elements, deriv_tables):
                for i in range(0, e.dim, e.value_size):
                    new_table[:, start: start + e.value_size] = t[:, i: i + e.value_size]
                    start += self.value_size
            tables.append(new_table)
        return tables

    def get_component_element(self, flat_component: int) -> tuple[BaseElement, int, int]:
        sub_dims = [0] + [e.dim for e in self.sub_elements]
        sub_cmps = [0] + [e.value_size for e in self.sub_elements]

        irange = numpy.cumsum(sub_dims)
        crange = numpy.cumsum(sub_cmps)

        # Find index of sub element which corresponds to the current
        # flat component
        component_element_index = numpy.where(
            crange <= flat_component)[0].shape[0] - 1

        sub_e = self.sub_elements[component_element_index]

        e, offset, stride = sub_e.get_component_element(flat_component - crange[component_element_index])
        # TODO: is this offset correct?
        return e, irange[component_element_index] + offset, stride

    @property
    def element_type(self) -> str:
        """Get the element type."""
        return "ufcx_mixed_element"

    @property
    def dim(self) -> int:
        return sum(e.dim for e in self.sub_elements)

    @property
    def value_size(self) -> int:
        return sum(e.value_size for e in self.sub_elements)

    @property
    def value_shape(self) -> typing.Tuple[int]:
        return (sum(e.value_size for e in self.sub_elements), )

    @property
    def num_entity_dofs(self) -> typing.List[typing.List[int]]:
        data = [e.num_entity_dofs for e in self.sub_elements]
        return [[sum(d[tdim][entity_n] for d in data) for entity_n, _ in enumerate(entities)]
                for tdim, entities in enumerate(data[0])]

    @property
    def entity_dofs(self) -> typing.List[typing.List[typing.List[int]]]:
        dofs: typing.List[typing.List[typing.List[int]]] = [[[] for i in entities]
                                                            for entities in self.sub_elements[0].entity_dofs]
        start_dof = 0
        for e in self.sub_elements:
            for tdim, entities in enumerate(e.entity_dofs):
                for entity_n, entity_dofs in enumerate(entities):
                    dofs[tdim][entity_n] += [start_dof + i for i in entity_dofs]
            start_dof += e.dim
        return dofs

    @property
    def num_entity_closure_dofs(self) -> typing.List[typing.List[int]]:
        data = [e.num_entity_closure_dofs for e in self.sub_elements]
        return [[sum(d[tdim][entity_n] for d in data) for entity_n, _ in enumerate(entities)]
                for tdim, entities in enumerate(data[0])]

    @property
    def entity_closure_dofs(self) -> typing.List[typing.List[typing.List[int]]]:
        dofs: typing.List[typing.List[typing.List[int]]] = [[[] for i in entities]
                                                            for entities in self.sub_elements[0].entity_closure_dofs]
        start_dof = 0
        for e in self.sub_elements:
            for tdim, entities in enumerate(e.entity_closure_dofs):
                for entity_n, entity_dofs in enumerate(entities):
                    dofs[tdim][entity_n] += [start_dof + i for i in entity_dofs]
            start_dof += e.dim
        return dofs

    @property
    def num_global_support_dofs(self) -> int:
        return sum(e.num_global_support_dofs for e in self.sub_elements)

    @property
    def family_name(self) -> str:
        return "mixed element"

    @property
    def reference_topology(self) -> typing.List[typing.List[typing.List[int]]]:
        return self.sub_elements[0].reference_topology

    @property
    def reference_geometry(self) -> numpy.typing.NDArray[numpy.float64]:
        return self.sub_elements[0].reference_geometry

    @property
    def lagrange_variant(self) -> basix.LagrangeVariant:
        return None

    @property
    def dpc_variant(self) -> basix.DPCVariant:
        return None

    @property
    def element_family(self) -> basix.ElementFamily:
        return None

    @property
    def cell_type(self) -> basix.CellType:
        return None

    @property
    def discontinuous(self) -> bool:
        return False

    @property
    def interpolation_nderivs(self) -> int:
        return max([e.interpolation_nderivs for e in self.sub_elements])


class BlockedElement(BaseElement):
    """An element with a block size that contains multiple copies of a sub element."""

    def __init__(self, sub_element: BaseElement, block_size: int, block_shape: typing.Tuple[int] = None):
        assert block_size > 0
        if sub_element.value_size != 1:
            raise ValueError("Blocked elements (VectorElement and TensorElement) of "
                             "non-scalar elements are not supported. Try using MixedElement "
                             "instead.")

        self.sub_element = sub_element
        self.block_size = block_size
        if block_shape is None:
            self.block_shape = (block_size, )
        else:
            self.block_shape = block_shape

    def tabulate(self, nderivs, points) -> typing.List[numpy.typing.NDArray[numpy.float64]]:
        assert len(self.block_shape) == 1  # TODO: block shape
        assert self.value_size == self.block_size  # TODO: remove this assumption
        output = []
        for table in self.sub_element.tabulate(nderivs, points):
            new_table = numpy.zeros((table.shape[0], table.shape[1] * self.block_size**2))
            for block in range(self.block_size):
                col = block * (self.block_size + 1)
                new_table[:, col: col + table.shape[1] * self.block_size**2: self.block_size**2] = table
            output.append(new_table)
        return output

    def get_component_element(self, flat_component) -> typing.Tuple[BaseElement, int, int]:
        return self.sub_element, flat_component, self.block_size

    @property
    def element_type(self) -> str:
        """Element type."""
        return self.sub_element.element_type

    @property
    def dim(self) -> int:
        return self.sub_element.dim * self.block_size

    @property
    def value_size(self) -> int:
        return self.block_size * self.sub_element.value_size

    @property
    def value_shape(self) -> typing.Tuple[int]:
        return (self.value_size, )

    @property
    def num_entity_dofs(self) -> typing.List[typing.List[int]]:
        return [[j * self.block_size for j in i] for i in self.sub_element.num_entity_dofs]

    @property
    def entity_dofs(self) -> typing.List[typing.List[typing.List[int]]]:
        # TODO: should this return this, or should it take blocks into
        # account?
        return [[[k * self.block_size + b for k in j for b in range(self.block_size)]
                 for j in i] for i in self.sub_element.entity_dofs]

    @property
    def num_entity_closure_dofs(self) -> typing.List[typing.List[int]]:
        return [[j * self.block_size for j in i] for i in self.sub_element.num_entity_closure_dofs]

    @property
    def entity_closure_dofs(self) -> typing.List[typing.List[typing.List[int]]]:
        # TODO: should this return this, or should it take blocks into
        # account?
        return [[[k * self.block_size + b for k in j for b in range(self.block_size)]
                 for j in i] for i in self.sub_element.entity_closure_dofs]

    @property
    def num_global_support_dofs(self) -> int:
        return self.sub_element.num_global_support_dofs * self.block_size

    @property
    def family_name(self) -> str:
        return self.sub_element.family_name

    @property
    def reference_topology(self) -> typing.List[typing.List[typing.List[int]]]:
        return self.sub_element.reference_topology

    @property
    def reference_geometry(self) -> numpy.typing.NDArray[numpy.float64]:
        return self.sub_element.reference_geometry

    @property
    def lagrange_variant(self) -> basix.LagrangeVariant:
        return self.sub_element.lagrange_variant

    @property
    def dpc_variant(self) -> basix.DPCVariant:
        return self.sub_element.dpc_variant

    @property
    def element_family(self) -> basix.ElementFamily:
        return self.sub_element.element_family

    @property
    def cell_type(self) -> basix.CellType:
        return self.sub_element.cell_type

    @property
    def discontinuous(self) -> bool:
        return self.sub_element.discontinuous

    @property
    def interpolation_nderivs(self) -> int:
        return self.sub_element.interpolation_nderivs

    @property
    def has_tensor_product_factorisation(self) -> bool:
        """True if the element is has a tensor product factorisation."""
        return self.sub_element.has_tensor_product_factorisation

    def get_tensor_product_representation(self):
        """Get the element's tensor product factorisation."""
        if not self.has_tensor_product_factorisation:
            return None
        return self.sub_element.get_tensor_product_representation()


class QuadratureElement(BaseElement):
    """A quadrature element."""

    _points: numpy.typing.NDArray[numpy.float64]

    def __init__(self, ufl_element):
        self._points, _ = create_quadrature(ufl_element.cell().cellname(),
                                            ufl_element.degree(), ufl_element.quadrature_scheme())
        self._ufl_element = ufl_element

    def tabulate(self, nderivs: int,
                 points: numpy.typing.NDArray[numpy.float64]) -> typing.List[numpy.typing.NDArray[numpy.float64]]:
        if nderivs > 0:
            raise ValueError("Cannot take derivatives of Quadrature element.")

        if points.shape != self._points.shape:
            raise ValueError("Mismatch of tabulation points and element points.")
        tables = [numpy.eye(points.shape[0], points.shape[0])]
        return tables

    def get_component_element(self, flat_component: int) -> typing.Tuple[BaseElement, int, int]:
=======
>>>>>>> ba7d12cb
        return self, 0, 1

    @property
    def ufcx_element_type(self) -> str:
        """Element type."""
        return "ufcx_quadrature_element"

    @property
    def dim(self) -> int:
        """Number of DOFs the element has."""
        return self._points.shape[0]

    @property
    def num_entity_dofs(self) -> typing.List[typing.List[int]]:
        """Number of DOFs associated with each entity."""
        dofs = []
        for d in self._entity_counts[:-1]:
            dofs += [[0] * d]

        dofs += [[self.dim]]
        return dofs

    @property
    def entity_dofs(self) -> typing.List[typing.List[typing.List[int]]]:
        """DOF numbers associated with each entity."""
        start_dof = 0
        entity_dofs = []
        for i in self.num_entity_dofs:
            dofs_list = []
            for j in i:
                dofs_list.append([start_dof + k for k in range(j)])
                start_dof += j
            entity_dofs.append(dofs_list)
        return entity_dofs

    @property
    def num_entity_closure_dofs(self) -> typing.List[typing.List[int]]:
        """Number of DOFs associated with the closure of each entity."""
        return self.num_entity_dofs

    @property
    def entity_closure_dofs(self) -> typing.List[typing.List[typing.List[int]]]:
        """DOF numbers associated with the closure of each entity."""
        return self.entity_dofs

    @property
    def num_global_support_dofs(self) -> int:
        """Get the number of global support DOFs."""
        return 0

    @property
    def reference_topology(self) -> typing.List[typing.List[typing.List[int]]]:
        """Topology of the reference element."""
        raise NotImplementedError()

    @property
    def reference_geometry(self) -> basix.ufl_wrapper._nda_f64:
        """Geometry of the reference element."""
        raise NotImplementedError()

    @property
    def family_name(self) -> str:
        """Family name of the element."""
        return self._family_name

    @property
    def lagrange_variant(self) -> basix.LagrangeVariant:
        """Basix Lagrange variant used to initialise the element."""
        return None

    @property
    def dpc_variant(self) -> basix.DPCVariant:
        """Basix DPC variant used to initialise the element."""
        return None

    @property
    def element_family(self) -> basix.ElementFamily:
        """Basix element family used to initialise the element."""
        return None

    @property
    def cell_type(self) -> basix.CellType:
        """Basix cell type used to initialise the element."""
        return basix.cell.string_to_type(self._cellname)

    @property
    def discontinuous(self) -> bool:
        """True if the discontinuous version of the element is used."""
        return False

    @property
    def interpolation_nderivs(self) -> int:
        """The number of derivatives needed when interpolating."""
        return 0<|MERGE_RESOLUTION|>--- conflicted
+++ resolved
@@ -15,21 +15,6 @@
 import numpy
 import ufl
 import basix.ufl_wrapper
-<<<<<<< HEAD
-import functools
-
-if typing.TYPE_CHECKING:
-    import ufl.finiteelement.FiniteElementBase
-
-
-@functools.lru_cache()
-def create_basix_element(family_type: basix.ElementFamily, cell_type: basix.CellType, degree: int,
-                         variant_info: typing.Tuple[typing.Union[basix.LagrangeVariant, basix.DPCVariant]],
-                         discontinuous: bool):
-    """Create a basix element."""
-    return basix.create_element(family_type, cell_type, degree, *variant_info, discontinuous)
-=======
->>>>>>> ba7d12cb
 
 
 def create_element(element: ufl.finiteelement.FiniteElementBase) -> basix.ufl_wrapper._BasixElementBase:
@@ -169,639 +154,6 @@
         Returns:
             component element, offset of the component, stride of the component
         """
-<<<<<<< HEAD
-        pass
-
-    @property
-    def element_type(self):
-        """Element type."""
-        raise NotImplementedError
-
-    @property
-    @abstractmethod
-    def dim(self) -> int:
-        """Number of DOFs the element has."""
-        pass
-
-    @property
-    @abstractmethod
-    def value_size(self) -> int:
-        """Value size of the element.
-
-        Equal to ``numpy.prod(value_shape)``.
-
-        """
-        pass
-
-    @property
-    @abstractmethod
-    def value_shape(self) -> typing.Tuple[int, ...]:
-        """Value shape of the element basis function.
-
-        Note:
-            For scalar elements, ``(1,)`` is returned. This is different
-            from Basix where the value shape for scalar elements is
-            ``(,)``.
-
-        """
-        pass
-
-    @property
-    @abstractmethod
-    def num_entity_dofs(self) -> typing.List[typing.List[int]]:
-        """Number of DOFs associated with each entity."""
-        pass
-
-    @property
-    @abstractmethod
-    def entity_dofs(self) -> typing.List[typing.List[typing.List[int]]]:
-        """DOF numbers associated with each entity."""
-        pass
-
-    @property
-    @abstractmethod
-    def num_entity_closure_dofs(self) -> typing.List[typing.List[int]]:
-        """Number of DOFs associated with the closure of each entity."""
-        pass
-
-    @property
-    @abstractmethod
-    def entity_closure_dofs(self) -> typing.List[typing.List[typing.List[int]]]:
-        """DOF numbers associated with the closure of each entity."""
-        pass
-
-    @property
-    @abstractmethod
-    def num_global_support_dofs(self) -> int:
-        pass
-
-    @property
-    @abstractmethod
-    def reference_topology(self) -> typing.List[typing.List[typing.List[int]]]:
-        """Topology of the reference element."""
-        pass
-
-    @property
-    @abstractmethod
-    def reference_geometry(self) -> numpy.typing.NDArray[numpy.float64]:
-        """Geometry of the reference element."""
-        pass
-
-    @property
-    @abstractmethod
-    def family_name(self) -> str:
-        """Family name of the element."""
-        pass
-
-    @property
-    @abstractmethod
-    def element_family(self) -> basix.ElementFamily:
-        """Basix element family used to initialise the element."""
-        pass
-
-    @property
-    @abstractmethod
-    def lagrange_variant(self) -> basix.LagrangeVariant:
-        """Basix Lagrange variant used to initialise the element."""
-        pass
-
-    @property
-    @abstractmethod
-    def dpc_variant(self) -> basix.DPCVariant:
-        """Basix DPC variant used to initialise the element."""
-        pass
-
-    @property
-    @abstractmethod
-    def cell_type(self) -> basix.CellType:
-        """Basix cell type used to initialise the element."""
-        pass
-
-    @property
-    @abstractmethod
-    def discontinuous(self) -> bool:
-        """True if the discontinuous version of the element is used."""
-        pass
-
-    @property
-    @abstractmethod
-    def interpolation_nderivs(self) -> int:
-        """The number of derivatives needed when interpolating."""
-        pass
-
-    @property
-    def is_custom_element(self) -> bool:
-        """True if the element is a custom Basix element."""
-        return False
-
-    @property
-    def has_tensor_product_factorisation(self) -> bool:
-        """True if the element is has a tensor product factorisation."""
-        return False
-
-    def get_tensor_product_representation(self):
-        """Get the element's tensor product factorisation."""
-        return None
-
-
-class BasixElement(BaseElement):
-    """An element defined by Basix."""
-
-    element: basix.finite_element.FiniteElement
-
-    def __init__(self, element: basix.finite_element.FiniteElement):
-        self.element = element
-
-    def tabulate(self, nderivs: int,
-                 points: numpy.typing.NDArray[numpy.float64]) -> numpy.typing.NDArray[numpy.float64]:
-        tab = self.element.tabulate(nderivs, points)
-        return tab.transpose((0, 1, 3, 2)).reshape((tab.shape[0], tab.shape[1], -1))
-
-    def get_component_element(self, flat_component: int) -> typing.Tuple[ComponentElement, int, int]:
-        assert flat_component < self.value_size
-        return ComponentElement(self, flat_component), 0, 1
-
-    @property
-    def element_type(self) -> str:
-        """Element type."""
-        if self.is_custom_element:
-            return "ufcx_basix_custom_element"
-        else:
-            return "ufcx_basix_element"
-
-    @property
-    def dim(self) -> int:
-        return self.element.dim
-
-    @property
-    def value_size(self) -> int:
-        return self.element.value_size
-
-    @property
-    def value_shape(self) -> typing.Tuple[int]:
-        """Get the value shape of the element."""
-        if len(self.element.value_shape) == 0:
-            return (1,)
-        else:
-            return self.element.value_shape
-
-    @property
-    def num_entity_dofs(self) -> typing.List[typing.List[int]]:
-        return self.element.num_entity_dofs
-
-    @property
-    def entity_dofs(self) -> typing.List[typing.List[typing.List[int]]]:
-        return self.element.entity_dofs
-
-    @property
-    def num_entity_closure_dofs(self) -> typing.List[typing.List[int]]:
-        return self.element.num_entity_closure_dofs
-
-    @property
-    def entity_closure_dofs(self) -> typing.List[typing.List[typing.List[int]]]:
-        return self.element.entity_closure_dofs
-
-    @property
-    def num_global_support_dofs(self) -> int:
-        # TODO
-        return 0
-
-    @property
-    def family_name(self) -> str:
-        return self.element.family.name
-
-    @property
-    def reference_topology(self) -> typing.List[typing.List[typing.List[int]]]:
-        return basix.topology(self.element.cell_type)
-
-    @property
-    def reference_geometry(self) -> numpy.typing.NDArray[numpy.float64]:
-        return basix.geometry(self.element.cell_type)
-
-    @property
-    def element_family(self) -> basix.ElementFamily:
-        return self.element.family
-
-    @property
-    def lagrange_variant(self) -> basix.LagrangeVariant:
-        return self.element.lagrange_variant
-
-    @property
-    def dpc_variant(self) -> basix.DPCVariant:
-        return self.element.dpc_variant
-
-    @property
-    def cell_type(self) -> basix.CellType:
-        return self.element.cell_type
-
-    @property
-    def discontinuous(self) -> bool:
-        return self.element.discontinuous
-
-    @property
-    def interpolation_nderivs(self) -> int:
-        return self.element.interpolation_nderivs
-
-    @property
-    def is_custom_element(self) -> bool:
-        """True if the element is a custom Basix element."""
-        return self.element.family == basix.ElementFamily.custom
-
-    @property
-    def has_tensor_product_factorisation(self) -> bool:
-        """True if the element is has a tensor product factorisation."""
-        return self.element.has_tensor_product_factorisation
-
-    def get_tensor_product_representation(self):
-        """Get the element's tensor product factorisation."""
-        if not self.has_tensor_product_factorisation:
-            return None
-        return self.element.get_tensor_product_representation()
-
-
-class ComponentElement(BaseElement):
-    """An element representing one component of a BasixElement."""
-
-    element: BasixElement
-    component: int
-
-    def __init__(self, element: BasixElement, component: int):
-        self.element = element
-        self.component = component
-
-    def tabulate(self, nderivs: int, points:
-                 numpy.typing.NDArray[numpy.float64]) -> typing.List[numpy.typing.NDArray[numpy.float64]]:
-        tables = self.element.tabulate(nderivs, points)
-        output = []
-        for tbl in tables:
-            shape = (tbl.shape[0],) + tuple(self.element.value_shape) + (-1,)
-            tbl = tbl.reshape(shape)
-            if len(self.element.value_shape) == 1:
-                output.append(tbl[:, self.component, :])
-            elif len(self.element.value_shape) == 2:
-                # TODO: Something different may need doing here if
-                # tensor is symmetric
-                vs0 = self.element.value_shape[0]
-                output.append(tbl[:, self.component // vs0, self.component % vs0, :])
-            else:
-                raise NotImplementedError
-        return output
-
-    def get_component_element(self, flat_component):
-        if flat_component == 0:
-            return self, 0, 1
-        raise NotImplementedError
-
-    @property
-    def dim(self):
-        raise NotImplementedError
-
-    @property
-    def value_size(self):
-        raise NotImplementedError
-
-    @property
-    def value_shape(self):
-        raise NotImplementedError
-
-    @property
-    def num_entity_dofs(self):
-        raise NotImplementedError
-
-    @property
-    def entity_dofs(self):
-        raise NotImplementedError
-
-    @property
-    def num_entity_closure_dofs(self):
-        raise NotImplementedError
-
-    @property
-    def entity_closure_dofs(self):
-        raise NotImplementedError
-
-    @property
-    def num_global_support_dofs(self):
-        raise NotImplementedError
-
-    @property
-    def family_name(self) -> str:
-        raise NotImplementedError
-
-    @property
-    def reference_topology(self):
-        raise NotImplementedError
-
-    @property
-    def reference_geometry(self):
-        raise NotImplementedError
-
-    @property
-    def element_family(self) -> basix.ElementFamily:
-        return self.element.element_family
-
-    @property
-    def lagrange_variant(self) -> basix.LagrangeVariant:
-        return self.element.lagrange_variant
-
-    @property
-    def dpc_variant(self) -> basix.DPCVariant:
-        return self.element.dpc_variant
-
-    @property
-    def cell_type(self) -> basix.CellType:
-        return self.element.cell_type
-
-    @property
-    def discontinuous(self) -> bool:
-        return self.element.discontinuous
-
-    @property
-    def interpolation_nderivs(self) -> int:
-        return self.element.interpolation_nderivs
-
-
-class MixedElement(BaseElement):
-    """A mixed element that combines two or more elements."""
-
-    sub_elements: typing.List[BaseElement]
-
-    def __init__(self, sub_elements: typing.List[BaseElement]):
-        assert len(sub_elements) > 0
-        self.sub_elements = sub_elements
-
-    def tabulate(self, nderivs: int, points: numpy.typing.NDArray[numpy.float64]) -> typing.List[
-            numpy.typing.NDArray[numpy.float64]]:
-        tables = []
-        results = [e.tabulate(nderivs, points) for e in self.sub_elements]
-        for deriv_tables in zip(*results):
-            new_table = numpy.zeros((len(points), self.value_size * self.dim))
-            start = 0
-            for e, t in zip(self.sub_elements, deriv_tables):
-                for i in range(0, e.dim, e.value_size):
-                    new_table[:, start: start + e.value_size] = t[:, i: i + e.value_size]
-                    start += self.value_size
-            tables.append(new_table)
-        return tables
-
-    def get_component_element(self, flat_component: int) -> tuple[BaseElement, int, int]:
-        sub_dims = [0] + [e.dim for e in self.sub_elements]
-        sub_cmps = [0] + [e.value_size for e in self.sub_elements]
-
-        irange = numpy.cumsum(sub_dims)
-        crange = numpy.cumsum(sub_cmps)
-
-        # Find index of sub element which corresponds to the current
-        # flat component
-        component_element_index = numpy.where(
-            crange <= flat_component)[0].shape[0] - 1
-
-        sub_e = self.sub_elements[component_element_index]
-
-        e, offset, stride = sub_e.get_component_element(flat_component - crange[component_element_index])
-        # TODO: is this offset correct?
-        return e, irange[component_element_index] + offset, stride
-
-    @property
-    def element_type(self) -> str:
-        """Get the element type."""
-        return "ufcx_mixed_element"
-
-    @property
-    def dim(self) -> int:
-        return sum(e.dim for e in self.sub_elements)
-
-    @property
-    def value_size(self) -> int:
-        return sum(e.value_size for e in self.sub_elements)
-
-    @property
-    def value_shape(self) -> typing.Tuple[int]:
-        return (sum(e.value_size for e in self.sub_elements), )
-
-    @property
-    def num_entity_dofs(self) -> typing.List[typing.List[int]]:
-        data = [e.num_entity_dofs for e in self.sub_elements]
-        return [[sum(d[tdim][entity_n] for d in data) for entity_n, _ in enumerate(entities)]
-                for tdim, entities in enumerate(data[0])]
-
-    @property
-    def entity_dofs(self) -> typing.List[typing.List[typing.List[int]]]:
-        dofs: typing.List[typing.List[typing.List[int]]] = [[[] for i in entities]
-                                                            for entities in self.sub_elements[0].entity_dofs]
-        start_dof = 0
-        for e in self.sub_elements:
-            for tdim, entities in enumerate(e.entity_dofs):
-                for entity_n, entity_dofs in enumerate(entities):
-                    dofs[tdim][entity_n] += [start_dof + i for i in entity_dofs]
-            start_dof += e.dim
-        return dofs
-
-    @property
-    def num_entity_closure_dofs(self) -> typing.List[typing.List[int]]:
-        data = [e.num_entity_closure_dofs for e in self.sub_elements]
-        return [[sum(d[tdim][entity_n] for d in data) for entity_n, _ in enumerate(entities)]
-                for tdim, entities in enumerate(data[0])]
-
-    @property
-    def entity_closure_dofs(self) -> typing.List[typing.List[typing.List[int]]]:
-        dofs: typing.List[typing.List[typing.List[int]]] = [[[] for i in entities]
-                                                            for entities in self.sub_elements[0].entity_closure_dofs]
-        start_dof = 0
-        for e in self.sub_elements:
-            for tdim, entities in enumerate(e.entity_closure_dofs):
-                for entity_n, entity_dofs in enumerate(entities):
-                    dofs[tdim][entity_n] += [start_dof + i for i in entity_dofs]
-            start_dof += e.dim
-        return dofs
-
-    @property
-    def num_global_support_dofs(self) -> int:
-        return sum(e.num_global_support_dofs for e in self.sub_elements)
-
-    @property
-    def family_name(self) -> str:
-        return "mixed element"
-
-    @property
-    def reference_topology(self) -> typing.List[typing.List[typing.List[int]]]:
-        return self.sub_elements[0].reference_topology
-
-    @property
-    def reference_geometry(self) -> numpy.typing.NDArray[numpy.float64]:
-        return self.sub_elements[0].reference_geometry
-
-    @property
-    def lagrange_variant(self) -> basix.LagrangeVariant:
-        return None
-
-    @property
-    def dpc_variant(self) -> basix.DPCVariant:
-        return None
-
-    @property
-    def element_family(self) -> basix.ElementFamily:
-        return None
-
-    @property
-    def cell_type(self) -> basix.CellType:
-        return None
-
-    @property
-    def discontinuous(self) -> bool:
-        return False
-
-    @property
-    def interpolation_nderivs(self) -> int:
-        return max([e.interpolation_nderivs for e in self.sub_elements])
-
-
-class BlockedElement(BaseElement):
-    """An element with a block size that contains multiple copies of a sub element."""
-
-    def __init__(self, sub_element: BaseElement, block_size: int, block_shape: typing.Tuple[int] = None):
-        assert block_size > 0
-        if sub_element.value_size != 1:
-            raise ValueError("Blocked elements (VectorElement and TensorElement) of "
-                             "non-scalar elements are not supported. Try using MixedElement "
-                             "instead.")
-
-        self.sub_element = sub_element
-        self.block_size = block_size
-        if block_shape is None:
-            self.block_shape = (block_size, )
-        else:
-            self.block_shape = block_shape
-
-    def tabulate(self, nderivs, points) -> typing.List[numpy.typing.NDArray[numpy.float64]]:
-        assert len(self.block_shape) == 1  # TODO: block shape
-        assert self.value_size == self.block_size  # TODO: remove this assumption
-        output = []
-        for table in self.sub_element.tabulate(nderivs, points):
-            new_table = numpy.zeros((table.shape[0], table.shape[1] * self.block_size**2))
-            for block in range(self.block_size):
-                col = block * (self.block_size + 1)
-                new_table[:, col: col + table.shape[1] * self.block_size**2: self.block_size**2] = table
-            output.append(new_table)
-        return output
-
-    def get_component_element(self, flat_component) -> typing.Tuple[BaseElement, int, int]:
-        return self.sub_element, flat_component, self.block_size
-
-    @property
-    def element_type(self) -> str:
-        """Element type."""
-        return self.sub_element.element_type
-
-    @property
-    def dim(self) -> int:
-        return self.sub_element.dim * self.block_size
-
-    @property
-    def value_size(self) -> int:
-        return self.block_size * self.sub_element.value_size
-
-    @property
-    def value_shape(self) -> typing.Tuple[int]:
-        return (self.value_size, )
-
-    @property
-    def num_entity_dofs(self) -> typing.List[typing.List[int]]:
-        return [[j * self.block_size for j in i] for i in self.sub_element.num_entity_dofs]
-
-    @property
-    def entity_dofs(self) -> typing.List[typing.List[typing.List[int]]]:
-        # TODO: should this return this, or should it take blocks into
-        # account?
-        return [[[k * self.block_size + b for k in j for b in range(self.block_size)]
-                 for j in i] for i in self.sub_element.entity_dofs]
-
-    @property
-    def num_entity_closure_dofs(self) -> typing.List[typing.List[int]]:
-        return [[j * self.block_size for j in i] for i in self.sub_element.num_entity_closure_dofs]
-
-    @property
-    def entity_closure_dofs(self) -> typing.List[typing.List[typing.List[int]]]:
-        # TODO: should this return this, or should it take blocks into
-        # account?
-        return [[[k * self.block_size + b for k in j for b in range(self.block_size)]
-                 for j in i] for i in self.sub_element.entity_closure_dofs]
-
-    @property
-    def num_global_support_dofs(self) -> int:
-        return self.sub_element.num_global_support_dofs * self.block_size
-
-    @property
-    def family_name(self) -> str:
-        return self.sub_element.family_name
-
-    @property
-    def reference_topology(self) -> typing.List[typing.List[typing.List[int]]]:
-        return self.sub_element.reference_topology
-
-    @property
-    def reference_geometry(self) -> numpy.typing.NDArray[numpy.float64]:
-        return self.sub_element.reference_geometry
-
-    @property
-    def lagrange_variant(self) -> basix.LagrangeVariant:
-        return self.sub_element.lagrange_variant
-
-    @property
-    def dpc_variant(self) -> basix.DPCVariant:
-        return self.sub_element.dpc_variant
-
-    @property
-    def element_family(self) -> basix.ElementFamily:
-        return self.sub_element.element_family
-
-    @property
-    def cell_type(self) -> basix.CellType:
-        return self.sub_element.cell_type
-
-    @property
-    def discontinuous(self) -> bool:
-        return self.sub_element.discontinuous
-
-    @property
-    def interpolation_nderivs(self) -> int:
-        return self.sub_element.interpolation_nderivs
-
-    @property
-    def has_tensor_product_factorisation(self) -> bool:
-        """True if the element is has a tensor product factorisation."""
-        return self.sub_element.has_tensor_product_factorisation
-
-    def get_tensor_product_representation(self):
-        """Get the element's tensor product factorisation."""
-        if not self.has_tensor_product_factorisation:
-            return None
-        return self.sub_element.get_tensor_product_representation()
-
-
-class QuadratureElement(BaseElement):
-    """A quadrature element."""
-
-    _points: numpy.typing.NDArray[numpy.float64]
-
-    def __init__(self, ufl_element):
-        self._points, _ = create_quadrature(ufl_element.cell().cellname(),
-                                            ufl_element.degree(), ufl_element.quadrature_scheme())
-        self._ufl_element = ufl_element
-
-    def tabulate(self, nderivs: int,
-                 points: numpy.typing.NDArray[numpy.float64]) -> typing.List[numpy.typing.NDArray[numpy.float64]]:
-        if nderivs > 0:
-            raise ValueError("Cannot take derivatives of Quadrature element.")
-
-        if points.shape != self._points.shape:
-            raise ValueError("Mismatch of tabulation points and element points.")
-        tables = [numpy.eye(points.shape[0], points.shape[0])]
-        return tables
-
-    def get_component_element(self, flat_component: int) -> typing.Tuple[BaseElement, int, int]:
-=======
->>>>>>> ba7d12cb
         return self, 0, 1
 
     @property
