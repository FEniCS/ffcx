--- conflicted
+++ resolved
@@ -40,14 +40,10 @@
         A FFCx finite element
     """
     # TODO: EnrichedElement
-<<<<<<< HEAD
     # TODO: Allow different args for different parts of mixed element
-=======
 
     if isinstance(element, basix.ufl_wrapper.BasixElement):
         return BasixElement(element.basix_element)
->>>>>>> b93b12a1
-
     if isinstance(element, ufl.VectorElement):
         return BlockedElement(create_element(element.sub_elements()[0]),
                               element.num_sub_elements())
@@ -61,14 +57,11 @@
     if element.family() == "Quadrature":
         return QuadratureElement(element)
 
-<<<<<<< HEAD
     if element.family() == "Real":
         return RealElement(element.cell().cellname())
 
     variant_info = []
 
-=======
->>>>>>> b93b12a1
     family_name = element.family()
     discontinuous = False
     if family_name.startswith("Discontinuous "):
@@ -367,12 +360,8 @@
         return self.element.entity_closure_dofs
 
     @property
-<<<<<<< HEAD
-    def num_global_support_dofs(self):
-=======
     def num_global_support_dofs(self) -> int:
         # TODO
->>>>>>> b93b12a1
         return 0
 
     @property
@@ -872,8 +861,11 @@
         return None
 
     @property
-<<<<<<< HEAD
-    def discontinuous(self):
+    def cell_type(self) -> basix.CellType:
+        return None
+
+    @property
+    def discontinuous(self) -> bool:
         return False
 
 
@@ -957,15 +949,7 @@
     @property
     def discontinuous(self):
         return False
-=======
-    def cell_type(self) -> basix.CellType:
-        return None
-
-    @property
-    def discontinuous(self) -> bool:
-        return False
-
+    
     @property
     def interpolation_nderivs(self) -> int:
-        return 0
->>>>>>> b93b12a1
+        return 0