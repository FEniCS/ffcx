--- conflicted
+++ resolved
@@ -51,15 +51,11 @@
     elif isinstance(element, ufl.EnrichedElement):
         return basix.ufl_wrapper._create_enriched_element([create_element(e) for e in element._elements])
     elif element.family() == "Quadrature":
-<<<<<<< HEAD
         return QuadratureElement(element.cell().cellname(), element.value_shape(), scheme=element.quadrature_scheme(),
                                  degree=element.degree())
 
-=======
-        return QuadratureElement(element)
     elif element.family() == "Real":
         return RealElement(element)
->>>>>>> b057dead
     else:
         return basix.ufl_wrapper.convert_ufl_element(element)
 
