# Copyright (C) 2019 Chris Richardson
#
# This file is part of FFCx. (https://www.fenicsproject.org)
#
# SPDX-License-Identifier:    LGPL-3.0-or-later

import sys

import ffcx.codegeneration.jit
import ufl


def test_cache_modes(compile_args):
    cell = ufl.triangle
    element = ufl.FiniteElement("Lagrange", cell, 1)
    u, v = ufl.TrialFunction(element), ufl.TestFunction(element)
    a = ufl.inner(ufl.grad(u), ufl.grad(v)) * ufl.dx
    forms = [a]

    # Load form from /tmp
    compiled_forms, module, code = ffcx.codegeneration.jit.compile_forms(forms, cffi_extra_compile_args=compile_args)
    tmpname = module.__name__
    tmpfile = module.__file__
    print(tmpname, tmpfile)
    del sys.modules[tmpname]

    # Load form from cache
    compiled_forms, module, code = ffcx.codegeneration.jit.compile_forms(
        forms, cache_dir="./compile-cache", cffi_extra_compile_args=compile_args)
    newname = module.__name__
    newfile = module.__file__
    print(newname, newfile)

<<<<<<< HEAD
    assert (newname == tmpname)
    assert (newfile != tmpfile)
=======
    assert newname == tmpname
    assert newfile != tmpfile
>>>>>>> b057dead
<|MERGE_RESOLUTION|>--- conflicted
+++ resolved
@@ -31,10 +31,5 @@
     newfile = module.__file__
     print(newname, newfile)
 
-<<<<<<< HEAD
-    assert (newname == tmpname)
-    assert (newfile != tmpfile)
-=======
     assert newname == tmpname
-    assert newfile != tmpfile
->>>>>>> b057dead
+    assert newfile != tmpfile