# -*- coding: utf-8 -*-
# Copyright (C) 2019 Michal Habera
#
# This file is part of FFCx.(https://www.fenicsproject.org)
#
# SPDX-License-Identifier:    LGPL-3.0-or-later

import numpy as np

import cffi
import ffcx.codegeneration.jit
import ufl


def float_to_type(name):
    """Map a string name to C and NumPy types"""
    if name == "double":
        return "double", np.float64
    elif name == "double complex":
        return "double _Complex", np.complex128
    elif name == "float":
        return "float", np.float32
    elif name == "float complex":
        return "float _Complex", np.complex64
    elif name == "long double":
        return "long double", np.longdouble
    else:
        raise RuntimeError("Unknown C type for: {}".format(name))


def test_matvec(compile_args):
    """Test evaluation of linear rank-0 form.

    Evaluates expression c * A_ij * f_j where c is a Constant,
    A_ij is a user specified constant matrix and f_j is j-th component
    of user specified vector-valued finite element function (in P1 space).

    """
    e = ufl.VectorElement("P", "triangle", 1)
    mesh = ufl.Mesh(e)
    V = ufl.FunctionSpace(mesh, e)
    f = ufl.Coefficient(V)

    a_mat = np.array([[1.0, 2.0], [1.0, 1.0]])
    a = ufl.as_matrix(a_mat)
    expr = ufl.Constant(mesh) * ufl.dot(a, f)

    points = np.array([[0.0, 0.0], [1.0, 0.0], [0.0, 1.0]])
    obj, module = ffcx.codegeneration.jit.compile_expressions([(expr, points)], cffi_extra_compile_args=compile_args)

    ffi = cffi.FFI()
    expression = obj[0]

    c_type, np_type = float_to_type("double")

    A = np.zeros((3, 2), dtype=np_type)
    f_mat = np.array([[1.0, 2.0, 3.0], [4.0, 5.0, 6.0]])

    # Coefficient storage XYXYXY
    w = np.array(f_mat.T.flatten(), dtype=np_type)
    c = np.array([0.5], dtype=np_type)

<<<<<<< HEAD
    # Coords storage XYZXYZXYZ
    coords = np.array([[0.0, 0.0, 0.0], [1.0, 0.0, 0.0], [0.0, 1.0, 0.0]], dtype=np.float64)
=======
    # Coords storage XYXYXY
    coords = np.array([0.0, 0.0, 0, 0,
                       1.0, 0.0, 0.0,
                       0.0, 1.0, 0.0], dtype=np.float64)
>>>>>>> a50b0c02
    expression.tabulate_expression(
        ffi.cast('{type} *'.format(type=c_type), A.ctypes.data),
        ffi.cast('{type} *'.format(type=c_type), w.ctypes.data),
        ffi.cast('{type} *'.format(type=c_type), c.ctypes.data),
        ffi.cast('double *', coords.ctypes.data))

    # Check the computation against correct NumPy value
    assert np.allclose(A, 0.5 * np.dot(a_mat, f_mat).T)

    # Prepare NumPy array of points attached to the expression
    length = expression.num_points * expression.topological_dimension
    points_kernel = np.frombuffer(ffi.buffer(expression.points, length * ffi.sizeof("double")), np.double)
    points_kernel = points_kernel.reshape(points.shape)
    assert np.allclose(points, points_kernel)

    # Check the value shape attached to the expression
    value_shape = np.frombuffer(ffi.buffer(expression.value_shape,
                                           expression.num_components * ffi.sizeof("int")), np.intc)
    assert np.allclose(expr.ufl_shape, value_shape)


def test_rank1(compile_args):
    """Tests evaluation of rank-1 form.

    Builds a linear operator which takes vector-valued functions in P1 space
    and evaluates expression [u_y, u_x] + grad(u_x) at specified points.

    """
    e = ufl.VectorElement("P", "triangle", 1)
    mesh = ufl.Mesh(e)

    V = ufl.FunctionSpace(mesh, e)
    u = ufl.TrialFunction(V)

    expr = ufl.as_vector([u[1], u[0]]) + ufl.grad(u[0])

    points = np.array([[0.0, 0.0, 0.0], [1.0, 0.0, 0.0], [0.0, 1.0, 0.0]])
    obj, module = ffcx.codegeneration.jit.compile_expressions([(expr, points)], cffi_extra_compile_args=compile_args)

    ffi = cffi.FFI()
    expression = obj[0]

    c_type, np_type = float_to_type("double")

    # 2 components for vector components of expression
    # 3 points of evaluation
    # 6 degrees of freedom for rank1 form
    A = np.zeros((3, 2, 6), dtype=np_type)

    # Coefficient storage XYXYXY
    w = np.array([0.0], dtype=np_type)
    c = np.array([0.0], dtype=np_type)

    # Coords storage XYZXYZXYZ
    coords = np.zeros((points.shape[0], 3), dtype=np.float64)
    coords[:, :2] = points
    expression.tabulate_expression(
        ffi.cast('{type} *'.format(type=c_type), A.ctypes.data),
        ffi.cast('{type} *'.format(type=c_type), w.ctypes.data),
        ffi.cast('{type} *'.format(type=c_type), c.ctypes.data),
        ffi.cast('double *', coords.ctypes.data))

    f = np.array([[1.0, 2.0, 3.0], [-4.0, -5.0, 6.0]])

    # Apply the operator on some test input data
    u_ffcx = np.einsum("ijk,k", A, f.T.flatten())

    # Compute the correct values using NumPy
    # Gradf0 is gradient of f[0], each component of the gradient is constant
    gradf0 = np.array([[f[0, 1] - f[0, 0], f[0, 1] - f[0, 0], f[0, 1] - f[0, 0]],
                       [f[0, 2] - f[0, 0], f[0, 2] - f[0, 0], f[0, 2] - f[0, 0]]])

    u_correct = np.array([f[1], f[0]]) + gradf0

    assert np.allclose(u_ffcx, u_correct.T)<|MERGE_RESOLUTION|>--- conflicted
+++ resolved
@@ -60,15 +60,11 @@
     w = np.array(f_mat.T.flatten(), dtype=np_type)
     c = np.array([0.5], dtype=np_type)
 
-<<<<<<< HEAD
+
     # Coords storage XYZXYZXYZ
-    coords = np.array([[0.0, 0.0, 0.0], [1.0, 0.0, 0.0], [0.0, 1.0, 0.0]], dtype=np.float64)
-=======
-    # Coords storage XYXYXY
-    coords = np.array([0.0, 0.0, 0, 0,
-                       1.0, 0.0, 0.0,
-                       0.0, 1.0, 0.0], dtype=np.float64)
->>>>>>> a50b0c02
+    coords = np.array([[0.0, 0.0, 0.0],
+                       [1.0, 0.0, 0.0],
+                       [0.0, 1.0, 0.0]], dtype=np.float64)
     expression.tabulate_expression(
         ffi.cast('{type} *'.format(type=c_type), A.ctypes.data),
         ffi.cast('{type} *'.format(type=c_type), w.ctypes.data),
