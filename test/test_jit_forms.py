# Copyright (C) 2018-2020 Garth N. Wells & Matthew Scroggs
#
# This file is part of FFCx. (https://www.fenicsproject.org)
#
# SPDX-License-Identifier:    LGPL-3.0-or-later

import cffi
import numpy as np
import pytest

import ffcx.codegeneration.jit
import ufl
import sympy


def float_to_type(name):
    """Map a string name to C and NumPy types"""
    if name == "double":
        return "double", np.float64
    elif name == "double complex":
        return "double _Complex", np.complex128
    elif name == "float":
        return "float", np.float32
    elif name == "float complex":
        return "float _Complex", np.complex64
    elif name == "long double":
        return "long double", np.longdouble
    else:
        raise RuntimeError("Unknown C type for: {}".format(name))


@pytest.mark.parametrize("mode,expected_result", [
    ("double", np.array([[1.0, -0.5, -0.5], [-0.5, 0.5, 0.0], [-0.5, 0.0, 0.5]], dtype=np.float64)),
    ("double complex",
     np.array(
         [[1.0 + 0j, -0.5 + 0j, -0.5 + 0j], [-0.5 + 0j, 0.5 + 0j, 0.0 + 0j],
          [-0.5 + 0j, 0.0 + 0j, 0.5 + 0j]],
         dtype=np.complex128)),
])
def test_laplace_bilinear_form_2d(mode, expected_result, compile_args):
    cell = ufl.triangle
    element = ufl.FiniteElement("Lagrange", cell, 1)
    kappa = ufl.Constant(cell, shape=(2, 2))
    u, v = ufl.TrialFunction(element), ufl.TestFunction(element)

    a = ufl.tr(kappa) * ufl.inner(ufl.grad(u), ufl.grad(v)) * ufl.dx
    forms = [a]
    compiled_forms, module = ffcx.codegeneration.jit.compile_forms(
        forms, parameters={'scalar_type': mode}, cffi_extra_compile_args=compile_args)

    for f, compiled_f in zip(forms, compiled_forms):
        assert compiled_f.rank == len(f.arguments())

    ffi = cffi.FFI()
    form0 = compiled_forms[0]

    assert form0.num_integrals(module.lib.cell) == 1
    ids = form0.integral_ids(module.lib.cell)
    assert ids[0] == -1

    default_integral = form0.integrals(module.lib.cell)[0]

    c_type, np_type = float_to_type(mode)
    A = np.zeros((3, 3), dtype=np_type)
    w = np.array([], dtype=np_type)

    kappa_value = np.array([[1.0, 2.0], [3.0, 4.0]])
    c = np.array(kappa_value.flatten(), dtype=np_type)

<<<<<<< HEAD
    coords = np.array([[0.0, 0.0, 0.0], [1.0, 0.0, 0.0], [0.0, 1.0, 0.0]], dtype=np.float64)
=======
    coords = np.array([0.0, 0.0, 0.0,
                       1.0, 0.0, 0.0,
                       0.0, 1.0, 0.0], dtype=np.float64)
>>>>>>> a50b0c02
    default_integral.tabulate_tensor(
        ffi.cast('{type} *'.format(type=c_type), A.ctypes.data),
        ffi.cast('{type} *'.format(type=c_type), w.ctypes.data),
        ffi.cast('{type} *'.format(type=c_type), c.ctypes.data),
        ffi.cast('double *', coords.ctypes.data), ffi.NULL, ffi.NULL, 0)

    assert np.allclose(A, np.trace(kappa_value) * expected_result)


@pytest.mark.parametrize("mode,expected_result", [
    ("float",
     np.array(
         [[1.0 / 12.0, 1.0 / 24.0, 1.0 / 24.0], [1.0 / 24.0, 1.0 / 12.0, 1.0 / 24.0],
          [1.0 / 24.0, 1.0 / 24.0, 1.0 / 12.0]],
         dtype=np.float32)),
    ("long double",
     np.array(
         [[1.0 / 12.0, 1.0 / 24.0, 1.0 / 24.0], [1.0 / 24.0, 1.0 / 12.0, 1.0 / 24.0],
          [1.0 / 24.0, 1.0 / 24.0, 1.0 / 12.0]],
         dtype=np.longdouble)),
    ("double",
     np.array(
         [[1.0 / 12.0, 1.0 / 24.0, 1.0 / 24.0], [1.0 / 24.0, 1.0 / 12.0, 1.0 / 24.0],
          [1.0 / 24.0, 1.0 / 24.0, 1.0 / 12.0]],
         dtype=np.float64)),
    ("double complex",
     np.array(
         [[1.0 / 12.0, 1.0 / 24.0, 1.0 / 24.0], [1.0 / 24.0, 1.0 / 12.0, 1.0 / 24.0],
          [1.0 / 24.0, 1.0 / 24.0, 1.0 / 12.0]],
         dtype=np.complex128)),
    ("float complex",
     np.array(
         [[1.0 / 12.0, 1.0 / 24.0, 1.0 / 24.0], [1.0 / 24.0, 1.0 / 12.0, 1.0 / 24.0],
          [1.0 / 24.0, 1.0 / 24.0, 1.0 / 12.0]],
         dtype=np.complex64)),
])
def test_mass_bilinear_form_2d(mode, expected_result, compile_args):
    cell = ufl.triangle
    element = ufl.FiniteElement("Lagrange", cell, 1)
    u, v = ufl.TrialFunction(element), ufl.TestFunction(element)
    a = ufl.inner(u, v) * ufl.dx
    L = ufl.conj(v) * ufl.dx
    forms = [a, L]
    compiled_forms, module = ffcx.codegeneration.jit.compile_forms(
        forms, parameters={'scalar_type': mode}, cffi_extra_compile_args=compile_args)

    for f, compiled_f in zip(forms, compiled_forms):
        assert compiled_f.rank == len(f.arguments())

    form0 = compiled_forms[0].integrals(module.lib.cell)[0]
    form1 = compiled_forms[1].integrals(module.lib.cell)[0]

    c_type, np_type = float_to_type(mode)
    A = np.zeros((3, 3), dtype=np_type)
    w = np.array([], dtype=np_type)
    c = np.array([], dtype=np_type)

    ffi = cffi.FFI()
<<<<<<< HEAD
    coords = np.array([[0.0, 0.0, 0.0], [1.0, 0.0, 0.0], [0.0, 1.0, 0.0]], dtype=np.float64)
=======
    coords = np.array([0.0, 0.0, 0.0,
                       1.0, 0.0, 0.0,
                       0.0, 1.0, 0.0], dtype=np.float64)
>>>>>>> a50b0c02
    form0.tabulate_tensor(
        ffi.cast('{type} *'.format(type=c_type), A.ctypes.data),
        ffi.cast('{type} *'.format(type=c_type), w.ctypes.data),
        ffi.cast('{type} *'.format(type=c_type), c.ctypes.data),
        ffi.cast('double *', coords.ctypes.data), ffi.NULL, ffi.NULL, 0)

    b = np.zeros(3, dtype=np_type)
    form1.tabulate_tensor(
        ffi.cast('{type} *'.format(type=c_type), b.ctypes.data),
        ffi.cast('{type} *'.format(type=c_type), w.ctypes.data),
        ffi.cast('{type} *'.format(type=c_type), c.ctypes.data),
        ffi.cast('double *', coords.ctypes.data), ffi.NULL, ffi.NULL, 0)

    assert np.allclose(A, expected_result)
    assert np.allclose(b, 1.0 / 6.0)


@pytest.mark.parametrize("mode,expected_result", [
    ("double", np.array([[1.0, -0.5, -0.5], [-0.5, 0.5, 0.0], [-0.5, 0.0, 0.5]], dtype=np.float64)
     - (1.0 / 24.0) * np.array([[2, 1, 1], [1, 2, 1], [1, 1, 2]], dtype=np.float64)),
    ("double complex",
     np.array([[1.0, -0.5, -0.5], [-0.5, 0.5, 0.0], [-0.5, 0.0, 0.5]], dtype=np.complex128)
     - (1.0j / 24.0) * np.array([[2, 1, 1], [1, 2, 1], [1, 1, 2]], dtype=np.complex128)),
])
def test_helmholtz_form_2d(mode, expected_result, compile_args):
    cell = ufl.triangle
    element = ufl.FiniteElement("Lagrange", cell, 1)
    u, v = ufl.TrialFunction(element), ufl.TestFunction(element)
    if mode == "double":
        k = 1.0
    elif mode == "double complex":
        k = ufl.constantvalue.ComplexValue(1j)
    else:
        raise RuntimeError("Unknown mode type")

    a = (ufl.inner(ufl.grad(u), ufl.grad(v)) - ufl.inner(k * u, v)) * ufl.dx
    forms = [a]
    compiled_forms, module = ffcx.codegeneration.jit.compile_forms(
        forms, parameters={'scalar_type': mode}, cffi_extra_compile_args=compile_args)

    for f, compiled_f in zip(forms, compiled_forms):
        assert compiled_f.rank == len(f.arguments())

    form0 = compiled_forms[0].integrals(module.lib.cell)[0]

    c_type, np_type = float_to_type(mode)
    A = np.zeros((3, 3), dtype=np_type)
    w = np.array([], dtype=np_type)
    c = np.array([], dtype=np_type)

    ffi = cffi.FFI()
<<<<<<< HEAD
    coords = np.array([[0.0, 0.0, 0.0], [1.0, 0.0, 0.0], [0.0, 1.0, 0.0]], dtype=np.float64)
=======
    coords = np.array([0.0, 0.0, 0.0, 1.0, 0.0, 0.0, 0.0, 1.0, 0.0], dtype=np.float64)
>>>>>>> a50b0c02
    form0.tabulate_tensor(
        ffi.cast('{type} *'.format(type=c_type), A.ctypes.data),
        ffi.cast('{type} *'.format(type=c_type), w.ctypes.data),
        ffi.cast('{type} *'.format(type=c_type), c.ctypes.data),
        ffi.cast('double *', coords.ctypes.data), ffi.NULL, ffi.NULL, 0)

    assert np.allclose(A, expected_result)


@pytest.mark.parametrize("mode,expected_result", [
    ("double", np.array([[0.5, -1 / 6, -1 / 6, -1 / 6],
                         [-1 / 6, 1 / 6, 0.0, 0.0],
                         [-1 / 6, 0.0, 1 / 6, 0.0],
                         [-1 / 6, 0.0, 0.0, 1 / 6]], dtype=np.float64)),
    ("double complex",
     np.array(
         [[0.5 + 0j, -1 / 6 + 0j, -1 / 6 + 0j, -1 / 6 + 0j],
          [-1 / 6 + 0j, 1 / 6 + 0j, 0.0 + 0j, 0.0 + 0j],
          [-1 / 6 + 0j, 0.0 + 0j, 1 / 6 + 0j, 0.0 + 0j],
          [-1 / 6 + 0j, 0.0 + 0j, 0.0 + 0j, 1 / 6 + 0j]],
         dtype=np.complex128)),
])
def test_laplace_bilinear_form_3d(mode, expected_result, compile_args):
    cell = ufl.tetrahedron
    element = ufl.FiniteElement("Lagrange", cell, 1)
    u, v = ufl.TrialFunction(element), ufl.TestFunction(element)
    a = ufl.inner(ufl.grad(u), ufl.grad(v)) * ufl.dx
    forms = [a]
    compiled_forms, module = ffcx.codegeneration.jit.compile_forms(
        forms, parameters={'scalar_type': mode}, cffi_extra_compile_args=compile_args)

    for f, compiled_f in zip(forms, compiled_forms):
        assert compiled_f.rank == len(f.arguments())

    form0 = compiled_forms[0].integrals(module.lib.cell)[0]

    c_type, np_type = float_to_type(mode)
    A = np.zeros((4, 4), dtype=np_type)
    w = np.array([], dtype=np_type)
    c = np.array([], dtype=np_type)

    ffi = cffi.FFI()
    coords = np.array([0.0, 0.0, 0.0,
                       1.0, 0.0, 0.0,
                       0.0, 1.0, 0.0,
                       0.0, 0.0, 1.0], dtype=np.float64)
    form0.tabulate_tensor(
        ffi.cast('{type} *'.format(type=c_type), A.ctypes.data),
        ffi.cast('{type} *'.format(type=c_type), w.ctypes.data),
        ffi.cast('{type} *'.format(type=c_type), c.ctypes.data),
        ffi.cast('double *', coords.ctypes.data), ffi.NULL, ffi.NULL, 0)

    assert np.allclose(A, expected_result)


def test_form_coefficient(compile_args):
    cell = ufl.triangle
    element = ufl.FiniteElement("Lagrange", cell, 1)
    u, v = ufl.TestFunction(element), ufl.TrialFunction(element)
    g = ufl.Coefficient(element)
    a = g * ufl.inner(u, v) * ufl.dx
    forms = [a]
    compiled_forms, module = ffcx.codegeneration.jit.compile_forms(forms, cffi_extra_compile_args=compile_args)

    for f, compiled_f in zip(forms, compiled_forms):
        assert compiled_f.rank == len(f.arguments())

    form0 = compiled_forms[0].integrals(module.lib.cell)[0]
    A = np.zeros((3, 3), dtype=np.float64)
    w = np.array([1.0, 1.0, 1.0], dtype=np.float64)
    c = np.array([], dtype=np.float64)
    perm = np.array([0], dtype=np.uint8)

    ffi = cffi.FFI()
<<<<<<< HEAD
    coords = np.array([[0.0, 0.0, 0.0], [1.0, 0.0, 0.0], [0.0, 1.0, 0.0]], dtype=np.float64)
=======
    coords = np.array([0.0, 0.0, 0.0,
                       1.0, 0.0, 0.0,
                       0.0, 1.0, 0.0], dtype=np.float64)
>>>>>>> a50b0c02
    form0.tabulate_tensor(
        ffi.cast('double  *', A.ctypes.data),
        ffi.cast('double  *', w.ctypes.data),
        ffi.cast('double  *', c.ctypes.data),
        ffi.cast('double  *', coords.ctypes.data), ffi.NULL,
        ffi.cast('uint8_t *', perm.ctypes.data), 0)

    A_analytic = np.array([[2, 1, 1], [1, 2, 1], [1, 1, 2]], dtype=np.float64) / 24.0
    A_diff = (A - A_analytic)
    assert np.isclose(A_diff.max(), 0.0)
    assert np.isclose(A_diff.min(), 0.0)


def test_subdomains(compile_args):
    cell = ufl.triangle
    element = ufl.FiniteElement("Lagrange", cell, 1)
    u, v = ufl.TrialFunction(element), ufl.TestFunction(element)
    a0 = ufl.inner(u, v) * ufl.dx + ufl.inner(u, v) * ufl.dx(2)
    a1 = ufl.inner(u, v) * ufl.dx(2) + ufl.inner(u, v) * ufl.dx
    a2 = ufl.inner(u, v) * ufl.dx(2) + ufl.inner(u, v) * ufl.dx(1)
    a3 = ufl.inner(u, v) * ufl.ds(210) + ufl.inner(u, v) * ufl.ds(0)
    forms = [a0, a1, a2, a3]
    compiled_forms, module = ffcx.codegeneration.jit.compile_forms(
        forms, parameters={'scalar_type': 'double'}, cffi_extra_compile_args=compile_args)

    for f, compiled_f in zip(forms, compiled_forms):
        assert compiled_f.rank == len(f.arguments())

    form0 = compiled_forms[0]
    ids = form0.integral_ids(module.lib.cell)
    assert ids[0] == -1 and ids[1] == 2

    form1 = compiled_forms[1]
    ids = form1.integral_ids(module.lib.cell)
    assert ids[0] == -1 and ids[1] == 2

    form2 = compiled_forms[2]
    ids = form2.integral_ids(module.lib.cell)
    assert ids[0] == 1 and ids[1] == 2

    form3 = compiled_forms[3]
    assert form3.num_integrals(module.lib.cell) == 0

    ids = form3.integral_ids(module.lib.exterior_facet)
    assert ids[0] == 0 and ids[1] == 210


@pytest.mark.parametrize("mode", ["double", "double complex"])
def test_interior_facet_integral(mode, compile_args):
    cell = ufl.triangle
    element = ufl.FiniteElement("Lagrange", cell, 1)
    u, v = ufl.TrialFunction(element), ufl.TestFunction(element)
    a0 = ufl.inner(ufl.jump(ufl.grad(u)), ufl.jump(ufl.grad(v))) * ufl.dS
    forms = [a0]
    compiled_forms, module = ffcx.codegeneration.jit.compile_forms(
        forms, parameters={'scalar_type': mode}, cffi_extra_compile_args=compile_args)

    for f, compiled_f in zip(forms, compiled_forms):
        assert compiled_f.rank == len(f.arguments())

    ffi = cffi.FFI()

    form0 = compiled_forms[0]

    ffi = cffi.FFI()
    c_type, np_type = float_to_type(mode)

    integral0 = form0.integrals(module.lib.interior_facet)[0]
    A = np.zeros((6, 6), dtype=np_type)
    w = np.array([], dtype=np_type)
    c = np.array([], dtype=np.float64)

    facets = np.array([0, 2], dtype=np.intc)
    perms = np.array([0, 1], dtype=np.uint8)

<<<<<<< HEAD
    coords = np.array([[0.0, 0.0, 0.0, 1.0, 0.0, 0.0, 0.0, 1.0, 0.0],
                       [1.0, 0.0, 0.0, 0.0, 1.0, 0.0, 1.0, 1.0, 0.0]], dtype=np.float64)
=======
    coords = np.array([[0.0, 0.0, 0.0,
                        1.0, 0.0, 0.0,
                        0.0, 1.0, 0.0],
                       [1.0, 0.0, 0.0,
                       0.0, 1.0, 0.0,
                       1.0, 1.0, 0.0]], dtype=np.float64)
>>>>>>> a50b0c02

    integral0.tabulate_tensor(
        ffi.cast('{}  *'.format(c_type), A.ctypes.data),
        ffi.cast('{}  *'.format(c_type), w.ctypes.data),
        ffi.cast('{}  *'.format(c_type), c.ctypes.data),
        ffi.cast('double *', coords.ctypes.data), ffi.cast('int *', facets.ctypes.data),
        ffi.cast('uint8_t *', perms.ctypes.data), 0)


@pytest.mark.parametrize("mode", ["double", "double complex"])
def test_conditional(mode, compile_args):
    cell = ufl.triangle
    element = ufl.FiniteElement("Lagrange", cell, 1)
    u, v = ufl.TrialFunction(element), ufl.TestFunction(element)
    x = ufl.SpatialCoordinate(cell)
    condition = ufl.Or(ufl.ge(ufl.real(x[0] + x[1]), 0.1),
                       ufl.ge(ufl.real(x[1] + x[1]**2), 0.1))
    c1 = ufl.conditional(condition, 2.0, 1.0)
    a = c1 * ufl.inner(ufl.grad(u), ufl.grad(v)) * ufl.dx

    x1x2 = ufl.real(x[0] + ufl.as_ufl(2) * x[1])
    c2 = ufl.conditional(ufl.ge(x1x2, 0), 6.0, 0.0)
    b = c2 * ufl.conj(v) * ufl.dx

    forms = [a, b]

    compiled_forms, module = ffcx.codegeneration.jit.compile_forms(
        forms, parameters={'scalar_type': mode}, cffi_extra_compile_args=compile_args)

    form0 = compiled_forms[0].integrals(module.lib.cell)[0]
    form1 = compiled_forms[1].integrals(module.lib.cell)[0]

    ffi = cffi.FFI()
    c_type, np_type = float_to_type(mode)

    A1 = np.zeros((3, 3), dtype=np_type)
    w1 = np.array([1.0, 1.0, 1.0], dtype=np_type)
    c = np.array([], dtype=np.float64)

<<<<<<< HEAD
    coords = np.array([[0.0, 0.0, 0.0], [1.0, 0.0, 0.0], [0.0, 1.0, 0.0]], dtype=np.float64)

=======
    coords = np.array([0.0, 0.0, 0.0,
                       1.0, 0.0, 0.0,
                       0.0, 1.0, 0.0], dtype=np.float64)
>>>>>>> a50b0c02
    form0.tabulate_tensor(
        ffi.cast('{type} *'.format(type=c_type), A1.ctypes.data),
        ffi.cast('{type} *'.format(type=c_type), w1.ctypes.data),
        ffi.cast('{type} *'.format(type=c_type), c.ctypes.data),
        ffi.cast('double *', coords.ctypes.data), ffi.NULL, ffi.NULL, 0)

    expected_result = np.array([[2, -1, -1], [-1, 1, 0], [-1, 0, 1]], dtype=np_type)
    assert np.allclose(A1, expected_result)

    A2 = np.zeros(3, dtype=np_type)
    w2 = np.array([1.0, 1.0, 1.0], dtype=np_type)
<<<<<<< HEAD
=======
    coords = np.array([0.0, 0.0, 0.0,
                       1.0, 0.0, 0.0,
                       0.0, 1.0, 0.0], dtype=np.float64)
>>>>>>> a50b0c02

    form1.tabulate_tensor(
        ffi.cast('{type} *'.format(type=c_type), A2.ctypes.data),
        ffi.cast('{type} *'.format(type=c_type), w2.ctypes.data),
        ffi.cast('{type} *'.format(type=c_type), c.ctypes.data),
        ffi.cast('double *', coords.ctypes.data), ffi.NULL, ffi.NULL, 0)

    expected_result = np.ones(3, dtype=np_type)
    assert np.allclose(A2, expected_result)


def test_custom_quadrature(compile_args):
    ve = ufl.VectorElement("P", "triangle", 1)
    mesh = ufl.Mesh(ve)

    e = ufl.FiniteElement("P", mesh.ufl_cell(), 2)
    V = ufl.FunctionSpace(mesh, e)
    u, v = ufl.TrialFunction(V), ufl.TestFunction(V)

    points = [[0.0, 0.0], [1.0, 0.0], [0.0, 1.0], [0.5, 0.5], [0.0, 0.5], [0.5, 0.0]]
    weights = [1 / 12] * 6
    a = u * v * ufl.dx(metadata={"quadrature_rule": "custom",
                                 "quadrature_points": points, "quadrature_weights": weights})

    forms = [a]
    compiled_forms, module = ffcx.codegeneration.jit.compile_forms(forms, cffi_extra_compile_args=compile_args)

    ffi = cffi.FFI()
    form = compiled_forms[0]
    default_integral = form.integrals(module.lib.cell)[0]

    A = np.zeros((6, 6), dtype=np.float64)
    w = np.array([], dtype=np.float64)
    c = np.array([], dtype=np.float64)

<<<<<<< HEAD
    coords = np.array([[0.0, 0.0, 0.0], [1.0, 0.0, 0.0], [0.0, 1.0, 0.0]], dtype=np.float64)
=======
    coords = np.array([0.0, 0.0, 0.0,
                       1.0, 0.0, 0.0,
                       0.0, 1.0, 0.0], dtype=np.float64)
>>>>>>> a50b0c02
    default_integral.tabulate_tensor(
        ffi.cast("double *", A.ctypes.data),
        ffi.cast("double *", w.ctypes.data),
        ffi.cast("double *", c.ctypes.data),
        ffi.cast("double *", coords.ctypes.data), ffi.NULL, ffi.NULL, 0)

    # Check that A is diagonal
    assert np.count_nonzero(A - np.diag(np.diagonal(A))) == 0


def test_curl_curl(compile_args):
    V = ufl.FiniteElement("N1curl", "triangle", 2)
    u, v = ufl.TrialFunction(V), ufl.TestFunction(V)
    a = ufl.inner(ufl.curl(u), ufl.curl(v)) * ufl.dx

    forms = [a]
    compiled_forms, module = ffcx.codegeneration.jit.compile_forms(forms, cffi_extra_compile_args=compile_args)


def lagrange_triangle_symbolic(order, corners=[(1, 0), (2, 0), (0, 1)], fun=lambda i: i):
    x = sympy.Symbol("x")
    y = sympy.Symbol("y")
    from sympy import S
    poly_basis = [x**i * y**j for i in range(order + 1) for j in range(order + 1 - i)]
    # vertices
    eval_points = [S(c) for c in corners]
    # edges
    for e in [(1, 2), (0, 2), (0, 1)]:
        p0 = corners[e[0]]
        p1 = corners[e[1]]
        eval_points += [tuple(S(a) + sympy.Rational((b - a) * i, order) for a, b in zip(p0, p1))
                        for i in range(1, order)]
    # face
    for f in [(0, 1, 2)]:
        p0 = corners[f[0]]
        p1 = corners[f[1]]
        p2 = corners[f[2]]
        eval_points += [tuple(S(a) + sympy.Rational((b - a) * i, order)
                        + sympy.Rational((c - a) * j, order) for a, b, c in zip(p0, p1, p2))
                        for i in range(1, order) for j in range(1, order - i)]

    dual_mat = [[f.subs(x, p[0]).subs(y, p[1]) for p in eval_points] for f in poly_basis]
    dual_mat = sympy.Matrix(dual_mat)
    mat = dual_mat.inv()
    functions = [sum(i * j for i, j in zip(mat.row(k), poly_basis)) for k in range(mat.rows)]
    results = []
    for f in functions:
        integrand = fun(f)
        results.append(integrand.integrate((x, 1 - y, 2 - 2 * y), (y, 0, 1)))
    return results


@pytest.mark.parametrize("mode", ["double"])
@pytest.mark.parametrize("sym_fun,ufl_fun", [
    (lambda i: i, lambda i: i),
    (lambda i: i.diff("x"), lambda i: ufl.grad(i)[0]),
    (lambda i: i.diff("y"), lambda i: ufl.grad(i)[1])])
@pytest.mark.parametrize("order", [1, 2, 3, 4, 5])
def test_lagrange_triangle(compile_args, order, mode, sym_fun, ufl_fun):
    sym = lagrange_triangle_symbolic(order, fun=sym_fun)
    cell = ufl.triangle
    element = ufl.FiniteElement("Lagrange", cell, order)
    v = ufl.TestFunction(element)

    a = ufl_fun(v) * ufl.dx
    forms = [a]
    compiled_forms, module = ffcx.codegeneration.jit.compile_forms(
        forms, parameters={'scalar_type': mode}, cffi_extra_compile_args=compile_args)

    ffi = cffi.FFI()
    form0 = compiled_forms[0]

    assert form0.num_integrals(module.lib.cell) == 1
    default_integral = form0.integrals(module.lib.cell)[0]

    c_type, np_type = float_to_type(mode)
    b = np.zeros((order + 2) * (order + 1) // 2, dtype=np_type)
    w = np.array([], dtype=np_type)

<<<<<<< HEAD
    coords = np.array([[1.0, 0.0, 0.0], [2.0, 0.0, 0.0], [0.0, 1.0, 0.0]], dtype=np.float64)
=======
    coords = np.array([1.0, 0.0, 0.0,
                       2.0, 0.0, 0.0,
                       0.0, 1.0, 0.0], dtype=np.float64)
>>>>>>> a50b0c02
    default_integral.tabulate_tensor(
        ffi.cast('{type} *'.format(type=c_type), b.ctypes.data),
        ffi.cast('{type} *'.format(type=c_type), w.ctypes.data),
        ffi.NULL,
        ffi.cast('double *', coords.ctypes.data), ffi.NULL, ffi.NULL, 0)

    # Check that the result is the same as for sympy
    assert np.allclose(b, [float(i) for i in sym])

    # Check that passing in permutations correctly reverses edges
    for perm in range(1, 8):
        perm_b = np.zeros((order + 2) * (order + 1) // 2, dtype=np_type)
        default_integral.tabulate_tensor(
            ffi.cast('{type} *'.format(type=c_type), perm_b.ctypes.data),
            ffi.cast('{type} *'.format(type=c_type), w.ctypes.data),
            ffi.NULL,
            ffi.cast('double *', coords.ctypes.data), ffi.NULL, ffi.NULL, perm)

        for edge in range(3):
            start = 3 + (order - 1) * edge
            end = start + order - 1
            if perm >> edge & 1 == 1:
                assert np.allclose(b[start: end], perm_b[end - 1: start - 1: -1])
            else:
                assert np.allclose(b[start: end], perm_b[start: end])


def lagrange_tetrahedron_symbolic(order, corners=[(1, 0, 0), (2, 0, 0), (0, 1, 0), (0, 0, 1)], fun=lambda i: i):
    x = sympy.Symbol("x")
    y = sympy.Symbol("y")
    z = sympy.Symbol("z")
    from sympy import S
    poly_basis = [
        x**i * y**j * z**k for i in range(order + 1) for j in range(order + 1 - i)
        for k in range(order + 1 - i - j)]
    # vertices
    eval_points = [S(c) for c in corners]
    # edges
    for e in [(2, 3), (1, 3), (1, 2), (0, 3), (0, 2), (0, 1)]:
        p0 = corners[e[0]]
        p1 = corners[e[1]]
        eval_points += [tuple(S(a) + sympy.Rational((b - a) * i, order) for a, b in zip(p0, p1))
                        for i in range(1, order)]
    # face
    for f in [(1, 2, 3), (0, 2, 3), (0, 1, 3), (0, 1, 2)]:
        p0 = corners[f[0]]
        p1 = corners[f[1]]
        p2 = corners[f[2]]
        eval_points += [tuple(S(a) + sympy.Rational((b - a) * i, order)
                        + sympy.Rational((c - a) * j, order) for a, b, c in zip(p0, p1, p2))
                        for i in range(1, order) for j in range(1, order - i)]
    # interior
    for v in [(0, 1, 2, 3)]:
        p0 = corners[v[0]]
        p1 = corners[v[1]]
        p2 = corners[v[2]]
        p3 = corners[v[3]]
        eval_points += [tuple(S(a) + sympy.Rational((b - a) * i, order) + sympy.Rational((c - a) * j, order)
                        + sympy.Rational((d - a) * k, order) for a, b, c, d in zip(p0, p1, p2, p3))
                        for i in range(1, order) for j in range(1, order - i) for k in range(1, order - i - j)]

    dual_mat = [[f.subs(x, p[0]).subs(y, p[1]).subs(z, p[2]) for p in eval_points] for f in poly_basis]
    dual_mat = sympy.Matrix(dual_mat)
    mat = dual_mat.inv()
    functions = [sum(i * j for i, j in zip(mat.row(k), poly_basis)) for k in range(mat.rows)]
    results = []
    for f in functions:
        integrand = fun(f)
        results.append(integrand.integrate((x, 1 - y - z, 2 - 2 * y - 2 * z), (y, 0, 1 - z), (z, 0, 1)))
    return results


@pytest.mark.parametrize("mode", ["double"])
@pytest.mark.parametrize("sym_fun,ufl_fun", [
    (lambda i: i, lambda i: i),
    (lambda i: i.diff("x"), lambda i: ufl.grad(i)[0]),
    (lambda i: i.diff("y"), lambda i: ufl.grad(i)[1])])
@pytest.mark.parametrize("order", [1, 2, 3, 4])
def test_lagrange_tetrahedron(compile_args, order, mode, sym_fun, ufl_fun):
    sym = lagrange_tetrahedron_symbolic(order, fun=sym_fun)
    cell = ufl.tetrahedron
    element = ufl.FiniteElement("Lagrange", cell, order)
    v = ufl.TestFunction(element)

    a = ufl_fun(v) * ufl.dx
    forms = [a]
    compiled_forms, module = ffcx.codegeneration.jit.compile_forms(
        forms, parameters={'scalar_type': mode}, cffi_extra_compile_args=compile_args)

    ffi = cffi.FFI()
    form0 = compiled_forms[0]

    assert form0.num_integrals(module.lib.cell) == 1

    default_integral = form0.integrals(module.lib.cell)[0]

    c_type, np_type = float_to_type(mode)
    b = np.zeros((order + 3) * (order + 2) * (order + 1) // 6, dtype=np_type)
    w = np.array([], dtype=np_type)

    coords = np.array([1.0, 0.0, 0.0,
                       2.0, 0.0, 0.0,
                       0.0, 1.0, 0.0,
                       0.0, 0.0, 1.0], dtype=np.float64)
    default_integral.tabulate_tensor(
        ffi.cast('{type} *'.format(type=c_type), b.ctypes.data),
        ffi.cast('{type} *'.format(type=c_type), w.ctypes.data),
        ffi.NULL,
        ffi.cast('double *', coords.ctypes.data), ffi.NULL, ffi.NULL, 0)

    # Check that the result is the same as for sympy
    assert np.allclose(b, [float(i) for i in sym])

    # Check that passing in permutations correctly reverses edges
    for edge in range(6):
        perm_b = np.zeros((order + 3) * (order + 2) * (order + 1) // 6, dtype=np_type)
        default_integral.tabulate_tensor(
            ffi.cast('{type} *'.format(type=c_type), perm_b.ctypes.data),
            ffi.cast('{type} *'.format(type=c_type), w.ctypes.data),
            ffi.NULL,
            ffi.cast('double *', coords.ctypes.data), ffi.NULL, ffi.NULL, 1 << (12 + edge))

        for e in range(6):
            start = 4 + (order - 1) * e
            end = start + order - 1
            if e == edge:
                assert np.allclose(b[start: end], perm_b[end - 1: start - 1: -1])
            else:
                assert np.allclose(b[start: end], perm_b[start: end])

    # Check that passing in permutation conts correctly permutes face data
    start = 4 + 6 * (order - 1)
    end = start + (order - 1) * (order - 2) // 2
    for rots in range(3):
        for refs in range(2):
            perm = (rots * 2 + refs)  # << 6
            new_coords = [1.0, 0.0, 0.0]
            points = [[2.0, 0.0, 0.0], [0.0, 1.0, 0.0], [0.0, 0.0, 1.0]]
            new_coords += points[rots]
            if refs:
                new_coords += points[(rots - 1) % 3]
                new_coords += points[(rots + 1) % 3]
            else:
                new_coords += points[(rots + 1) % 3]
                new_coords += points[(rots - 1) % 3]
            new_coords = np.array(new_coords, dtype=np.float64)
            perm_b = np.zeros((order + 3) * (order + 2) * (order + 1) // 6, dtype=np_type)
            default_integral.tabulate_tensor(
                ffi.cast('{type} *'.format(type=c_type), perm_b.ctypes.data),
                ffi.cast('{type} *'.format(type=c_type), w.ctypes.data),
                ffi.NULL,
                ffi.cast('double *', new_coords.ctypes.data), ffi.NULL, ffi.NULL, perm)
            assert np.allclose(b[start:end], perm_b[start:end])<|MERGE_RESOLUTION|>--- conflicted
+++ resolved
@@ -67,13 +67,10 @@
     kappa_value = np.array([[1.0, 2.0], [3.0, 4.0]])
     c = np.array(kappa_value.flatten(), dtype=np_type)
 
-<<<<<<< HEAD
-    coords = np.array([[0.0, 0.0, 0.0], [1.0, 0.0, 0.0], [0.0, 1.0, 0.0]], dtype=np.float64)
-=======
-    coords = np.array([0.0, 0.0, 0.0,
-                       1.0, 0.0, 0.0,
-                       0.0, 1.0, 0.0], dtype=np.float64)
->>>>>>> a50b0c02
+
+    coords = np.array([[0.0, 0.0, 0.0],
+                       [1.0, 0.0, 0.0],
+                       [0.0, 1.0, 0.0]], dtype=np.float64)
     default_integral.tabulate_tensor(
         ffi.cast('{type} *'.format(type=c_type), A.ctypes.data),
         ffi.cast('{type} *'.format(type=c_type), w.ctypes.data),
@@ -132,13 +129,9 @@
     c = np.array([], dtype=np_type)
 
     ffi = cffi.FFI()
-<<<<<<< HEAD
-    coords = np.array([[0.0, 0.0, 0.0], [1.0, 0.0, 0.0], [0.0, 1.0, 0.0]], dtype=np.float64)
-=======
-    coords = np.array([0.0, 0.0, 0.0,
-                       1.0, 0.0, 0.0,
-                       0.0, 1.0, 0.0], dtype=np.float64)
->>>>>>> a50b0c02
+    coords = np.array([[0.0, 0.0, 0.0],
+                       [1.0, 0.0, 0.0],
+                       [0.0, 1.0, 0.0]], dtype=np.float64)
     form0.tabulate_tensor(
         ffi.cast('{type} *'.format(type=c_type), A.ctypes.data),
         ffi.cast('{type} *'.format(type=c_type), w.ctypes.data),
@@ -190,11 +183,9 @@
     c = np.array([], dtype=np_type)
 
     ffi = cffi.FFI()
-<<<<<<< HEAD
-    coords = np.array([[0.0, 0.0, 0.0], [1.0, 0.0, 0.0], [0.0, 1.0, 0.0]], dtype=np.float64)
-=======
-    coords = np.array([0.0, 0.0, 0.0, 1.0, 0.0, 0.0, 0.0, 1.0, 0.0], dtype=np.float64)
->>>>>>> a50b0c02
+    coords = np.array([[0.0, 0.0, 0.0],
+                       [1.0, 0.0, 0.0],
+                       [0.0, 1.0, 0.0]], dtype=np.float64)
     form0.tabulate_tensor(
         ffi.cast('{type} *'.format(type=c_type), A.ctypes.data),
         ffi.cast('{type} *'.format(type=c_type), w.ctypes.data),
@@ -269,13 +260,9 @@
     perm = np.array([0], dtype=np.uint8)
 
     ffi = cffi.FFI()
-<<<<<<< HEAD
-    coords = np.array([[0.0, 0.0, 0.0], [1.0, 0.0, 0.0], [0.0, 1.0, 0.0]], dtype=np.float64)
-=======
-    coords = np.array([0.0, 0.0, 0.0,
-                       1.0, 0.0, 0.0,
-                       0.0, 1.0, 0.0], dtype=np.float64)
->>>>>>> a50b0c02
+    coords = np.array([[0.0, 0.0, 0.0],
+                       [1.0, 0.0, 0.0],
+                       [0.0, 1.0, 0.0]], dtype=np.float64)
     form0.tabulate_tensor(
         ffi.cast('double  *', A.ctypes.data),
         ffi.cast('double  *', w.ctypes.data),
@@ -351,17 +338,12 @@
     facets = np.array([0, 2], dtype=np.intc)
     perms = np.array([0, 1], dtype=np.uint8)
 
-<<<<<<< HEAD
-    coords = np.array([[0.0, 0.0, 0.0, 1.0, 0.0, 0.0, 0.0, 1.0, 0.0],
-                       [1.0, 0.0, 0.0, 0.0, 1.0, 0.0, 1.0, 1.0, 0.0]], dtype=np.float64)
-=======
     coords = np.array([[0.0, 0.0, 0.0,
                         1.0, 0.0, 0.0,
                         0.0, 1.0, 0.0],
                        [1.0, 0.0, 0.0,
                        0.0, 1.0, 0.0,
                        1.0, 1.0, 0.0]], dtype=np.float64)
->>>>>>> a50b0c02
 
     integral0.tabulate_tensor(
         ffi.cast('{}  *'.format(c_type), A.ctypes.data),
@@ -401,14 +383,9 @@
     w1 = np.array([1.0, 1.0, 1.0], dtype=np_type)
     c = np.array([], dtype=np.float64)
 
-<<<<<<< HEAD
-    coords = np.array([[0.0, 0.0, 0.0], [1.0, 0.0, 0.0], [0.0, 1.0, 0.0]], dtype=np.float64)
-
-=======
-    coords = np.array([0.0, 0.0, 0.0,
-                       1.0, 0.0, 0.0,
-                       0.0, 1.0, 0.0], dtype=np.float64)
->>>>>>> a50b0c02
+    coords = np.array([[0.0, 0.0, 0.0],
+                       [1.0, 0.0, 0.0],
+                       [0.0, 1.0, 0.0]], dtype=np.float64)
     form0.tabulate_tensor(
         ffi.cast('{type} *'.format(type=c_type), A1.ctypes.data),
         ffi.cast('{type} *'.format(type=c_type), w1.ctypes.data),
@@ -420,12 +397,6 @@
 
     A2 = np.zeros(3, dtype=np_type)
     w2 = np.array([1.0, 1.0, 1.0], dtype=np_type)
-<<<<<<< HEAD
-=======
-    coords = np.array([0.0, 0.0, 0.0,
-                       1.0, 0.0, 0.0,
-                       0.0, 1.0, 0.0], dtype=np.float64)
->>>>>>> a50b0c02
 
     form1.tabulate_tensor(
         ffi.cast('{type} *'.format(type=c_type), A2.ctypes.data),
@@ -461,13 +432,9 @@
     w = np.array([], dtype=np.float64)
     c = np.array([], dtype=np.float64)
 
-<<<<<<< HEAD
-    coords = np.array([[0.0, 0.0, 0.0], [1.0, 0.0, 0.0], [0.0, 1.0, 0.0]], dtype=np.float64)
-=======
-    coords = np.array([0.0, 0.0, 0.0,
-                       1.0, 0.0, 0.0,
-                       0.0, 1.0, 0.0], dtype=np.float64)
->>>>>>> a50b0c02
+    coords = np.array([[0.0, 0.0, 0.0],
+                       [1.0, 0.0, 0.0],
+                       [0.0, 1.0, 0.0]], dtype=np.float64)
     default_integral.tabulate_tensor(
         ffi.cast("double *", A.ctypes.data),
         ffi.cast("double *", w.ctypes.data),
@@ -547,13 +514,11 @@
     b = np.zeros((order + 2) * (order + 1) // 2, dtype=np_type)
     w = np.array([], dtype=np_type)
 
-<<<<<<< HEAD
-    coords = np.array([[1.0, 0.0, 0.0], [2.0, 0.0, 0.0], [0.0, 1.0, 0.0]], dtype=np.float64)
-=======
-    coords = np.array([1.0, 0.0, 0.0,
-                       2.0, 0.0, 0.0,
-                       0.0, 1.0, 0.0], dtype=np.float64)
->>>>>>> a50b0c02
+
+    coords = np.array([[1.0, 0.0, 0.0],
+                       [2.0, 0.0, 0.0],
+                       [0.0, 1.0, 0.0]], dtype=np.float64)
+
     default_integral.tabulate_tensor(
         ffi.cast('{type} *'.format(type=c_type), b.ctypes.data),
         ffi.cast('{type} *'.format(type=c_type), w.ctypes.data),
