# Copyright (C) 2018-2020 Garth N. Wells & Matthew Scroggs
#
# This file is part of FFCx. (https://www.fenicsproject.org)
#
# SPDX-License-Identifier:    LGPL-3.0-or-later

import numpy as np
import pytest
import sympy
from sympy.abc import x, y, z

import basix.ufl
import ffcx.codegeneration.jit
import ufl
from ffcx.codegeneration.utils import cdtype_to_numpy, scalar_to_value_type


@pytest.mark.parametrize(
    "mode,expected_result",
    [
        (
            "double",
            np.array(
                [[1.0, -0.5, -0.5], [-0.5, 0.5, 0.0], [-0.5, 0.0, 0.5]],
                dtype=np.float64,
            ),
        ),
        (
            "double _Complex",
            np.array(
                [
                    [1.0 + 0j, -0.5 + 0j, -0.5 + 0j],
                    [-0.5 + 0j, 0.5 + 0j, 0.0 + 0j],
                    [-0.5 + 0j, 0.0 + 0j, 0.5 + 0j],
                ],
                dtype=np.complex128,
            ),
        ),
    ],
)
def test_laplace_bilinear_form_2d(mode, expected_result, compile_args):
    element = basix.ufl.element("Lagrange", "triangle", 1)
    kappa = ufl.Constant(ufl.triangle, shape=(2, 2))
    u, v = ufl.TrialFunction(element), ufl.TestFunction(element)

    a = ufl.tr(kappa) * ufl.inner(ufl.grad(u), ufl.grad(v)) * ufl.dx
    forms = [a]
    compiled_forms, module, code = ffcx.codegeneration.jit.compile_forms(
        forms, options={"scalar_type": mode}, cffi_extra_compile_args=compile_args
    )

    for f, compiled_f in zip(forms, compiled_forms):
        assert compiled_f.rank == len(f.arguments())

    ffi = module.ffi
    form0 = compiled_forms[0]

    offsets = form0.form_integral_offsets
    cell = module.lib.cell
    assert offsets[cell + 1] - offsets[cell] == 1
    integral_id = form0.form_integral_ids[offsets[cell]]
    assert integral_id == -1

    default_integral = form0.form_integrals[offsets[cell]]

    np_type = cdtype_to_numpy(mode)
    A = np.zeros((3, 3), dtype=np_type)
    w = np.array([], dtype=np_type)

    kappa_value = np.array([[1.0, 2.0], [3.0, 4.0]])
    c = np.array(kappa_value.flatten(), dtype=np_type)

    geom_type = scalar_to_value_type(mode)
    np_gtype = cdtype_to_numpy(geom_type)
    coords = np.array(
        [[0.0, 0.0, 0.0], [1.0, 0.0, 0.0], [0.0, 1.0, 0.0]], dtype=np_gtype
    )

    kernel = getattr(default_integral, f"tabulate_tensor_{np_type}")

    kernel(
        ffi.cast("{type} *".format(type=mode), A.ctypes.data),
        ffi.cast("{type} *".format(type=mode), w.ctypes.data),
        ffi.cast("{type} *".format(type=mode), c.ctypes.data),
        ffi.cast(f"{geom_type} *", coords.ctypes.data),
        ffi.NULL,
        ffi.NULL,
    )

    assert np.allclose(A, np.trace(kappa_value) * expected_result)


@pytest.mark.parametrize(
    "mode,expected_result",
    [
        (
            "float",
            np.array(
                [
                    [1.0 / 12.0, 1.0 / 24.0, 1.0 / 24.0],
                    [1.0 / 24.0, 1.0 / 12.0, 1.0 / 24.0],
                    [1.0 / 24.0, 1.0 / 24.0, 1.0 / 12.0],
                ],
                dtype=np.float32,
            ),
        ),
        (
            "long double",
            np.array(
                [
                    [1.0 / 12.0, 1.0 / 24.0, 1.0 / 24.0],
                    [1.0 / 24.0, 1.0 / 12.0, 1.0 / 24.0],
                    [1.0 / 24.0, 1.0 / 24.0, 1.0 / 12.0],
                ],
                dtype=np.longdouble,
            ),
        ),
        (
            "double",
            np.array(
                [
                    [1.0 / 12.0, 1.0 / 24.0, 1.0 / 24.0],
                    [1.0 / 24.0, 1.0 / 12.0, 1.0 / 24.0],
                    [1.0 / 24.0, 1.0 / 24.0, 1.0 / 12.0],
                ],
                dtype=np.float64,
            ),
        ),
        (
            "double _Complex",
            np.array(
                [
                    [1.0 / 12.0, 1.0 / 24.0, 1.0 / 24.0],
                    [1.0 / 24.0, 1.0 / 12.0, 1.0 / 24.0],
                    [1.0 / 24.0, 1.0 / 24.0, 1.0 / 12.0],
                ],
                dtype=np.complex128,
            ),
        ),
        (
            "float _Complex",
            np.array(
                [
                    [1.0 / 12.0, 1.0 / 24.0, 1.0 / 24.0],
                    [1.0 / 24.0, 1.0 / 12.0, 1.0 / 24.0],
                    [1.0 / 24.0, 1.0 / 24.0, 1.0 / 12.0],
                ],
                dtype=np.complex64,
            ),
        ),
    ],
)
def test_mass_bilinear_form_2d(mode, expected_result, compile_args):
    element = basix.ufl.element("Lagrange", "triangle", 1)
    u, v = ufl.TrialFunction(element), ufl.TestFunction(element)
    a = ufl.inner(u, v) * ufl.dx
    L = ufl.conj(v) * ufl.dx
    forms = [a, L]
    compiled_forms, module, code = ffcx.codegeneration.jit.compile_forms(
        forms, options={"scalar_type": mode}, cffi_extra_compile_args=compile_args
    )

    for f, compiled_f in zip(forms, compiled_forms):
        assert compiled_f.rank == len(f.arguments())

    form0 = compiled_forms[0].form_integrals[0]
    form1 = compiled_forms[1].form_integrals[0]

    np_type = cdtype_to_numpy(mode)
    A = np.zeros((3, 3), dtype=np_type)
    w = np.array([], dtype=np_type)
    c = np.array([], dtype=np_type)

    geom_type = scalar_to_value_type(mode)
    np_gtype = cdtype_to_numpy(geom_type)

    ffi = module.ffi
    coords = np.array(
        [[0.0, 0.0, 0.0], [1.0, 0.0, 0.0], [0.0, 1.0, 0.0]], dtype=np_gtype
    )

    kernel0 = ffi.cast(
        f"ufcx_tabulate_tensor_{np_type} *",
        getattr(form0, f"tabulate_tensor_{np_type}"),
    )
    kernel0(
        ffi.cast("{type} *".format(type=mode), A.ctypes.data),
        ffi.cast("{type} *".format(type=mode), w.ctypes.data),
        ffi.cast("{type} *".format(type=mode), c.ctypes.data),
        ffi.cast(f"{geom_type} *", coords.ctypes.data),
        ffi.NULL,
        ffi.NULL,
    )

    b = np.zeros(3, dtype=np_type)
    kernel1 = ffi.cast(
        f"ufcx_tabulate_tensor_{np_type} *",
        getattr(form1, f"tabulate_tensor_{np_type}"),
    )
    kernel1(
        ffi.cast("{type} *".format(type=mode), b.ctypes.data),
        ffi.cast("{type} *".format(type=mode), w.ctypes.data),
        ffi.cast("{type} *".format(type=mode), c.ctypes.data),
        ffi.cast(f"{geom_type} *", coords.ctypes.data),
        ffi.NULL,
        ffi.NULL,
    )

    assert np.allclose(A, expected_result)
    assert np.allclose(b, 1.0 / 6.0)


@pytest.mark.parametrize(
    "mode,expected_result",
    [
        (
            "double",
            np.array(
                [[1.0, -0.5, -0.5], [-0.5, 0.5, 0.0], [-0.5, 0.0, 0.5]],
                dtype=np.float64,
            )
            - (1.0 / 24.0)
            * np.array([[2, 1, 1], [1, 2, 1], [1, 1, 2]], dtype=np.float64),
        ),
        (
            "double _Complex",
            np.array(
                [[1.0, -0.5, -0.5], [-0.5, 0.5, 0.0], [-0.5, 0.0, 0.5]],
                dtype=np.complex128,
            )
            - (1.0j / 24.0)
            * np.array([[2, 1, 1], [1, 2, 1], [1, 1, 2]], dtype=np.complex128),
        ),
    ],
)
def test_helmholtz_form_2d(mode, expected_result, compile_args):
    element = basix.ufl.element("Lagrange", "triangle", 1)
    u, v = ufl.TrialFunction(element), ufl.TestFunction(element)
    if mode == "double":
        k = 1.0
    elif mode == "double _Complex":
        k = ufl.constantvalue.ComplexValue(1j)
    else:
        raise RuntimeError("Unknown mode type")

    a = (ufl.inner(ufl.grad(u), ufl.grad(v)) - ufl.inner(k * u, v)) * ufl.dx
    forms = [a]
    compiled_forms, module, code = ffcx.codegeneration.jit.compile_forms(
        forms, options={"scalar_type": mode}, cffi_extra_compile_args=compile_args
    )

    for f, compiled_f in zip(forms, compiled_forms):
        assert compiled_f.rank == len(f.arguments())

    form0 = compiled_forms[0].form_integrals[0]

    np_type = cdtype_to_numpy(mode)
    A = np.zeros((3, 3), dtype=np_type)
    w = np.array([], dtype=np_type)
    c = np.array([], dtype=np_type)

    geom_type = scalar_to_value_type(mode)
    np_gtype = cdtype_to_numpy(geom_type)

    ffi = module.ffi
    coords = np.array(
        [[0.0, 0.0, 0.0], [1.0, 0.0, 0.0], [0.0, 1.0, 0.0]], dtype=np_gtype
    )
    kernel = getattr(form0, f"tabulate_tensor_{np_type}")

    kernel(
        ffi.cast("{type} *".format(type=mode), A.ctypes.data),
        ffi.cast("{type} *".format(type=mode), w.ctypes.data),
        ffi.cast("{type} *".format(type=mode), c.ctypes.data),
        ffi.cast(f"{geom_type} *", coords.ctypes.data),
        ffi.NULL,
        ffi.NULL,
    )

    assert np.allclose(A, expected_result)


@pytest.mark.parametrize(
    "mode,expected_result",
    [
        (
            "double",
            np.array(
                [
                    [0.5, -1 / 6, -1 / 6, -1 / 6],
                    [-1 / 6, 1 / 6, 0.0, 0.0],
                    [-1 / 6, 0.0, 1 / 6, 0.0],
                    [-1 / 6, 0.0, 0.0, 1 / 6],
                ],
                dtype=np.float64,
            ),
        ),
        (
            "double _Complex",
            np.array(
                [
                    [0.5 + 0j, -1 / 6 + 0j, -1 / 6 + 0j, -1 / 6 + 0j],
                    [-1 / 6 + 0j, 1 / 6 + 0j, 0.0 + 0j, 0.0 + 0j],
                    [-1 / 6 + 0j, 0.0 + 0j, 1 / 6 + 0j, 0.0 + 0j],
                    [-1 / 6 + 0j, 0.0 + 0j, 0.0 + 0j, 1 / 6 + 0j],
                ],
                dtype=np.complex128,
            ),
        ),
    ],
)
def test_laplace_bilinear_form_3d(mode, expected_result, compile_args):
    element = basix.ufl.element("Lagrange", "tetrahedron", 1)
    u, v = ufl.TrialFunction(element), ufl.TestFunction(element)
    a = ufl.inner(ufl.grad(u), ufl.grad(v)) * ufl.dx
    forms = [a]
    compiled_forms, module, code = ffcx.codegeneration.jit.compile_forms(
        forms, options={"scalar_type": mode}, cffi_extra_compile_args=compile_args
    )

    for f, compiled_f in zip(forms, compiled_forms):
        assert compiled_f.rank == len(f.arguments())

    form0 = compiled_forms[0].form_integrals[0]

    np_type = cdtype_to_numpy(mode)
    A = np.zeros((4, 4), dtype=np_type)
    w = np.array([], dtype=np_type)
    c = np.array([], dtype=np_type)

    geom_type = scalar_to_value_type(mode)
    np_gtype = cdtype_to_numpy(geom_type)

    ffi = module.ffi
    coords = np.array(
        [0.0, 0.0, 0.0, 1.0, 0.0, 0.0, 0.0, 1.0, 0.0, 0.0, 0.0, 1.0], dtype=np_gtype
    )

    kernel = getattr(form0, f"tabulate_tensor_{np_type}")
    kernel(
        ffi.cast("{type} *".format(type=mode), A.ctypes.data),
        ffi.cast("{type} *".format(type=mode), w.ctypes.data),
        ffi.cast("{type} *".format(type=mode), c.ctypes.data),
        ffi.cast(f"{geom_type} *", coords.ctypes.data),
        ffi.NULL,
        ffi.NULL,
    )

    assert np.allclose(A, expected_result)


def test_form_coefficient(compile_args):
    element = basix.ufl.element("Lagrange", "triangle", 1)
    u, v = ufl.TestFunction(element), ufl.TrialFunction(element)
    g = ufl.Coefficient(element)
    a = g * ufl.inner(u, v) * ufl.dx
    forms = [a]
    compiled_forms, module, code = ffcx.codegeneration.jit.compile_forms(
        forms, cffi_extra_compile_args=compile_args
    )

    for f, compiled_f in zip(forms, compiled_forms):
        assert compiled_f.rank == len(f.arguments())

    form0 = compiled_forms[0].form_integrals[0]
    A = np.zeros((3, 3), dtype=np.float64)
    w = np.array([1.0, 1.0, 1.0], dtype=np.float64)
    c = np.array([], dtype=np.float64)
    perm = np.array([0], dtype=np.uint8)

    ffi = module.ffi
    coords = np.array(
        [[0.0, 0.0, 0.0], [1.0, 0.0, 0.0], [0.0, 1.0, 0.0]], dtype=np.float64
    )

    kernel = getattr(form0, "tabulate_tensor_float64")
    kernel(
        ffi.cast("double  *", A.ctypes.data),
        ffi.cast("double  *", w.ctypes.data),
        ffi.cast("double  *", c.ctypes.data),
        ffi.cast("double  *", coords.ctypes.data),
        ffi.NULL,
        ffi.cast("uint8_t *", perm.ctypes.data),
    )

    A_analytic = np.array([[2, 1, 1], [1, 2, 1], [1, 1, 2]], dtype=np.float64) / 24.0
    A_diff = A - A_analytic
    assert np.isclose(A_diff.max(), 0.0)
    assert np.isclose(A_diff.min(), 0.0)


def test_subdomains(compile_args):
    element = basix.ufl.element("Lagrange", "triangle", 1)
    u, v = ufl.TrialFunction(element), ufl.TestFunction(element)
    a0 = ufl.inner(u, v) * ufl.dx + ufl.inner(u, v) * ufl.dx(2)
    a1 = ufl.inner(u, v) * ufl.dx(2) + ufl.inner(u, v) * ufl.dx
    a2 = ufl.inner(u, v) * ufl.dx(2) + ufl.inner(u, v) * ufl.dx(1)
    a3 = ufl.inner(u, v) * ufl.ds(210) + ufl.inner(u, v) * ufl.ds(0)
    forms = [a0, a1, a2, a3]
    compiled_forms, module, code = ffcx.codegeneration.jit.compile_forms(
        forms, options={"scalar_type": "double"}, cffi_extra_compile_args=compile_args
    )

    for f, compiled_f in zip(forms, compiled_forms):
        assert compiled_f.rank == len(f.arguments())

    cell = module.lib.cell
    form0 = compiled_forms[0]
<<<<<<< HEAD
    ids = [
        form0.form_integral_ids[j]
        for j in range(
            form0.form_integral_offsets[cell], form0.form_integral_offsets[cell + 1]
        )
    ]
    assert ids[0] == -1 and ids[1] == 2

    form1 = compiled_forms[1]
    ids = [
        form1.form_integral_ids[j]
        for j in range(
            form1.form_integral_offsets[cell], form1.form_integral_offsets[cell + 1]
        )
    ]
    assert ids[0] == -1 and ids[1] == 2

    form2 = compiled_forms[2]
    ids = [
        form2.form_integral_ids[j]
        for j in range(
            form2.form_integral_offsets[cell], form2.form_integral_offsets[cell + 1]
        )
    ]
    assert ids[0] == 1 and ids[1] == 2

    form3 = compiled_forms[3]
    assert (
        form3.form_integral_offsets[cell + 1] - form3.form_integral_offsets[cell] == 0
    )

    ext_facet = module.lib.exterior_facet
    ids = [
        form3.form_integral_ids[j]
        for j in range(
            form3.form_integral_offsets[ext_facet],
            form3.form_integral_offsets[ext_facet + 1],
        )
    ]
=======
    offsets = form0.form_integral_offsets
    cell = module.lib.cell
    ids = [form0.form_integral_ids[j] for j in range(offsets[cell], offsets[cell + 1])]
    assert ids[0] == -1 and ids[1] == 2

    form1 = compiled_forms[1]
    offsets = form1.form_integral_offsets
    ids = [form1.form_integral_ids[j] for j in range(offsets[cell], offsets[cell + 1])]
    assert ids[0] == -1 and ids[1] == 2

    form2 = compiled_forms[2]
    offsets = form2.form_integral_offsets
    ids = [form2.form_integral_ids[j] for j in range(offsets[cell], offsets[cell + 1])]
    assert ids[0] == 1 and ids[1] == 2

    form3 = compiled_forms[3]
    offsets = form3.form_integral_offsets
    assert offsets[cell + 1] - offsets[cell] == 0
    exf = module.lib.exterior_facet
    ids = [form3.form_integral_ids[j] for j in range(offsets[exf], offsets[exf + 1])]
>>>>>>> 5b3dbecc
    assert ids[0] == 0 and ids[1] == 210


@pytest.mark.parametrize("mode", ["double", "double _Complex"])
def test_interior_facet_integral(mode, compile_args):
    element = basix.ufl.element("Lagrange", "triangle", 1)
    u, v = ufl.TrialFunction(element), ufl.TestFunction(element)
    a0 = ufl.inner(ufl.jump(ufl.grad(u)), ufl.jump(ufl.grad(v))) * ufl.dS
    forms = [a0]
    compiled_forms, module, code = ffcx.codegeneration.jit.compile_forms(
        forms, options={"scalar_type": mode}, cffi_extra_compile_args=compile_args
    )

    for f, compiled_f in zip(forms, compiled_forms):
        assert compiled_f.rank == len(f.arguments())

    ffi = module.ffi

    form0 = compiled_forms[0]

    ffi = module.ffi
    np_type = cdtype_to_numpy(mode)

    integral0 = form0.form_integrals[0]
    A = np.zeros((6, 6), dtype=np_type)
    w = np.array([], dtype=np_type)
    c = np.array([], dtype=np.float64)

    facets = np.array([0, 2], dtype=np.intc)
    perms = np.array([0, 1], dtype=np.uint8)

    geom_type = scalar_to_value_type(mode)
    np_gtype = cdtype_to_numpy(geom_type)

    coords = np.array(
        [
            [0.0, 0.0, 0.0, 1.0, 0.0, 0.0, 0.0, 1.0, 0.0],
            [1.0, 0.0, 0.0, 0.0, 1.0, 0.0, 1.0, 1.0, 0.0],
        ],
        dtype=np_gtype,
    )

    kernel = getattr(integral0, f"tabulate_tensor_{np_type}")
    kernel(
        ffi.cast(f"{mode}  *", A.ctypes.data),
        ffi.cast(f"{mode}  *", w.ctypes.data),
        ffi.cast(f"{mode}  *", c.ctypes.data),
        ffi.cast(f"{geom_type} *", coords.ctypes.data),
        ffi.cast("int *", facets.ctypes.data),
        ffi.cast("uint8_t *", perms.ctypes.data),
    )


@pytest.mark.parametrize("mode", ["double", "double _Complex"])
def test_conditional(mode, compile_args):
    element = basix.ufl.element("Lagrange", "triangle", 1)
    u, v = ufl.TrialFunction(element), ufl.TestFunction(element)
    x = ufl.SpatialCoordinate(ufl.triangle)
    condition = ufl.Or(
        ufl.ge(ufl.real(x[0] + x[1]), 0.1), ufl.ge(ufl.real(x[1] + x[1] ** 2), 0.1)
    )
    c1 = ufl.conditional(condition, 2.0, 1.0)
    a = c1 * ufl.inner(ufl.grad(u), ufl.grad(v)) * ufl.dx

    x1x2 = ufl.real(x[0] + ufl.as_ufl(2) * x[1])
    c2 = ufl.conditional(ufl.ge(x1x2, 0), 6.0, 0.0)
    b = c2 * ufl.conj(v) * ufl.dx

    forms = [a, b]

    compiled_forms, module, code = ffcx.codegeneration.jit.compile_forms(
        forms, options={"scalar_type": mode}, cffi_extra_compile_args=compile_args
    )

    form0 = compiled_forms[0].form_integrals[0]
    form1 = compiled_forms[1].form_integrals[0]

    ffi = module.ffi
    np_type = cdtype_to_numpy(mode)

    A1 = np.zeros((3, 3), dtype=np_type)
    w1 = np.array([1.0, 1.0, 1.0], dtype=np_type)
    c = np.array([], dtype=np.float64)

    geom_type = scalar_to_value_type(mode)
    np_gtype = cdtype_to_numpy(geom_type)

    coords = np.array(
        [[0.0, 0.0, 0.0], [1.0, 0.0, 0.0], [0.0, 1.0, 0.0]], dtype=np_gtype
    )

    kernel0 = ffi.cast(
        f"ufcx_tabulate_tensor_{np_type} *",
        getattr(form0, f"tabulate_tensor_{np_type}"),
    )
    kernel0(
        ffi.cast("{type} *".format(type=mode), A1.ctypes.data),
        ffi.cast("{type} *".format(type=mode), w1.ctypes.data),
        ffi.cast("{type} *".format(type=mode), c.ctypes.data),
        ffi.cast(f"{geom_type} *", coords.ctypes.data),
        ffi.NULL,
        ffi.NULL,
    )

    expected_result = np.array([[2, -1, -1], [-1, 1, 0], [-1, 0, 1]], dtype=np_type)
    assert np.allclose(A1, expected_result)

    A2 = np.zeros(3, dtype=np_type)
    w2 = np.array([1.0, 1.0, 1.0], dtype=np_type)

    kernel1 = ffi.cast(
        f"ufcx_tabulate_tensor_{np_type} *",
        getattr(form1, f"tabulate_tensor_{np_type}"),
    )
    kernel1(
        ffi.cast("{type} *".format(type=mode), A2.ctypes.data),
        ffi.cast("{type} *".format(type=mode), w2.ctypes.data),
        ffi.cast("{type} *".format(type=mode), c.ctypes.data),
        ffi.cast(f"{geom_type} *", coords.ctypes.data),
        ffi.NULL,
        ffi.NULL,
    )

    expected_result = np.ones(3, dtype=np_type)
    assert np.allclose(A2, expected_result)


def test_custom_quadrature(compile_args):
    ve = basix.ufl.element("P", "triangle", 1, rank=1)
    mesh = ufl.Mesh(ve)

    e = basix.ufl.element("P", mesh.ufl_cell().cellname(), 2)
    V = ufl.FunctionSpace(mesh, e)
    u, v = ufl.TrialFunction(V), ufl.TestFunction(V)

    points = [[0.0, 0.0], [1.0, 0.0], [0.0, 1.0], [0.5, 0.5], [0.0, 0.5], [0.5, 0.0]]
    weights = [1 / 12] * 6
    a = (
        u
        * v
        * ufl.dx(
            metadata={
                "quadrature_rule": "custom",
                "quadrature_points": points,
                "quadrature_weights": weights,
            }
        )
    )

    forms = [a]
    compiled_forms, module, code = ffcx.codegeneration.jit.compile_forms(
        forms, cffi_extra_compile_args=compile_args
    )

    ffi = module.ffi
    form = compiled_forms[0]
    default_integral = form.form_integrals[0]

    A = np.zeros((6, 6), dtype=np.float64)
    w = np.array([], dtype=np.float64)
    c = np.array([], dtype=np.float64)

    coords = np.array(
        [[0.0, 0.0, 0.0], [1.0, 0.0, 0.0], [0.0, 1.0, 0.0]], dtype=np.float64
    )

    kernel = getattr(default_integral, "tabulate_tensor_float64")
    kernel(
        ffi.cast("double *", A.ctypes.data),
        ffi.cast("double *", w.ctypes.data),
        ffi.cast("double *", c.ctypes.data),
        ffi.cast("double *", coords.ctypes.data),
        ffi.NULL,
        ffi.NULL,
    )

    # Check that A is diagonal
    assert np.count_nonzero(A - np.diag(np.diagonal(A))) == 0


def test_curl_curl(compile_args):
    V = basix.ufl.element("N1curl", "triangle", 2)
    u, v = ufl.TrialFunction(V), ufl.TestFunction(V)
    a = ufl.inner(ufl.curl(u), ufl.curl(v)) * ufl.dx

    forms = [a]
    compiled_forms, module, code = ffcx.codegeneration.jit.compile_forms(
        forms, cffi_extra_compile_args=compile_args
    )


def lagrange_triangle_symbolic(
    order, corners=[(1, 0), (2, 0), (0, 1)], fun=lambda i: i
):
    from sympy import S

    poly_basis = [
        x**i * y**j for i in range(order + 1) for j in range(order + 1 - i)
    ]
    # vertices
    eval_points = [S(c) for c in corners]
    # edges
    for e in [(1, 2), (0, 2), (0, 1)]:
        p0 = corners[e[0]]
        p1 = corners[e[1]]
        if order > 3:
            raise NotImplementedError
        elif order == 3:
            eval_points += [
                tuple(S(a) + (b - a) * i for a, b in zip(p0, p1))
                for i in [(1 - 1 / sympy.sqrt(5)) / 2, (1 + 1 / sympy.sqrt(5)) / 2]
            ]
        else:
            eval_points += [
                tuple(S(a) + sympy.Rational((b - a) * i, order) for a, b in zip(p0, p1))
                for i in range(1, order)
            ]
    # face
    for f in [(0, 1, 2)]:
        p0 = corners[f[0]]
        p1 = corners[f[1]]
        p2 = corners[f[2]]
        eval_points += [
            tuple(
                S(a)
                + sympy.Rational((b - a) * i, order)
                + sympy.Rational((c - a) * j, order)
                for a, b, c in zip(p0, p1, p2)
            )
            for i in range(1, order)
            for j in range(1, order - i)
        ]

    dual_mat = [
        [f.subs(x, p[0]).subs(y, p[1]) for p in eval_points] for f in poly_basis
    ]
    dual_mat = sympy.Matrix(dual_mat)
    mat = dual_mat.inv()
    functions = [
        sum(i * j for i, j in zip(mat.row(k), poly_basis)) for k in range(mat.rows)
    ]
    results = []
    for f in functions:
        integrand = fun(f)
        results.append(integrand.integrate((x, 1 - y, 2 - 2 * y), (y, 0, 1)))
    return results


@pytest.mark.parametrize("mode", ["double"])
@pytest.mark.parametrize(
    "sym_fun,ufl_fun",
    [
        (lambda i: i, lambda i: i),
        (lambda i: i.diff(x), lambda i: ufl.grad(i)[0]),
        (lambda i: i.diff(y), lambda i: ufl.grad(i)[1]),
    ],
)
@pytest.mark.parametrize("order", [1, 2, 3])
def test_lagrange_triangle(compile_args, order, mode, sym_fun, ufl_fun):
    sym = lagrange_triangle_symbolic(order, fun=sym_fun)
    element = basix.ufl.element("Lagrange", "triangle", order)
    v = ufl.TestFunction(element)

    a = ufl_fun(v) * ufl.dx
    forms = [a]
    compiled_forms, module, code = ffcx.codegeneration.jit.compile_forms(
        forms, options={"scalar_type": mode}, cffi_extra_compile_args=compile_args
    )

    ffi = module.ffi
    form0 = compiled_forms[0]

    assert form0.form_integral_offsets[module.lib.cell + 1] == 1
    default_integral = form0.form_integrals[0]

    np_type = cdtype_to_numpy(mode)
    b = np.zeros((order + 2) * (order + 1) // 2, dtype=np_type)
    w = np.array([], dtype=np_type)

    geom_type = scalar_to_value_type(mode)
    np_gtype = cdtype_to_numpy(geom_type)

    coords = np.array(
        [[1.0, 0.0, 0.0], [2.0, 0.0, 0.0], [0.0, 1.0, 0.0]], dtype=np_gtype
    )

    kernel = getattr(default_integral, f"tabulate_tensor_{np_type}")
    kernel(
        ffi.cast("{type} *".format(type=mode), b.ctypes.data),
        ffi.cast("{type} *".format(type=mode), w.ctypes.data),
        ffi.NULL,
        ffi.cast(f"{geom_type} *", coords.ctypes.data),
        ffi.NULL,
        ffi.NULL,
    )

    # Check that the result is the same as for sympy
    assert np.allclose(b, [float(i) for i in sym])


def lagrange_tetrahedron_symbolic(
    order, corners=[(1, 0, 0), (2, 0, 0), (0, 1, 0), (0, 0, 1)], fun=lambda i: i
):
    from sympy import S

    poly_basis = [
        x**i * y**j * z**k
        for i in range(order + 1)
        for j in range(order + 1 - i)
        for k in range(order + 1 - i - j)
    ]
    # vertices
    eval_points = [S(c) for c in corners]
    # edges
    for e in [(2, 3), (1, 3), (1, 2), (0, 3), (0, 2), (0, 1)]:
        p0 = corners[e[0]]
        p1 = corners[e[1]]
        if order > 3:
            raise NotImplementedError
        elif order == 3:
            eval_points += [
                tuple(S(a) + (b - a) * i for a, b in zip(p0, p1))
                for i in [(1 - 1 / sympy.sqrt(5)) / 2, (1 + 1 / sympy.sqrt(5)) / 2]
            ]
        else:
            eval_points += [
                tuple(S(a) + sympy.Rational((b - a) * i, order) for a, b in zip(p0, p1))
                for i in range(1, order)
            ]
    # face
    for f in [(1, 2, 3), (0, 2, 3), (0, 1, 3), (0, 1, 2)]:
        p0 = corners[f[0]]
        p1 = corners[f[1]]
        p2 = corners[f[2]]
        eval_points += [
            tuple(
                S(a)
                + sympy.Rational((b - a) * i, order)
                + sympy.Rational((c - a) * j, order)
                for a, b, c in zip(p0, p1, p2)
            )
            for i in range(1, order)
            for j in range(1, order - i)
        ]
    # interior
    for v in [(0, 1, 2, 3)]:
        p0 = corners[v[0]]
        p1 = corners[v[1]]
        p2 = corners[v[2]]
        p3 = corners[v[3]]
        eval_points += [
            tuple(
                S(a)
                + sympy.Rational((b - a) * i, order)
                + sympy.Rational((c - a) * j, order)
                + sympy.Rational((d - a) * k, order)
                for a, b, c, d in zip(p0, p1, p2, p3)
            )
            for i in range(1, order)
            for j in range(1, order - i)
            for k in range(1, order - i - j)
        ]

    dual_mat = [
        [f.subs(x, p[0]).subs(y, p[1]).subs(z, p[2]) for p in eval_points]
        for f in poly_basis
    ]
    dual_mat = sympy.Matrix(dual_mat)
    mat = dual_mat.inv()
    functions = [
        sum(i * j for i, j in zip(mat.row(k), poly_basis)) for k in range(mat.rows)
    ]
    results = []
    for f in functions:
        integrand = fun(f)
        results.append(
            integrand.integrate(
                (x, 1 - y - z, 2 - 2 * y - 2 * z), (y, 0, 1 - z), (z, 0, 1)
            )
        )
    return results


@pytest.mark.parametrize("mode", ["double"])
@pytest.mark.parametrize(
    "sym_fun,ufl_fun",
    [
        (lambda i: i, lambda i: i),
        (lambda i: i.diff(x), lambda i: ufl.grad(i)[0]),
        (lambda i: i.diff(y), lambda i: ufl.grad(i)[1]),
    ],
)
@pytest.mark.parametrize("order", [1, 2, 3])
def test_lagrange_tetrahedron(compile_args, order, mode, sym_fun, ufl_fun):
    sym = lagrange_tetrahedron_symbolic(order, fun=sym_fun)
    element = basix.ufl.element("Lagrange", "tetrahedron", order)
    v = ufl.TestFunction(element)

    a = ufl_fun(v) * ufl.dx
    forms = [a]
    compiled_forms, module, code = ffcx.codegeneration.jit.compile_forms(
        forms, options={"scalar_type": mode}, cffi_extra_compile_args=compile_args
    )

    ffi = module.ffi
    form0 = compiled_forms[0]

    assert form0.form_integral_offsets[module.lib.cell + 1] == 1

    default_integral = form0.form_integrals[0]

    np_type = cdtype_to_numpy(mode)
    b = np.zeros((order + 3) * (order + 2) * (order + 1) // 6, dtype=np_type)
    w = np.array([], dtype=np_type)

    geom_type = scalar_to_value_type(mode)
    np_gtype = cdtype_to_numpy(geom_type)

    coords = np.array(
        [1.0, 0.0, 0.0, 2.0, 0.0, 0.0, 0.0, 1.0, 0.0, 0.0, 0.0, 1.0], dtype=np_gtype
    )

    kernel = getattr(default_integral, f"tabulate_tensor_{np_type}")
    kernel(
        ffi.cast("{type} *".format(type=mode), b.ctypes.data),
        ffi.cast("{type} *".format(type=mode), w.ctypes.data),
        ffi.NULL,
        ffi.cast(f"{geom_type} *", coords.ctypes.data),
        ffi.NULL,
        ffi.NULL,
    )

    # Check that the result is the same as for sympy
    assert np.allclose(b, [float(i) for i in sym])


def test_prism(compile_args):
    element = basix.ufl.element("Lagrange", "prism", 1)
    v = ufl.TestFunction(element)

    L = v * ufl.dx
    forms = [L]
    compiled_forms, module, _ = ffcx.codegeneration.jit.compile_forms(
        forms, options={"scalar_type": "double"}, cffi_extra_compile_args=compile_args
    )

    ffi = module.ffi
    form0 = compiled_forms[0]
    assert form0.form_integral_offsets[module.lib.cell + 1] == 1

    default_integral = form0.form_integrals[0]
    b = np.zeros(6, dtype=np.float64)
    coords = np.array(
        [
            1.0,
            0.0,
            0.0,
            0.0,
            1.0,
            0.0,
            0.0,
            0.0,
            0.0,
            1.0,
            0.0,
            1.0,
            0.0,
            1.0,
            1.0,
            0.0,
            0.0,
            1.0,
        ],
        dtype=np.float64,
    )

    kernel = getattr(default_integral, "tabulate_tensor_float64")
    kernel(
        ffi.cast("double *", b.ctypes.data),
        ffi.NULL,
        ffi.NULL,
        ffi.cast("double *", coords.ctypes.data),
        ffi.NULL,
        ffi.NULL,
    )

    assert np.isclose(sum(b), 0.5)


def test_complex_operations(compile_args):
    mode = "double _Complex"
    cell = "triangle"
    c_element = basix.ufl.element("Lagrange", cell, 1, rank=1)
    mesh = ufl.Mesh(c_element)
    element = basix.ufl.element("DG", cell, 0, rank=1)
    V = ufl.FunctionSpace(mesh, element)
    u = ufl.Coefficient(V)
    J1 = ufl.real(u)[0] * ufl.imag(u)[1] * ufl.conj(u)[0] * ufl.dx
    J2 = ufl.real(u[0]) * ufl.imag(u[1]) * ufl.conj(u[0]) * ufl.dx
    forms = [J1, J2]

    compiled_forms, module, code = ffcx.codegeneration.jit.compile_forms(
        forms, options={"scalar_type": mode}, cffi_extra_compile_args=compile_args
    )

    form0 = compiled_forms[0].form_integrals[0]
    form1 = compiled_forms[1].form_integrals[0]

    ffi = module.ffi
    np_type = cdtype_to_numpy(mode)
    w1 = np.array([3 + 5j, 8 - 7j], dtype=np_type)
    c = np.array([], dtype=np_type)

    geom_type = scalar_to_value_type(mode)
    np_gtype = cdtype_to_numpy(geom_type)

    coords = np.array(
        [[0.0, 0.0, 0.0], [1.0, 0.0, 0.0], [0.0, 1.0, 0.0]], dtype=np_gtype
    )
    J_1 = np.zeros((1), dtype=np_type)
    kernel0 = ffi.cast(
        f"ufcx_tabulate_tensor_{np_type} *",
        getattr(form0, f"tabulate_tensor_{np_type}"),
    )
    kernel0(
        ffi.cast("{type} *".format(type=mode), J_1.ctypes.data),
        ffi.cast("{type} *".format(type=mode), w1.ctypes.data),
        ffi.cast("{type} *".format(type=mode), c.ctypes.data),
        ffi.cast(f"{geom_type} *", coords.ctypes.data),
        ffi.NULL,
        ffi.NULL,
    )

    expected_result = np.array(
        [
            0.5
            * np.real(w1[0])
            * np.imag(w1[1])
            * (np.real(w1[0]) - 1j * np.imag(w1[0]))
        ],
        dtype=np_type,
    )
    assert np.allclose(J_1, expected_result)

    J_2 = np.zeros((1), dtype=np_type)

    kernel1 = ffi.cast(
        f"ufcx_tabulate_tensor_{np_type} *",
        getattr(form1, f"tabulate_tensor_{np_type}"),
    )
    kernel1(
        ffi.cast("{type} *".format(type=mode), J_2.ctypes.data),
        ffi.cast("{type} *".format(type=mode), w1.ctypes.data),
        ffi.cast("{type} *".format(type=mode), c.ctypes.data),
        ffi.cast(f"{geom_type} *", coords.ctypes.data),
        ffi.NULL,
        ffi.NULL,
    )

    assert np.allclose(J_2, expected_result)

    assert np.allclose(J_1, J_2)


def test_invalid_function_name(compile_args):
    # Monkey patch to force invalid name
    old_str = ufl.Coefficient.__str__
    ufl.Coefficient.__str__ = lambda self: "invalid function name"

    V = basix.ufl.element("Lagrange", "triangle", 1)
    u = ufl.Coefficient(V)
    a = ufl.inner(u, u) * ufl.dx

    forms = [a]

    try:
        compiled_forms, module, code = ffcx.codegeneration.jit.compile_forms(
            forms, cffi_extra_compile_args=compile_args
        )
    except ValueError:
        pass
    except Exception:
        raise RuntimeError("Compilation should fail with ValueError.")

    # Revert monkey patch for other tests
    ufl.Coefficient.__str__ = old_str


def test_interval_vertex_quadrature(compile_args):
    c_el = basix.ufl.element("Lagrange", "interval", 1, rank=1)
    mesh = ufl.Mesh(c_el)

    x = ufl.SpatialCoordinate(mesh)
    dx = ufl.Measure("dx", metadata={"quadrature_rule": "vertex"})
    b = x[0] * dx

    forms = [b]
    compiled_forms, module, code = ffcx.codegeneration.jit.compile_forms(
        forms, cffi_extra_compile_args=compile_args
    )

    ffi = module.ffi
    form0 = compiled_forms[0]
    assert form0.form_integral_offsets[module.lib.cell + 1] == 1

    default_integral = form0.form_integrals[0]
    J = np.zeros(1, dtype=np.float64)
    a = np.pi
    b = np.exp(1)
    coords = np.array([a, 0.0, 0.0, b, 0.0, 0.0], dtype=np.float64)

    kernel = getattr(default_integral, "tabulate_tensor_float64")
    kernel(
        ffi.cast("double *", J.ctypes.data),
        ffi.NULL,
        ffi.NULL,
        ffi.cast("double *", coords.ctypes.data),
        ffi.NULL,
        ffi.NULL,
    )
    assert np.isclose(J[0], (0.5 * a + 0.5 * b) * np.abs(b - a))


def test_facet_vertex_quadrature(compile_args):
    """
    Test facet vertex quadrature
    """
    c_el = basix.ufl.element("Lagrange", "quadrilateral", 1, shape=(2,))
    mesh = ufl.Mesh(c_el)

    x = ufl.SpatialCoordinate(mesh)
    ds = ufl.Measure("ds", metadata={"quadrature_rule": "vertex"})
    expr = x[0] + ufl.cos(x[1])
    b1 = expr * ds
    ds_c = ufl.Measure(
        "ds",
        metadata={
            "quadrature_rule": "custom",
            "quadrature_points": np.array([[0.0], [1.0]]),
            "quadrature_weights": np.array([1.0 / 2.0, 1.0 / 2.0]),
        },
    )
    b2 = expr * ds_c
    forms = [b1, b2]
    compiled_forms, module, _ = ffcx.codegeneration.jit.compile_forms(
        forms, cffi_extra_compile_args=compile_args
    )

    ffi = module.ffi
    assert len(compiled_forms) == 2
    solutions = []
    for form in compiled_forms:
<<<<<<< HEAD
        assert form.form_integral_offsets[module.lib.exterior_facet + 1] == 1

        default_integral = form.form_integrals[0]
=======
        offsets = form.form_integral_offsets
        exf = module.lib.exterior_facet
        assert offsets[exf + 1] - offsets[exf] == 1

        default_integral = form.form_integrals[offsets[exf]]
>>>>>>> 5b3dbecc
        J = np.zeros(1, dtype=np.float64)
        a = np.pi
        b = np.exp(1)
        coords = np.array(
            [a, 0.1, 0.0, a + b, 0.0, 0.0, a, a, 0.0, a + 2 * b, a, 0.0],
            dtype=np.float64,
        )
        # First facet is between vertex 0 and 1 in coords
        facets = np.array([0], dtype=np.intc)

        kernel = getattr(default_integral, "tabulate_tensor_float64")
        kernel(
            ffi.cast("double *", J.ctypes.data),
            ffi.NULL,
            ffi.NULL,
            ffi.cast("double *", coords.ctypes.data),
            ffi.cast("int *", facets.ctypes.data),
            ffi.NULL,
        )
        solutions.append(J[0])
        # Test against exact result
        assert np.isclose(
            J[0],
            (0.5 * (a + np.cos(0.1)) + 0.5 * (a + b + np.cos(0)))
            * np.sqrt(b**2 + 0.1**2),
        )

    # Compare custom quadrature with vertex quadrature
    assert np.isclose(solutions[0], solutions[1])


def test_manifold_derivatives(compile_args):
    """
    Test higher order derivatives on manifolds
    """

    c_el = basix.ufl.element("Lagrange", "interval", 1, shape=(2,), gdim=2)
    mesh = ufl.Mesh(c_el)

    x = ufl.SpatialCoordinate(mesh)
    dx = ufl.Measure("dx", domain=mesh)
    order = 4
    el = basix.ufl.element("Lagrange", "interval", order, gdim=2)
    V = ufl.FunctionSpace(mesh, el)

    u = ufl.Coefficient(V)
    d = 5.3
    f_ex = d * order * (order - 1) * x[1] ** (order - 2)
    expr = u.dx(1).dx(1) - f_ex
    J = expr * expr * dx

    compiled_forms, module, _ = ffcx.codegeneration.jit.compile_forms(
        [J], cffi_extra_compile_args=compile_args
    )

    default_integral = compiled_forms[0].form_integrals[0]
    scale = 2.5
    coords = np.array([0.0, 0.0, 0.0, 0.0, scale, 0.0], dtype=np.float64)
    dof_coords = el.element.points.reshape(-1)
    dof_coords *= scale

    w = np.array([d * d_c**order for d_c in dof_coords], dtype=np.float64)
    c = np.array([], dtype=np.float64)
    perm = np.array([0], dtype=np.uint8)

    ffi = module.ffi
    J = np.zeros(1, dtype=np.float64)
    kernel = getattr(default_integral, "tabulate_tensor_float64")
    kernel(
        ffi.cast("double *", J.ctypes.data),
        ffi.cast("double  *", w.ctypes.data),
        ffi.cast("double  *", c.ctypes.data),
        ffi.cast("double  *", coords.ctypes.data),
        ffi.NULL,
        ffi.cast("uint8_t *", perm.ctypes.data),
    )

    assert np.isclose(J[0], 0.0)<|MERGE_RESOLUTION|>--- conflicted
+++ resolved
@@ -406,47 +406,6 @@
 
     cell = module.lib.cell
     form0 = compiled_forms[0]
-<<<<<<< HEAD
-    ids = [
-        form0.form_integral_ids[j]
-        for j in range(
-            form0.form_integral_offsets[cell], form0.form_integral_offsets[cell + 1]
-        )
-    ]
-    assert ids[0] == -1 and ids[1] == 2
-
-    form1 = compiled_forms[1]
-    ids = [
-        form1.form_integral_ids[j]
-        for j in range(
-            form1.form_integral_offsets[cell], form1.form_integral_offsets[cell + 1]
-        )
-    ]
-    assert ids[0] == -1 and ids[1] == 2
-
-    form2 = compiled_forms[2]
-    ids = [
-        form2.form_integral_ids[j]
-        for j in range(
-            form2.form_integral_offsets[cell], form2.form_integral_offsets[cell + 1]
-        )
-    ]
-    assert ids[0] == 1 and ids[1] == 2
-
-    form3 = compiled_forms[3]
-    assert (
-        form3.form_integral_offsets[cell + 1] - form3.form_integral_offsets[cell] == 0
-    )
-
-    ext_facet = module.lib.exterior_facet
-    ids = [
-        form3.form_integral_ids[j]
-        for j in range(
-            form3.form_integral_offsets[ext_facet],
-            form3.form_integral_offsets[ext_facet + 1],
-        )
-    ]
-=======
     offsets = form0.form_integral_offsets
     cell = module.lib.cell
     ids = [form0.form_integral_ids[j] for j in range(offsets[cell], offsets[cell + 1])]
@@ -467,7 +426,6 @@
     assert offsets[cell + 1] - offsets[cell] == 0
     exf = module.lib.exterior_facet
     ids = [form3.form_integral_ids[j] for j in range(offsets[exf], offsets[exf + 1])]
->>>>>>> 5b3dbecc
     assert ids[0] == 0 and ids[1] == 210
 
 
@@ -1120,17 +1078,11 @@
     assert len(compiled_forms) == 2
     solutions = []
     for form in compiled_forms:
-<<<<<<< HEAD
-        assert form.form_integral_offsets[module.lib.exterior_facet + 1] == 1
-
-        default_integral = form.form_integrals[0]
-=======
         offsets = form.form_integral_offsets
         exf = module.lib.exterior_facet
         assert offsets[exf + 1] - offsets[exf] == 1
 
         default_integral = form.form_integrals[offsets[exf]]
->>>>>>> 5b3dbecc
         J = np.zeros(1, dtype=np.float64)
         a = np.pi
         b = np.exp(1)
