--- conflicted
+++ resolved
@@ -647,7 +647,7 @@
     assert np.isclose(sum(b), 0.5)
 
 
-<<<<<<< HEAD
+
 def test_cell_facet_form(compile_args):
     mode = "double"
     # TODO Test 3D and non-simplex
@@ -660,7 +660,90 @@
     ds = ufl.Measure("ds", domain=domain_cell)
 
     forms = [ufl.inner(u, vbar) * ds]
-=======
+
+    compiled_forms, module, code = ffcx.codegeneration.jit.compile_forms(
+        forms, parameters={'scalar_type': mode}, cffi_extra_compile_args=compile_args)
+
+    ffi = module.ffi
+    form0 = compiled_forms[0]
+
+    integral0 = form0.integrals(module.lib.exterior_facet)[0]
+
+    np_type = cdtype_to_numpy(mode)
+    A = np.zeros((2, 3), dtype=np_type)
+    w = np.array([], dtype=np_type)
+    c = np.array([], dtype=np_type)
+    facet = np.array([0], dtype=np.intc)
+    perm = np.array([], dtype=np.uint8)
+
+    coords = np.array([[0.0, 0.0, 0.0],
+                       [1.0, 0.0, 0.0],
+                       [0.0, 1.0, 0.0]], dtype=np.float64)
+
+    kernel = getattr(integral0, f"tabulate_tensor_{np_type}")
+    kernel(ffi.cast(f'{mode}  *', A.ctypes.data),
+           ffi.cast(f'{mode}  *', w.ctypes.data),
+           ffi.cast(f'{mode}  *', c.ctypes.data),
+           ffi.cast('double *', coords.ctypes.data),
+           ffi.cast('int *', facet.ctypes.data),
+           ffi.cast('uint8_t *', perm.ctypes.data))
+
+    expected_result = np.array([[0, np.sqrt(2) / 3, np.sqrt(2) / 6],
+                                [0, np.sqrt(2) / 6, np.sqrt(2) / 3]],
+                               dtype=np.float64)
+
+    assert np.allclose(A, expected_result)
+
+
+def test_cell_facet_coeff_form(compile_args):
+    mode = "double"
+    domain_cell = ufl.triangle
+    V_fe = ufl.FiniteElement("Lagrange", domain_cell, 1)
+    Vbar_fe = ufl.FiniteElement("Lagrange", ufl.Cell("interval", 2), 1)
+
+    f = ufl.Coefficient(V_fe)
+    g = ufl.Coefficient(Vbar_fe)
+
+    ds = ufl.Measure("ds", domain=domain_cell)
+
+    forms = [f * g * ds]
+
+    compiled_forms, module, code = ffcx.codegeneration.jit.compile_forms(
+        forms, parameters={'scalar_type': mode},
+        cffi_extra_compile_args=compile_args)
+
+    with open("code.c", "w") as f:
+        f.write(code[1])
+
+    ffi = module.ffi
+    form0 = compiled_forms[0]
+
+    integral0 = form0.integrals(module.lib.exterior_facet)[0]
+
+    np_type = cdtype_to_numpy(mode)
+
+    s = np.zeros((1), dtype=np_type)
+    w = np.array([0, 1, 2, 0, 1], dtype=np_type)
+    c = np.array([], dtype=np_type)
+    facet = np.array([0], dtype=np.intc)
+    perm = np.array([], dtype=np.uint8)
+
+    coords = np.array([[0.0, 0.0, 0.0],
+                       [1.0, 0.0, 0.0],
+                       [0.0, 1.0, 0.0]], dtype=np.float64)
+
+    kernel = getattr(integral0, f"tabulate_tensor_{np_type}")
+    kernel(ffi.cast(f'{mode}  *', s.ctypes.data),
+           ffi.cast(f'{mode}  *', w.ctypes.data),
+           ffi.cast(f'{mode}  *', c.ctypes.data),
+           ffi.cast('double *', coords.ctypes.data),
+           ffi.cast('int *', facet.ctypes.data),
+           ffi.cast('uint8_t *', perm.ctypes.data))
+
+    # TODO Check if the expected result is correct
+    assert(np.isclose(s[0], 1.1785113))
+
+
 def test_complex_operations(compile_args):
     mode = "double _Complex"
     cell = ufl.triangle
@@ -672,24 +755,10 @@
     J1 = ufl.real(u)[0] * ufl.imag(u)[1] * ufl.conj(u)[0] * ufl.dx
     J2 = ufl.real(u[0]) * ufl.imag(u[1]) * ufl.conj(u[0]) * ufl.dx
     forms = [J1, J2]
->>>>>>> 8109cce7
-
-    compiled_forms, module, code = ffcx.codegeneration.jit.compile_forms(
-        forms, parameters={'scalar_type': mode}, cffi_extra_compile_args=compile_args)
-
-<<<<<<< HEAD
-    ffi = module.ffi
-    form0 = compiled_forms[0]
-
-    integral0 = form0.integrals(module.lib.exterior_facet)[0]
-
-    np_type = cdtype_to_numpy(mode)
-    A = np.zeros((2, 3), dtype=np_type)
-    w = np.array([], dtype=np_type)
-    c = np.array([], dtype=np_type)
-    facet = np.array([0], dtype=np.intc)
-    perm = np.array([], dtype=np.uint8)
-=======
+
+    compiled_forms, module, code = ffcx.codegeneration.jit.compile_forms(
+        forms, parameters={'scalar_type': mode}, cffi_extra_compile_args=compile_args)
+
     form0 = compiled_forms[0].integrals(module.lib.cell)[0]
     form1 = compiled_forms[1].integrals(module.lib.cell)[0]
 
@@ -697,76 +766,10 @@
     np_type = cdtype_to_numpy(mode)
     w1 = np.array([3 + 5j, 8 - 7j], dtype=np_type)
     c = np.array([], dtype=np_type)
->>>>>>> 8109cce7
-
-    coords = np.array([[0.0, 0.0, 0.0],
-                       [1.0, 0.0, 0.0],
-                       [0.0, 1.0, 0.0]], dtype=np.float64)
-<<<<<<< HEAD
-
-    kernel = getattr(integral0, f"tabulate_tensor_{np_type}")
-    kernel(ffi.cast(f'{mode}  *', A.ctypes.data),
-           ffi.cast(f'{mode}  *', w.ctypes.data),
-           ffi.cast(f'{mode}  *', c.ctypes.data),
-           ffi.cast('double *', coords.ctypes.data),
-           ffi.cast('int *', facet.ctypes.data),
-           ffi.cast('uint8_t *', perm.ctypes.data))
-
-    expected_result = np.array([[0, np.sqrt(2) / 3, np.sqrt(2) / 6],
-                                [0, np.sqrt(2) / 6, np.sqrt(2) / 3]],
-                               dtype=np.float64)
-
-    assert np.allclose(A, expected_result)
-
-
-def test_cell_facet_coeff_form(compile_args):
-    mode = "double"
-    domain_cell = ufl.triangle
-    V_fe = ufl.FiniteElement("Lagrange", domain_cell, 1)
-    Vbar_fe = ufl.FiniteElement("Lagrange", ufl.Cell("interval", 2), 1)
-
-    f = ufl.Coefficient(V_fe)
-    g = ufl.Coefficient(Vbar_fe)
-
-    ds = ufl.Measure("ds", domain=domain_cell)
-
-    forms = [f * g * ds]
-
-    compiled_forms, module, code = ffcx.codegeneration.jit.compile_forms(
-        forms, parameters={'scalar_type': mode},
-        cffi_extra_compile_args=compile_args)
-
-    with open("code.c", "w") as f:
-        f.write(code[1])
-
-    ffi = module.ffi
-    form0 = compiled_forms[0]
-
-    integral0 = form0.integrals(module.lib.exterior_facet)[0]
-
-    np_type = cdtype_to_numpy(mode)
-
-    s = np.zeros((1), dtype=np_type)
-    w = np.array([0, 1, 2, 0, 1], dtype=np_type)
-    c = np.array([], dtype=np_type)
-    facet = np.array([0], dtype=np.intc)
-    perm = np.array([], dtype=np.uint8)
-
-    coords = np.array([[0.0, 0.0, 0.0],
-                       [1.0, 0.0, 0.0],
-                       [0.0, 1.0, 0.0]], dtype=np.float64)
-
-    kernel = getattr(integral0, f"tabulate_tensor_{np_type}")
-    kernel(ffi.cast(f'{mode}  *', s.ctypes.data),
-           ffi.cast(f'{mode}  *', w.ctypes.data),
-           ffi.cast(f'{mode}  *', c.ctypes.data),
-           ffi.cast('double *', coords.ctypes.data),
-           ffi.cast('int *', facet.ctypes.data),
-           ffi.cast('uint8_t *', perm.ctypes.data))
-
-    # TODO Check if the expected result is correct
-    assert(np.isclose(s[0], 1.1785113))
-=======
+
+    coords = np.array([[0.0, 0.0, 0.0],
+                       [1.0, 0.0, 0.0],
+                       [0.0, 1.0, 0.0]], dtype=np.float64)
     J_1 = np.zeros((1), dtype=np_type)
     kernel0 = ffi.cast(f"ufcx_tabulate_tensor_{np_type} *", getattr(form0, f"tabulate_tensor_{np_type}"))
     kernel0(ffi.cast('{type} *'.format(type=mode), J_1.ctypes.data),
@@ -788,5 +791,4 @@
 
     assert np.allclose(J_2, expected_result)
 
-    assert np.allclose(J_1, J_2)
->>>>>>> 8109cce7
+    assert np.allclose(J_1, J_2)