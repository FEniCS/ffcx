--- conflicted
+++ resolved
@@ -1,8 +1,4 @@
-<<<<<<< HEAD
 # Copyright (C) 2018-2025 Garth N. Wells, Matthew Scroggs, Paul T. Kühner and Jørgen S. Dokken
-=======
-# Copyright (C) 2018-2025 Garth N. Wells, Matthew Scroggs and Paul T. Kühner
->>>>>>> c38fec95
 #
 # This file is part of FFCx. (https://www.fenicsproject.org)
 #
@@ -1497,11 +1493,7 @@
 
     vertex_count = domain.ufl_coordinate_element().basix_element.points.shape[0]
 
-<<<<<<< HEAD
-    for a, b in np.array([(0, 1), (1, 0), (2, 0), (5, -2)], dtype=dtype):
-=======
     for a, b in np.array([(0, 1), (1, 0), (2, 0), (5, -2)], dtype=rdtype):
->>>>>>> c38fec95
         # General geometry for simplices of gdim 1,2 and 3.
         # gdim 1: creates the interval (a, b)
         # gdim 2: creates the triangle with vertices (a, 0), (b, 0), (0,0)
@@ -1583,7 +1575,6 @@
         ffi.NULL,
     )
 
-<<<<<<< HEAD
     assert np.isclose(J[0], coeffs[0])
 
 
@@ -1856,7 +1847,4 @@
     b_2 = sympy.integrate(phi_2 * z * rl, (y, 0, y_ext))
     b_3 = sympy.integrate(phi_3 * z * rl, (y, 0, y_ext))
     b_ref = np.array([0, 0, b_2, b_3], dtype=b.dtype)
-    np.testing.assert_allclose(b_ref, b, atol=1e-10)
-=======
-    assert np.isclose(J[0], coeffs[0])
->>>>>>> c38fec95
+    np.testing.assert_allclose(b_ref, b, atol=1e-10)