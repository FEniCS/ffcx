--- conflicted
+++ resolved
@@ -29,17 +29,10 @@
     dofs2 = (k2 + 1.) * (k2 + 2.) / 2.
 
     flops_1 = count_flops(a1)
-<<<<<<< HEAD
-    assert (len(flops_1) == 2)
-
-    flops_2 = count_flops(a2)
-    assert (len(flops_2) == 2)
-=======
     assert len(flops_1) == 2
 
     flops_2 = count_flops(a2)
     assert len(flops_2) == 2
->>>>>>> b057dead
 
     r = sum(flops_2, 0.) / sum(flops_1, 0.)
 
