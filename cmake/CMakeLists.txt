cmake_minimum_required(VERSION 3.16)

<<<<<<< HEAD
project(ufcx VERSION 0.4.2 DESCRIPTION "UFCx interface header for finite element kernels"
=======
project(ufcx VERSION 0.4.3 DESCRIPTION "UFCx interface header for finite element kernels"
>>>>>>> 65d69ae4
  LANGUAGES C
  HOMEPAGE_URL https://github.com/fenics/ffcx)
include(GNUInstallDirs)

file(SHA1 ${PROJECT_SOURCE_DIR}/../ffcx/codegeneration/ufcx.h UFCX_HASH)
message("Test hash: ${UFCX_HASH}")

add_library(${PROJECT_NAME} INTERFACE)
add_library(${PROJECT_NAME}::${PROJECT_NAME} ALIAS ${PROJECT_NAME})
target_include_directories(${PROJECT_NAME}
  INTERFACE $<BUILD_INTERFACE:${${PROJECT_NAME}_SOURCE_DIR}/include>
            $<INSTALL_INTERFACE:${CMAKE_INSTALL_INCLUDEDIR}>)

# Prepare and install CMake target/config files
install(TARGETS ${PROJECT_NAME}
        EXPORT ${PROJECT_NAME}_Targets
        ARCHIVE DESTINATION ${CMAKE_INSTALL_LIBDIR}
        LIBRARY DESTINATION ${CMAKE_INSTALL_LIBDIR}
        RUNTIME DESTINATION ${CMAKE_INSTALL_BINDIR})
include(CMakePackageConfigHelpers)
write_basic_package_version_file("${PROJECT_NAME}ConfigVersion.cmake"
                                 VERSION ${PROJECT_VERSION}
                                 COMPATIBILITY SameMinorVersion)
configure_package_config_file("${PROJECT_NAME}Config.cmake.in" "${PROJECT_NAME}Config.cmake"
  INSTALL_DESTINATION ${CMAKE_INSTALL_DATAROOTDIR}/${PROJECT_NAME}/cmake)
install(EXPORT ${PROJECT_NAME}_Targets FILE ${PROJECT_NAME}Targets.cmake
        NAMESPACE ${PROJECT_NAME}::
        DESTINATION ${CMAKE_INSTALL_DATAROOTDIR}/${PROJECT_NAME}/cmake)
install(FILES "${PROJECT_BINARY_DIR}/${PROJECT_NAME}Config.cmake"
              "${PROJECT_BINARY_DIR}/${PROJECT_NAME}ConfigVersion.cmake"
        DESTINATION ${CMAKE_INSTALL_DATAROOTDIR}/${PROJECT_NAME}/cmake)

# Install header file
install(FILES ${PROJECT_SOURCE_DIR}/../ffcx/codegeneration/ufcx.h TYPE INCLUDE)

# Configure and install pkgconfig file
configure_file(ufcx.pc.in ufcx.pc @ONLY)
install(FILES ${PROJECT_BINARY_DIR}/ufcx.pc DESTINATION ${CMAKE_INSTALL_DATADIR}/pkgconfig)
<|MERGE_RESOLUTION|>--- conflicted
+++ resolved
@@ -1,10 +1,6 @@
 cmake_minimum_required(VERSION 3.16)
 
-<<<<<<< HEAD
-project(ufcx VERSION 0.4.2 DESCRIPTION "UFCx interface header for finite element kernels"
-=======
 project(ufcx VERSION 0.4.3 DESCRIPTION "UFCx interface header for finite element kernels"
->>>>>>> 65d69ae4
   LANGUAGES C
   HOMEPAGE_URL https://github.com/fenics/ffcx)
 include(GNUInstallDirs)
