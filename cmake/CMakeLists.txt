--- conflicted
+++ resolved
@@ -1,10 +1,6 @@
 cmake_minimum_required(VERSION 3.16)
 
-<<<<<<< HEAD
-project(ufcx VERSION 0.5.0 DESCRIPTION "UFCx interface header for finite element kernels"
-=======
 project(ufcx VERSION 0.6.0 DESCRIPTION "UFCx interface header for finite element kernels"
->>>>>>> d672fa8a
   LANGUAGES C
   HOMEPAGE_URL https://github.com/fenics/ffcx)
 include(GNUInstallDirs)
