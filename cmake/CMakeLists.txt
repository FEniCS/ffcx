--- conflicted
+++ resolved
@@ -1,10 +1,6 @@
 cmake_minimum_required(VERSION 3.19)
 
-<<<<<<< HEAD
-project(ufcx VERSION 0.8.0 DESCRIPTION "UFCx interface header for finite element kernels"
-=======
 project(ufcx VERSION 0.9.0 DESCRIPTION "UFCx interface header for finite element kernels"
->>>>>>> b0f97347
   LANGUAGES C
   HOMEPAGE_URL https://github.com/fenics/ffcx)
 include(GNUInstallDirs)
