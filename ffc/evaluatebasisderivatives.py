"""Code generation for evaluation of derivatives of finite element
basis values.  This module generates code which is more or less a C++
representation of the code found in FIAT_NEW."""

# Copyright (C) 2007-2010 Kristian B. Oelgaard
#
# This file is part of FFC.
#
# FFC is free software: you can redistribute it and/or modify
# it under the terms of the GNU Lesser General Public License as published by
# the Free Software Foundation, either version 3 of the License, or
# (at your option) any later version.
#
# FFC is distributed in the hope that it will be useful,
# but WITHOUT ANY WARRANTY; without even the implied warranty of
# MERCHANTABILITY or FITNESS FOR A PARTICULAR PURPOSE. See the
# GNU Lesser General Public License for more details.
#
# You should have received a copy of the GNU Lesser General Public License
# along with FFC. If not, see <http://www.gnu.org/licenses/>.
#
# Modified by Anders Logg 2013
#
# First added:  2007-04-16
# Last changed: 2013-01-10

# Python modules
import math
import numpy

# FFC modules
from ffc.log import error, ffc_assert
from ffc.evaluatebasis import _compute_basisvalues, _tabulate_coefficients
from ffc.cpp import remove_unused, indent, format

def _evaluate_basis_derivatives_all(data):
    """Like evaluate_basis, but return the values of all basis
    functions (dofs)."""

    if isinstance(data, str):
        return format["exception"]("evaluate_basis_derivatives_all: %s" % data)

    # Prefetch formats.
    f_r, f_s      = format["free indices"][:2]
    f_assign      = format["assign"]
    f_loop        = format["generate loop"]
    f_array       = format["dynamic array"]
    f_dof_vals    = format["dof values"]
    f_comment     = format["comment"]
    f_derivs      = format["call basis_derivatives"]
    f_values      = format["argument values"]
    f_int         = format["int"]
    f_num_derivs  = format["num derivatives"]
    f_double      = format["float declaration"]
    f_component   = format["component"]
    f_mul         = format["mul"]
    f_float       = format["floating point"]
    f_index       = format["matrix index"]
    f_del_array   = format["delete dynamic array"]

    # Initialise return code
    code = []

    # FIXME: KBO: Figure out which return format to use, either:
    # [dN0[0]/dx, dN0[0]/dy, dN0[1]/dx, dN0[1]/dy, dN1[0]/dx,
    # dN1[0]/dy, dN1[1]/dx, dN1[1]/dy, ...]
    # or
    # [dN0[0]/dx, dN1[0]/dx, ..., dN0[1]/dx, dN1[1]/dx, ...,
    # dN0[0]/dy, dN1[0]/dy, ..., dN0[1]/dy, dN1[1]/dy, ...]
    # or
    # [dN0[0]/dx, dN0[1]/dx, ..., dN1[0]/dx, dN1[1]/dx, ...,
    # dN0[0]/dy, dN0[1]/dy, ..., dN1[0]/dy, dN1[1]/dy, ...]
    # for vector (tensor elements), currently returning option 1.

    # FIXME: KBO: For now, just call evaluate_basis_derivatives and
    # map values accordingly, this will keep the amount of code at a
    # minimum. If it turns out that speed is an issue (overhead from
    # calling evaluate_basis), we can easily generate all the code.

    # Get total value shape and space dimension for entire element
    # (possibly mixed).
    physical_value_size = data["physical_value_size"]
    space_dimension = data["space_dimension"]

    # Special case where space dimension is one (constant elements).
    if space_dimension == 1:
        code += [f_comment("Element is constant, calling evaluate_basis_derivatives.")]
        code += [f_derivs(f_int(0), f_values)]
        return "\n".join(code)

    # Compute number of derivatives.
    if data["topological_dimension"]==data["geometric_dimension"]:
        _g = ""
    else:
        _g = "_g"

    code += _compute_num_derivatives(data["geometric_dimension"], _g)

    # Declare helper value to hold single dof values and reset.
    code += ["", f_comment("Helper variable to hold values of a single dof.")]
    if (physical_value_size == 1):
        num_vals = f_num_derivs(_g)
    else:
        num_vals = f_mul([f_int(physical_value_size), f_num_derivs(_g)])
    code += [f_array(f_double, f_dof_vals, num_vals)]
    line  = [f_assign(f_component(f_dof_vals, f_r), f_float(0.0))]
    code += f_loop(line, [(f_r, 0, num_vals)])

    # Create loop over dofs that calls evaluate_basis_derivatives for a single dof and
    # inserts the values into the global array.
    code += ["", f_comment("Loop dofs and call evaluate_basis_derivatives.")]
    name  = f_component(f_values, f_index(f_r, f_s, num_vals))
    value = f_component(f_dof_vals, f_s)
    lines_s  = [f_assign(name, value)]
    loop_s   = [(f_s, 0, num_vals)]

    lines_r  = [f_derivs(f_r, f_dof_vals)]
    lines_r += f_loop(lines_s, loop_s)
    loop_r   = [(f_r, 0, space_dimension)]
    code    += f_loop(lines_r, loop_r)

    code += ["", f_comment("Delete pointer.")]
    code += [f_del_array(f_dof_vals)]

    # Generate bode (no need to remove unused).
    return "\n".join(code)

def _evaluate_basis_derivatives(data):
    """Evaluate the derivatives of an element basisfunction at a point. The values are
    computed as in FIAT as the matrix product of the coefficients (computed at compile time),
    basisvalues which are dependent on the coordinate and thus have to be computed at
    run time and combinations (depending on the order of derivative) of dmats
    tables which hold the derivatives of the expansion coefficients."""

    if isinstance(data, str):
        return format["exception"]("evaluate_basis_derivatives: %s" % data)

    # Initialise return code.
    code = []

    # Get the element cell domain, geometric and topological dimension.
    element_cellname = data["cellname"]
    gdim = data["geometric_dimension"]
    tdim = data["topological_dimension"]

    # Get code snippets for Jacobian, inverse of Jacobian and mapping of
    # coordinates from physical element to the FIAT reference element.
<<<<<<< HEAD
    code += [format["compute_jacobian"](tdim, gdim)]
    code += [format["compute_jacobian_inverse"](tdim, gdim)]
    if data["needs_oriented"]:
        code += [format["orientation"](tdim, gdim)]
    code += ["", format["fiat coordinate map"](element_cell_domain, gdim)]
=======
    code += [format["jacobian and inverse"](gdim, tdim,
                                            oriented=data["needs_oriented"])]
    code += ["", format["fiat coordinate map"](element_cellname, gdim)]
>>>>>>> 3acb4118

    # Compute number of derivatives that has to be computed, and
    # declare an array to hold the values of the derivatives on the
    # reference element.
    code += [""]
    if tdim == gdim:
        _t = ""
        _g = ""
        code += _compute_num_derivatives(tdim, "")

        # Generate all possible combinations of derivatives.
        code += _generate_combinations(tdim, "")
    else:
        _t = "_t"
        _g = "_g"
        code += _compute_num_derivatives(tdim, _t)
        code += [""]
        code += _compute_num_derivatives(gdim, _g)

        # Generate all possible combinations of derivatives.
        code += _generate_combinations(tdim, _t)
        code += _generate_combinations(gdim, _g)

    # Generate the transformation matrix.
    code += _generate_transform(element_cellname, gdim)

    # Reset all values.
    code += _reset_values(data, _g)

    # Create code for all basis values (dofs).
    dof_cases = []
    for dof in data["dof_data"]:
        dof_cases.append(_generate_dof_code(data, dof))
    code += [format["switch"](format["argument basis num"], dof_cases)]
    code = remove_unused("\n".join(code))
    #code = "\n".join(code)
    return code

def _compute_num_derivatives(dimension, suffix=""):
    """Computes the number of derivatives of order 'n' as dimension()^n.

    Dimension will be the element topological dimension for the number
    of derivatives in local coordinates, and the geometric dimension
    for the number of derivatives in phyisical coordinates.
    """
    # Prefetch formats.
    f_int         = format["int"]
    f_num_derivs  = format["num derivatives"](suffix)

    # Use loop to compute power since using std::pow() result in an
    # ambiguous call.
    code = [format["comment"]("Compute number of derivatives.")]
    code.append(format["declaration"](format["uint declaration"],
                                      f_num_derivs, f_int(1)))
    loop_vars = [(format["free indices"][0], 0,
                  format["argument derivative order"])]
    lines = [format["imul"](f_num_derivs, f_int(dimension))]
    code += format["generate loop"](lines, loop_vars)

    return code

def _generate_combinations(dimension, suffix):
    "Generate all possible combinations of derivatives of order 'n'."

    # Use code from format.
    code = ["", format["combinations"]\
            % {"combinations": format["derivative combinations"](suffix),\
               "dimension-1": dimension-1,\
               "num_derivatives" : format["num derivatives"](suffix),\
               "n": format["argument derivative order"]}]
    return code

def _generate_transform(element_cellname, gdim):
    """Generate the transformation matrix, which is used to transform
    derivatives from reference element back to the physical element."""

    # Generate code to construct the inverse of the Jacobian
    if (element_cellname in ["interval", "triangle", "tetrahedron"]):
        code = ["", format["transform snippet"][element_cellname][gdim]\
        % {"transform": format["transform matrix"],\
           "num_derivatives" : format["num derivatives"](""),\
           "n": format["argument derivative order"],\
           "combinations": format["derivative combinations"](""),\
           "K":format["transform Jinv"]}]
    else:
        error("Cannot generate transform for shape: %s" % element_cellname)

    return code

def _reset_values(data, suffix):
    "Reset all components of the 'values' array as it is a pointer to an array."

    # Prefetch formats.
    f_assign  = format["assign"]
    f_r       = format["free indices"][0]

    code = ["", format["comment"]("Reset values. Assuming that values is always an array.")]

    # Get value shape and reset values. This should also work for TensorElement,
    # scalar are empty tuples, therefore (1,) in which case value_shape = 1.
    physical_value_size = data["physical_value_size"]

    # Only multiply by value shape if different from 1.
    if physical_value_size == 1:
        num_vals = format["num derivatives"](suffix)
    else:
        num_vals = format["mul"]([format["int"](physical_value_size), format["num derivatives"](suffix)])
    name = format["component"](format["argument values"], f_r)
    loop_vars = [(f_r, 0, num_vals)]
    lines = [f_assign(name, format["floating point"](0))]
    code += format["generate loop"](lines, loop_vars)

    return code + [""]

def _generate_dof_code(data, dof_data):
    "Generate code for a basis."

    code = []

    # Compute basisvalues, from evaluatebasis.py.
    code += _compute_basisvalues(data, dof_data)

    # Tabulate coefficients.
    code += _tabulate_coefficients(dof_data)

    # Tabulate coefficients for derivatives.
    code += _tabulate_dmats(dof_data)

    # Compute the derivatives of the basisfunctions on the reference (FIAT) element,
    # as the dot product of the new coefficients and basisvalues.
    code += _compute_reference_derivatives(data, dof_data)

    # Transform derivatives to physical element by multiplication with the transformation matrix.
    code += _transform_derivatives(data, dof_data)

    # Delete pointers.
    code += _delete_pointers(data, dof_data)

    code = remove_unused("\n".join(code))
#    code = "\n".join(code)

    return code

#def _mixed_elements(data_list):
#    "Generate code for each sub-element in the event of vector valued elements or mixed elements."

#    # Prefetch formats to speed up code generation.
#    f_dofmap_if = format["dofmap if"]
#    f_if        = format["if"]

#    sum_value_dim = 0
#    sum_space_dim = 0

#    # Init return code.
#    code = []

#    # Generate code for each element.
#    for data in data_list:

#        # Get value and space dimension (should be tensor ready).
#        value_dim = sum(data["value_shape"] or (1,))
#        space_dim = data["space_dimension"]

#        # Generate map from global to local dof.
#        element_code = [_map_dof(sum_space_dim)]

#        # Generate code for basis element.
#        element_code += _generate_element_code(data, sum_value_dim)

#        # Remove unused code for each sub element and indent code.
#        if_code = indent(remove_unused("\n".join(element_code)), 2)

#        # Create if statement and add to code.
#        code += [f_if(f_dofmap_if(sum_space_dim, sum_space_dim + space_dim - 1), if_code)]

#        # Increase sum of value dimension, and space dimension.
#        sum_value_dim += value_dim
#        sum_space_dim += space_dim

#    return code

def _tabulate_dmats(dof_data):
    "Tabulate the derivatives of the polynomial base"

    code = []

    # Prefetch formats to speed up code generation.
    f_table     = format["static const float declaration"]
    f_dmats     = format["dmats"]
    f_component = format["component"]
    f_decl      = format["declaration"]
    f_tensor    = format["tabulate tensor"]
    f_new_line  = format["new line"]

    # Get derivative matrices (coefficients) of basis functions, computed by FIAT at compile time.
    derivative_matrices = dof_data["dmats"]

    code += [format["comment"]("Tables of derivatives of the polynomial base (transpose).")]

    # Generate tables for each spatial direction.
    for i, dmat in enumerate(derivative_matrices):

        # Extract derivatives for current direction (take transpose, FIAT_NEW PolynomialSet.tabulate()).
        matrix = numpy.transpose(dmat)

        # Get shape and check dimension (This is probably not needed).
        shape = numpy.shape(matrix)
        ffc_assert(shape[0] == shape[1] == dof_data["num_expansion_members"], "Something is wrong with the shape of dmats.")

        # Declare varable name for coefficients.
        name = f_component(f_dmats(i), [shape[0], shape[1]])
        code += [f_decl(f_table, name, f_new_line + f_tensor(matrix)), ""]

    return code

def _reset_dmats(shape_dmats, indices):
    "Set values in dmats equal to the identity matrix."
    f_assign  = format["assign"]
    f_float   = format["floating point"]
    i,j = indices

    code = [format["comment"]("Resetting dmats values to compute next derivative.")]
    dmats_old = format["component"](format["dmats"](""), [i, j])
    lines = [f_assign(dmats_old, f_float(0.0))]
    lines += [format["if"](i + format["is equal"] + j,\
              f_assign(dmats_old, f_float(1.0)))]
    loop_vars = [(i, 0, shape_dmats[0]), (j, 0, shape_dmats[1])]
    code += format["generate loop"](lines, loop_vars)
    return code

def _update_dmats(shape_dmats, indices):
    "Update values in dmats_old with values in dmats and set values in dmats to zero."
    f_assign    = format["assign"]
    f_component = format["component"]
    i,j = indices

    code = [format["comment"]("Updating dmats_old with new values and resetting dmats.")]
    dmats = f_component(format["dmats"](""), [i, j])
    dmats_old = f_component(format["dmats old"], [i, j])
    lines = [f_assign(dmats_old, dmats), f_assign(dmats, format["floating point"](0.0))]
    loop_vars = [(i, 0, shape_dmats[0]), (j, 0, shape_dmats[1])]
    code += format["generate loop"](lines, loop_vars)
    return code

def _compute_dmats(num_dmats, shape_dmats, available_indices, deriv_index, _t):
    "Compute values of dmats as a matrix product."
    f_comment = format["comment"]
    s, t, u = available_indices

    # Reset dmats_old
    code = _reset_dmats(shape_dmats, [t, u])
    code += ["", f_comment("Looping derivative order to generate dmats.")]

    # Set dmats matrix equal to dmats_old
    lines = _update_dmats(shape_dmats, [t, u])

    lines += ["", f_comment("Update dmats using an inner product.")]

    # Create dmats matrix by multiplication
    comb = format["component"](format["derivative combinations"](_t), [deriv_index, s])
    for i in range(num_dmats):
        lines += _dmats_product(shape_dmats, comb, i, [t, u])

    loop_vars = [(s, 0, format["argument derivative order"])]
    code += format["generate loop"](lines, loop_vars)

    return code

def _dmats_product(shape_dmats, index, i, indices):
    "Create product to update dmats."
    f_loop      = format["generate loop"]
    f_component = format["component"]
    t, u = indices
    tu = t + u

    dmats = f_component(format["dmats"](""), [t, u])
    dmats_old = f_component(format["dmats old"], [tu, u])
    value = format["multiply"]([f_component(format["dmats"](i), [t, tu]), dmats_old])
    name = format["iadd"](dmats, value)
    lines = f_loop([name], [(tu, 0, shape_dmats[0])])
    loop_vars = [(t, 0, shape_dmats[0]), (u, 0, shape_dmats[1])]
    code = [format["if"](index + format["is equal"] + str(i),\
            "\n".join(f_loop(lines, loop_vars)))]
    return code

def _compute_reference_derivatives(data, dof_data):
    """Compute derivatives on the reference element by recursively multiply coefficients with
    the relevant derivatives of the polynomial base until the requested order of derivatives
    has been reached. After this take the dot product with the basisvalues."""

    # Prefetch formats to speed up code generation
    f_comment       = format["comment"]
    f_num_derivs    = format["num derivatives"]
    f_mul           = format["mul"]
    f_int           = format["int"]
    f_matrix_index  = format["matrix index"]
    f_coefficients  = format["coefficients"]
#    f_dof           = format["local dof"]
    f_basisvalues   = format["basisvalues"]
    f_const_double  = format["const float declaration"]
    f_group         = format["grouping"]
    f_transform     = format["transform"]
    f_double        = format["float declaration"]
    f_component     = format["component"]
    f_tmp           = format["tmp ref value"]
    f_dmats         = format["dmats"]
    f_dmats_old     = format["dmats old"]
    f_assign        = format["assign"]
    f_decl          = format["declaration"]
    f_iadd          = format["iadd"]
    f_add           = format["add"]
    f_tensor        = format["tabulate tensor"]
    f_new_line      = format["new line"]
    f_loop          = format["generate loop"]
    f_derivatives   = format["reference derivatives"]
    f_array         = format["dynamic array"]
    f_float         = format["floating point"]
    f_inv           = format["inverse"]
    f_detJ          = format["det(J)"]

    f_r, f_s, f_t, f_u = format["free indices"]

    tdim = data["topological_dimension"]
    gdim = data["geometric_dimension"]

    # Figure out dimension of Jacobian
    m = tdim + 1
    n = gdim

    if tdim == gdim:
        _t = ""
        _g = ""
    else:
        _t = "_t"
        _g = "_g"

    # Get number of components.
    num_components = dof_data["num_components"]

    # Get shape of derivative matrix (they should all have the same shape) and
    # verify that it is a square matrix.
    shape_dmats = numpy.shape(dof_data["dmats"][0])
    ffc_assert(shape_dmats[0] == shape_dmats[1],\
               "Something is wrong with the dmats:\n%s" % str(dof_data["dmats"]))

    code = [f_comment("Compute reference derivatives.")]

    # Declare pointer to array that holds derivatives on the FIAT element
    code += [f_comment("Declare pointer to array of derivatives on FIAT element.")]
    # The size of the array of reference derivatives is equal to the number of derivatives
    # times the number of components of the basis element
    if (num_components == 1):
        num_vals = f_num_derivs(_t)
    else:
        num_vals = f_mul([f_int(num_components), f_num_derivs(_t)])
    code += [f_array(f_double, f_derivatives, num_vals)]
    # Reset values of reference derivatives.
    name = f_component(f_derivatives, f_r)
    lines = [f_assign(name, f_float(0))]
    code += f_loop(lines, [(f_r, 0, num_vals)])
    code += [""]

    mapping = dof_data["mapping"]
    if "piola" in mapping:
        # In either of the Piola cases, the value space of the derivatives is the geometric dimension rather than the topological dimension.
        code += [f_comment("Declare pointer to array of reference derivatives on physical element.")]

        _p = "_p"
        num_components_p = gdim

        num_vals_physical = f_mul([f_int(gdim), f_num_derivs(_t)])
        code += [f_array(f_double, f_derivatives+_p, num_vals_physical)]
        # Reset values of reference derivatives.
        name = f_component(f_derivatives+_p, f_r)
        lines = [f_assign(name, f_float(0))]
        code += f_loop(lines, [(f_r, 0, num_vals_physical)])
        code += [""]
    else:
        _p = ""
        num_components_p = num_components

    # Declare matrix of dmats (which will hold the matrix product of all combinations)
    # and dmats_old which is needed in order to perform the matrix product.
    value = f_tensor(numpy.eye(shape_dmats[0]))
    code += [f_comment("Declare derivative matrix (of polynomial basis).")]
    name = f_component(f_dmats(""), [shape_dmats[0], shape_dmats[1]])
    code += [f_decl(f_double, name, f_new_line + value), ""]
    code += [f_comment("Declare (auxiliary) derivative matrix (of polynomial basis).")]
    name = f_component(f_dmats_old, [shape_dmats[0], shape_dmats[1]])
    code += [f_decl(f_double, name, f_new_line + value), ""]

    # Compute dmats as a recursive matrix product
    lines = _compute_dmats(len(dof_data["dmats"]), shape_dmats, [f_s, f_t, f_u], f_r, _t)

    # Compute derivatives for all components
    lines_c = []
    for i in range(num_components):
        name = f_component(f_derivatives, f_matrix_index(i, f_r, f_num_derivs(_t)))
        coeffs = f_component(f_coefficients(i), f_s)
        dmats = f_component(f_dmats(""), [f_s, f_t])
        basis = f_component(f_basisvalues, f_t)
        lines_c.append(f_iadd(name, f_mul([coeffs, dmats, basis])))
    loop_vars_c = [(f_s, 0, shape_dmats[0]),(f_t, 0, shape_dmats[1])]
    lines += f_loop(lines_c, loop_vars_c)

    # Apply transformation if applicable.
    if mapping == "affine":
        pass
    elif mapping == "contravariant piola":
        lines += ["", f_comment\
                ("Using contravariant Piola transform to map values back to the physical element.")]
        # Get temporary values before mapping.
        lines += [f_const_double(f_tmp(i),\
                  f_component(f_derivatives, f_matrix_index(i, f_r, f_num_derivs(_t)))) for i in range(num_components)]

        # Create names for inner product.
        basis_col = [f_tmp(j) for j in range(tdim)]
        for i in range(num_components_p):
            # Create Jacobian.
            jacobian_row = [f_transform("J", i, j, m, n, None) for j in range(gdim)]

            # Create inner product and multiply by inverse of Jacobian.
            inner = [f_mul([jacobian_row[j], basis_col[j]]) for j in range(tdim)]
            sum_ = f_group(f_add(inner))
            value = f_mul([f_inv(f_detJ(None)), sum_])
            name = f_component(f_derivatives+_p, f_matrix_index(i, f_r, f_num_derivs(_t)))
            lines += [f_assign(name, value)]
    elif mapping == "covariant piola":
        lines += ["", f_comment\
                ("Using covariant Piola transform to map values back to the physical element")]
        # Get temporary values before mapping.
        lines += [f_const_double(f_tmp(i),\
                  f_component(f_derivatives, f_matrix_index(i, f_r, f_num_derivs(_t)))) for i in range(num_components)]
        # Create names for inner product.
        basis_col = [f_tmp(j) for j in range(tdim)]
        for i in range(num_components_p):
            # Create inverse of Jacobian.
            inv_jacobian_column = [f_transform("JINV", j, i, m, n, None) for j in range(gdim)]

            # Create inner product of basis values and inverse of Jacobian.
            inner = [f_mul([inv_jacobian_column[j], basis_col[j]]) for j in range(tdim)]
            value = f_group(f_add(inner))
            name = f_component(f_derivatives+_p, f_matrix_index(i, f_r, f_num_derivs(_t)))
            lines += [f_assign(name, value)]
    else:
        error("Unknown mapping: %s" % mapping)

    # Generate loop over number of derivatives.
    # Loop all derivatives and compute value of the derivative as:
    # deriv_on_ref[r] = coeff[dof][s]*dmat[s][t]*basis[t]
    code += [f_comment("Loop possible derivatives.")]
    loop_vars = [(f_r, 0, f_num_derivs(_t))]
    code += f_loop(lines, loop_vars)

    return code + [""]

def _transform_derivatives(data, dof_data):
    """Transform derivatives back to the physical element by applying the
    transformation matrix."""

    # Prefetch formats to speed up code generation.
    f_loop        = format["generate loop"]
    f_num_derivs  = format["num derivatives"]
    f_derivatives = format["reference derivatives"]
    f_values      = format["argument values"]
    f_mul         = format["mul"]
    f_iadd        = format["iadd"]
    f_component   = format["component"]
    f_transform   = format["transform matrix"]
    f_r, f_s      = format["free indices"][:2]
    f_index       = format["matrix index"]

    if data["topological_dimension"]==data["geometric_dimension"]:
        _t = ""
        _g = ""
    else:
        _t = "_t"
        _g = "_g"

    # Get number of components and offset.
    num_components = dof_data["num_components"]
    offset = dof_data["offset"]

    mapping = dof_data["mapping"]
    if "piola" in mapping:
        # In either of the Piola cases, the value space of the derivatives is the geometric dimension rather than the topological dimension.
        _p = "_p"
        num_components_p = data["geometric_dimension"]
    else:
        _p = ""
        num_components_p = num_components

    code = [format["comment"]("Transform derivatives back to physical element")]

    lines = []
    for i in range(num_components_p):
        access_name = f_index(offset + i, f_r, f_num_derivs(_g))
        name = f_component(f_values, access_name)
        access_val = f_index(i, f_s, f_num_derivs(_t))
        value = f_mul([f_component(f_transform, [f_r, f_s]), f_component(f_derivatives+_p, access_val)])
        lines += [f_iadd(name, value)]

    loop_vars = [(f_r, 0, f_num_derivs(_g)), (f_s, 0, f_num_derivs(_t))]
    code += f_loop(lines, loop_vars)
    return code

def _delete_pointers(data, dof_data):
    "Delete the pointers to arrays."

    if data["topological_dimension"]==data["geometric_dimension"]:
        _t = ""
        _g = ""
    else:
        _t = "_t"
        _g = "_g"

    f_del_array = format["delete dynamic array"]
    code = []

    code += ["", format["comment"]("Delete pointer to array of derivatives on FIAT element")]
    code += [f_del_array(format["reference derivatives"]), ""]
    if "piola" in dof_data["mapping"]:
        code += [format["comment"]("Delete pointer to array of reference derivatives on physical element.")]
        code += [f_del_array(format["reference derivatives"]+"_p"), ""]

    code += [format["comment"]("Delete pointer to array of combinations of derivatives and transform")]
    code += [f_del_array(format["derivative combinations"](_t), format["num derivatives"](_t))]
    if _t != _g:
        code += [f_del_array(format["derivative combinations"](_g), format["num derivatives"](_g))]

    code += [f_del_array(format["transform matrix"], format["num derivatives"](_g))]

    return code
<|MERGE_RESOLUTION|>--- conflicted
+++ resolved
@@ -145,17 +145,11 @@
 
     # Get code snippets for Jacobian, inverse of Jacobian and mapping of
     # coordinates from physical element to the FIAT reference element.
-<<<<<<< HEAD
     code += [format["compute_jacobian"](tdim, gdim)]
     code += [format["compute_jacobian_inverse"](tdim, gdim)]
     if data["needs_oriented"]:
         code += [format["orientation"](tdim, gdim)]
-    code += ["", format["fiat coordinate map"](element_cell_domain, gdim)]
-=======
-    code += [format["jacobian and inverse"](gdim, tdim,
-                                            oriented=data["needs_oriented"])]
     code += ["", format["fiat coordinate map"](element_cellname, gdim)]
->>>>>>> 3acb4118
 
     # Compute number of derivatives that has to be computed, and
     # declare an array to hold the values of the derivatives on the
