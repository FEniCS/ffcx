--- conflicted
+++ resolved
@@ -31,13 +31,7 @@
 #
 # Modified by Marie E. Rognes 2010
 # Modified by Kristian B. Oelgaard 2010
-# Modified by Martin Alnaes, 2013
-<<<<<<< HEAD
-#
-# First added:  2009-12-16
-# Last changed: 2014-05-15
-=======
->>>>>>> 612cc262
+# Modified by Martin Alnaes, 2013-2014
 
 # Python modules
 from itertools import chain
@@ -231,7 +225,7 @@
     "Compute intermediate representation of form."
 
     # Store id
-    ir = { "id": form_id }
+    ir = {"id": form_id}
 
     # Compute common data
     ir["classname"] = "FooForm"
