# Copyright (C) 2009-2013 Kristian B. Oelgaard and Anders Logg
#
# This file is part of FFC.
#
# FFC is free software: you can redistribute it and/or modify
# it under the terms of the GNU Lesser General Public License as published by
# the Free Software Foundation, either version 3 of the License, or
# (at your option) any later version.
#
# FFC is distributed in the hope that it will be useful,
# but WITHOUT ANY WARRANTY; without even the implied warranty of
# MERCHANTABILITY or FITNESS FOR A PARTICULAR PURPOSE. See the
# GNU Lesser General Public License for more details.
#
# You should have received a copy of the GNU Lesser General Public License
# along with FFC. If not, see <http://www.gnu.org/licenses/>.
#
# Modified by Garth N. Wells, 2009.
# Modified by Marie Rognes, 2009-2013.
# Modified by Martin Alnaes, 2013
#
# First added:  2009-03-06
# Last changed: 2013-01-25

# Python modules
from numpy import array

# UFL and FIAT modules
import ufl
import FIAT

# FFC modules
from ffc.log import debug, error, ffc_assert
from ffc.quadratureelement import QuadratureElement as FFCQuadratureElement
from ffc.timeelements import LobattoElement as FFCLobattoElement
from ffc.timeelements import RadauElement as FFCRadauElement

from ffc.mixedelement import MixedElement
from ffc.restrictedelement import RestrictedElement
from ffc.enrichedelement import EnrichedElement, SpaceOfReals

# Dictionary mapping from cellname to dimension
<<<<<<< HEAD
from ufl.geometry import cellname2dim
import six

# Number of entities associated with each cell name
cellname_to_num_entities = {
    "cell1D": None,
    "cell2D": None,
    "cell3D": None,
    "interval": (2, 1),
    "triangle": (3, 3, 1),
    "tetrahedron": (4, 6, 4, 1),
    "quadrilateral": (4, 4, 1),
    "hexahedron": (8, 12, 6, 1),
    }
=======
from ufl.cell import cellname2dim
>>>>>>> cb8d15f8

# Element families supported by FFC
supported_families = ("Brezzi-Douglas-Marini",
                      "Brezzi-Douglas-Fortin-Marini",
                      "Crouzeix-Raviart",
                      "Discontinuous Lagrange",
                      "Discontinuous Raviart-Thomas",
                      "Lagrange",
                      "Lobatto",
                      "Nedelec 1st kind H(curl)",
                      "Nedelec 2nd kind H(curl)",
                      "Radau",
                      "Raviart-Thomas",
                      "Real",
                      "Bubble",
                      "Quadrature")

# Cache for computed elements
_cache = {}

def reference_cell(dim):
    if isinstance(dim, int):
        return FIAT.ufc_simplex(dim)
    else:
        return FIAT.ufc_simplex(cellname2dim[dim])

def reference_cell_vertices(dim):
    "Return dict of coordinates of reference cell vertices for this 'dim'."
    cell = reference_cell(dim)
    return cell.get_vertices()

def create_element(ufl_element):

    # Create element signature for caching (just use UFL element)
    element_signature = ufl_element

    # Check cache
    if element_signature in _cache:
        debug("Reusing element from cache")
        return _cache[element_signature]

    # Create regular FIAT finite element
    if isinstance(ufl_element, ufl.FiniteElement):
        element = _create_fiat_element(ufl_element)

    # Create mixed element (implemented by FFC)
    elif isinstance(ufl_element, ufl.MixedElement):
        elements = _extract_elements(ufl_element)
        element = MixedElement(elements)

    # Create element union (implemented by FFC)
    elif isinstance(ufl_element, ufl.EnrichedElement):
        elements = [create_element(e) for e in ufl_element._elements]
        element = EnrichedElement(elements)

    # Create restricted element(implemented by FFC)
    elif isinstance(ufl_element, ufl.RestrictedElement):
        element = _create_restricted_element(ufl_element)

    else:
        error("Cannot handle this element type: %s" % str(ufl_element))

    # Store in cache
    _cache[element_signature] = element

    return element

def _create_fiat_element(ufl_element):
    "Create FIAT element corresponding to given finite element."

    # Get element data
    family = ufl_element.family()
    domain, = ufl_element.domains() # Assuming single domain
    cellname = domain.cell().cellname() # Assuming single cell in domain
    degree = ufl_element.degree()

    # Check that FFC supports this element
    ffc_assert(family in supported_families,
               "This element family (%s) is not supported by FFC." % family)

    # Handle the space of the constant
    if family == "Real":
        dg0_element = ufl.FiniteElement("DG", domain, 0)
        constant = _create_fiat_element(dg0_element)
        element = SpaceOfReals(constant)

    # Handle the specialized time elements
    elif family == "Lobatto" :
        element = FFCLobattoElement(ufl_element.degree())

    elif family == "Radau" :
        element = FFCRadauElement(ufl_element.degree())

    # FIXME: AL: Should this really be here?
    # Handle QuadratureElement
    elif family == "Quadrature":
        element = FFCQuadratureElement(ufl_element)

    else:
        # Create FIAT cell
        fiat_cell = reference_cell(cellname)

        # Handle Bubble element as RestrictedElement of P_{k} to interior
        if family == "Bubble":
            V = FIAT.supported_elements["Lagrange"](fiat_cell, degree)
            dim = domain.topological_dimension()
            return RestrictedElement(V, _indices(V, "interior", dim), None)

        # Check if finite element family is supported by FIAT
        if not family in FIAT.supported_elements:
            error("Sorry, finite element of type \"%s\" are not supported by FIAT.", family)

        # Create FIAT finite element
        ElementClass = FIAT.supported_elements[family]
        if degree is None:
            element = ElementClass(fiat_cell)
        else:
            element = ElementClass(fiat_cell, degree)

    # Consistency check between UFL and FIAT elements. This will not hold for elements
    # where the reference value shape is different from the global value shape, i.e.
    # RT elements on a triangle in 3D.
    #ffc_assert(element.value_shape() == ufl_element.value_shape(),
    #           "Something went wrong in the construction of FIAT element from UFL element." + \
    #           "Shapes are %s and %s." % (element.value_shape(), ufl_element.value_shape()))

    return element

def create_quadrature(shape, num_points):
    """
    Generate quadrature rule (points, weights) for given shape with
    num_points points in each direction.
    """

    if isinstance(shape, int) and shape == 0:
        return ([()], array([1.0,]))

    if shape in cellname2dim and cellname2dim[shape] == 0:
        return ([()], array([1.0,]))

    quad_rule = FIAT.make_quadrature(reference_cell(shape), num_points)
    return quad_rule.get_points(), quad_rule.get_weights()

def map_facet_points(points, facet):
    """
    Map points from the e (UFC) reference simplex of dimension d - 1
    to a given facet on the (UFC) reference simplex of dimension d.
    This may be used to transform points tabulated for example on the
    2D reference triangle to points on a given facet of the reference
    tetrahedron.
    """

    # Extract the geometric dimension of the points we want to map
    dim = len(points[0]) + 1

    # Special case, don't need to map coordinates on vertices
    if dim == 1:
        return [[(0.0,), (1.0,)][facet]]

    # Get the FIAT reference cell for this dimension
    fiat_cell = reference_cell(dim)

    # Extract vertex coordinates from cell and map of facet index to
    # indicent vertex indices
    vertex_coordinates = fiat_cell.get_vertices()
    facet_vertices = fiat_cell.get_topology()[dim-1]

    #vertex_coordinates = \
    #    {1: ((0.,), (1.,)),
    #     2: ((0., 0.), (1., 0.), (0., 1.)),
    #     3: ((0., 0., 0.), (1., 0., 0.),(0., 1., 0.), (0., 0., 1))}

    # Facet vertices
    #facet_vertices = \
    #    {2: ((1, 2), (0, 2), (0, 1)),
    #     3: ((1, 2, 3), (0, 2, 3), (0, 1, 3), (0, 1, 2))}

    # Compute coordinates and map the points
    coordinates = [vertex_coordinates[v] for v in facet_vertices[facet]]
    new_points = []
    for point in points:
        w = (1.0 - sum(point),) + tuple(point)
        x = tuple(sum([w[i]*array(coordinates[i]) for i in range(len(w))]))
        new_points += [x]

    return new_points

def _extract_elements(ufl_element, domain=None):
    "Recursively extract un-nested list of (component) elements."

    elements = []
    if isinstance(ufl_element, ufl.MixedElement):
        for sub_element in ufl_element.sub_elements():
            elements += _extract_elements(sub_element, domain)
        return elements

    # Handle restricted elements since they might be mixed elements too.
    if isinstance(ufl_element, ufl.RestrictedElement):
        base_element = ufl_element.element()
        restriction = ufl_element.cell_restriction()
        return _extract_elements(base_element, restriction)

    if domain:
        ufl_element = ufl.RestrictedElement(ufl_element, domain)

    elements += [create_element(ufl_element)]

    return elements

def _create_restricted_element(ufl_element):
    "Create an FFC representation for an UFL RestrictedElement."

    if not isinstance(ufl_element, ufl.RestrictedElement):
        error("create_restricted_element expects an ufl.RestrictedElement")

    base_element = ufl_element.element()
    restriction_domain = ufl_element.cell_restriction()

    # If simple element -> create RestrictedElement from fiat_element
    if isinstance(base_element, ufl.FiniteElement):
        element = _create_fiat_element(base_element)
        return RestrictedElement(element, _indices(element, restriction_domain), restriction_domain)

    # If restricted mixed element -> convert to mixed restricted element
    if isinstance(base_element, ufl.MixedElement):
        elements = _extract_elements(base_element, restriction_domain)
        return MixedElement(elements)

    error("Cannot create restricted element from %s" % str(ufl_element))

def _indices(element, restriction_domain, dim=0):
    "Extract basis functions indices that correspond to restriction_domain."

    # FIXME: The restriction_domain argument in FFC/UFL needs to be re-thought and
    # cleaned-up.

    # If restriction_domain is "interior", pick basis functions associated with
    # cell.
    if restriction_domain == "interior" and dim:
        return element.entity_dofs()[dim][0]

    # If restriction_domain is a ufl.Cell, pick basis functions associated with
    # the topological degree of the restriction_domain and of all lower
    # dimensions.
    if isinstance(restriction_domain, ufl.Cell):
        dim = restriction_domain.topological_dimension()
        entity_dofs = element.entity_dofs()
        indices = []
        for dim in range(restriction_domain.topological_dimension() + 1):
            entities = entity_dofs[dim]
            for (entity, index) in six.iteritems(entities):
                indices += index
        return indices

    # Just extract all indices to make handling in RestrictedElement
    # uniform.
    #elif isinstance(restriction_domain, ufl.Measure):
    #    indices = []
    #    entity_dofs = element.entity_dofs()
    #    for dim, entities in entity_dofs.items():
    #        for entity, index in entities.items():
    #            indices += index
    #    return indices

    else:
        error("Restriction to domain: %s, is not supported." % repr(restriction_domain))<|MERGE_RESOLUTION|>--- conflicted
+++ resolved
@@ -40,24 +40,7 @@
 from ffc.enrichedelement import EnrichedElement, SpaceOfReals
 
 # Dictionary mapping from cellname to dimension
-<<<<<<< HEAD
-from ufl.geometry import cellname2dim
-import six
-
-# Number of entities associated with each cell name
-cellname_to_num_entities = {
-    "cell1D": None,
-    "cell2D": None,
-    "cell3D": None,
-    "interval": (2, 1),
-    "triangle": (3, 3, 1),
-    "tetrahedron": (4, 6, 4, 1),
-    "quadrilateral": (4, 4, 1),
-    "hexahedron": (8, 12, 6, 1),
-    }
-=======
 from ufl.cell import cellname2dim
->>>>>>> cb8d15f8
 
 # Element families supported by FFC
 supported_families = ("Brezzi-Douglas-Marini",
