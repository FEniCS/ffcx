"""This module provides a just-in-time (JIT) form compiler.
It uses Instant to wrap the generated code into a Python module."""

# Copyright (C) 2007-2015 Anders Logg
#
# This file is part of FFC.
#
# FFC is free software: you can redistribute it and/or modify
# it under the terms of the GNU Lesser General Public License as published by
# the Free Software Foundation, either version 3 of the License, or
# (at your option) any later version.
#
# FFC is distributed in the hope that it will be useful,
# but WITHOUT ANY WARRANTY; without even the implied warranty of
# MERCHANTABILITY or FITNESS FOR A PARTICULAR PURPOSE. See the
# GNU Lesser General Public License for more details.
#
# You should have received a copy of the GNU Lesser General Public License
# along with FFC. If not, see <http://www.gnu.org/licenses/>.
#
# Modified by Johan Hake, 2008-2009
# Modified by Ilmar Wilbers, 2008
# Modified by Kristian B. Oelgaard, 2009
# Modified by Joachim Haga, 2011.
# Modified by Martin Alnaes, 2013-2015

# Python modules
import os, sys
import instant

# UFL modules
from ufl import TestFunction, ds, dx
from ufl.classes import Form, FiniteElementBase
from ufl.algorithms import extract_elements, extract_sub_elements, compute_form_data

# FFC modules
from ffc.log import log
from ffc.log import info
from ffc.log import warning
from ffc.log import debug
from ffc.log import error
from ffc.log import set_level
from ffc.log import set_prefix
from ffc.log import INFO
from ffc.parameters import default_parameters
from ffc.mixedelement import MixedElement
from ffc.compiler import compile_form, compile_element
from ffc.formatting import write_code
from ffc.jitobject import JITObject
from ffc.quadratureelement import default_quadrature_degree
from ffc.backends.ufc import build_ufc_module

# Special Options for JIT-compilation
FFC_PARAMETERS_JIT = default_parameters()
FFC_PARAMETERS_JIT["no-evaluate_basis_derivatives"] = True

# Set debug level for Instant
instant.set_log_level("warning")


def jit(ufl_object, parameters=None):
    """Just-in-time compile the given form or element

    Parameters:

      ufl_object : The UFL object to be compiled
      parameters : A set of parameters
    """
    # Check that we get a Form
    if isinstance(ufl_object, Form):
        kind = "form"
    elif isinstance(ufl_object, FiniteElementBase):
        kind = "element"
    else:
        error("Expecting a UFL form or element: %s" % repr(ufl_object))

    # Check parameters
    parameters = _check_parameters(parameters)

    # Set log level
    set_level(parameters["log_level"])
    set_prefix(parameters["log_prefix"])

    # Wrap input
    jit_object = JITObject(ufl_object, parameters)

    # Set prefix for generated code
    module_name = "ffc_%s_%s" % (kind, jit_object.signature())
    prefix = module_name

    # Use Instant cache if possible
    cache_dir = parameters["cache_dir"] or None
    module = instant.import_module(module_name, cache_dir=cache_dir)
    if module:
        debug("Reusing form from cache.")
    else:
        # Take lock to serialise file removal.
        # Need to add "_0" to lock as instant.import_module acquire
        # lock with name: module_name
        with instant.file_lock(instant.get_default_cache_dir(),
                               module_name + "_0") as lock:

            # Retry Instant cache. The module may have been created while we waited
            # for the lock, even if it didn't exist before.
            module = instant.import_module(module_name, cache_dir=cache_dir)
            if module:
                debug("Reusing form from cache.")
            else:
                # Write a message
                log(INFO + 5,
                    "Calling FFC just-in-time (JIT) compiler, this may take some time.")

                # Generate code
                if kind == "form":
                    code_h, code_c = compile_form(ufl_object, prefix=module_name,
                                                  parameters=parameters, jit=True)
                elif kind == "element":
                    code_h, code_c = compile_element(ufl_object, prefix=module_name,
                                                     parameters=parameters, jit=True)
                # Write to file
                write_code(code_h, code_c, module_name, parameters)

                # Build module using Instant (through UFC)
                debug("Compiling and linking Python extension module, this may take some time.")
                hfile   = module_name + ".h"
                cppfile = module_name + ".cpp"

                if parameters["cpp_optimize"]:
                    cppargs = parameters["cpp_optimize_flags"].split()
                else:
                    cppargs = ["-O0"]

                module = build_ufc_module(
                    hfile,
                    source_directory = os.curdir,
                    signature = module_name,
                    sources = [cppfile],
                    cppargs = cppargs,
                    cache_dir = cache_dir)

                # Remove code
                if os.path.isfile(hfile):
                    os.unlink(hfile)
                if os.path.isfile(cppfile):
                    os.unlink(cppfile)

    # Construct instance of compiled form
<<<<<<< HEAD
    prefix = module_name
=======
    check_swig_version(module)
>>>>>>> 450eca0b
    if kind == "form":
        compiled_form = _instantiate_form(module, prefix)
        return compiled_form, module, prefix
    elif kind == "element":
        return _instantiate_element_and_dofmap(module, prefix)


def _check_parameters(parameters):
    "Check parameters and add any missing parameters"

    # Copy parameters
    if parameters is None:
        parameters = {}
    else:
        parameters = parameters.copy()

    # Add defaults for missing parameters
    for key in FFC_PARAMETERS_JIT:
        if not key in parameters:
            parameters[key] = FFC_PARAMETERS_JIT[key]

    # Don't postfix form names
    parameters["form_postfix"] = False

    return parameters

from ffc.cpp import make_classname
def _instantiate_form(module, prefix):
    "Extract the form from module with only one form."
    form_id = 0
    classname = make_classname(prefix, "form", form_id)
    return getattr(module, "create_" + classname)()

def _instantiate_element_and_dofmap(module, prefix):
    """Extract element and dofmap from module."""
    fe_classname = make_classname(prefix, "finite_element", "main")
    dm_classname = make_classname(prefix, "dofmap", "main")
    fe = getattr(module, "create_" + fe_classname)()
    dm = getattr(module, "create_" + dm_classname)()
    return (fe, dm)<|MERGE_RESOLUTION|>--- conflicted
+++ resolved
@@ -145,11 +145,6 @@
                     os.unlink(cppfile)
 
     # Construct instance of compiled form
-<<<<<<< HEAD
-    prefix = module_name
-=======
-    check_swig_version(module)
->>>>>>> 450eca0b
     if kind == "form":
         compiled_form = _instantiate_form(module, prefix)
         return compiled_form, module, prefix
