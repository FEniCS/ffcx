# -*- coding: utf-8 -*-
"""This module provides a just-in-time (JIT) form compiler.
It uses dijitso to wrap the generated code into a Python module."""

# Copyright (C) 2007-2016 Anders Logg
#
# This file is part of FFC.
#
# FFC is free software: you can redistribute it and/or modify
# it under the terms of the GNU Lesser General Public License as published by
# the Free Software Foundation, either version 3 of the License, or
# (at your option) any later version.
#
# FFC is distributed in the hope that it will be useful,
# but WITHOUT ANY WARRANTY; without even the implied warranty of
# MERCHANTABILITY or FITNESS FOR A PARTICULAR PURPOSE. See the
# GNU Lesser General Public License for more details.
#
# You should have received a copy of the GNU Lesser General Public License
# along with FFC. If not, see <http://www.gnu.org/licenses/>.
#
# Modified by Johan Hake, 2008-2009
# Modified by Ilmar Wilbers, 2008
# Modified by Kristian B. Oelgaard, 2009
# Modified by Joachim Haga, 2011.
# Modified by Martin Alnaes, 2013-2016

# Python modules
import os
import sys
from hashlib import sha1

# FEniCS modules
import ufl

# Not importing globally to keep dijitso optional if jit is not used
#import dijitso

# FFC modules
from ffc.log import log
from ffc.log import error
from ffc.log import set_level
from ffc.log import set_prefix
from ffc.log import INFO
<<<<<<< HEAD
from ffc.parameters import validate_jit_parameters
from ffc.mixedelement import MixedElement
from ffc.compiler import compile_form, compile_element
from ffc.formatting import write_code
from ffc.jitobject import JITObject
from ffc.backends.ufc import get_include_path as get_ufc_include


def jit_generate(ufl_object, module_name, parameters):
    "Generate code and return as strings."
    if isinstance(ufl_object, Form):
        code_h, code_c = compile_form(ufl_object, prefix=module_name,
                                      parameters=parameters, jit=True)
    elif isinstance(ufl_object, FiniteElementBase):
        code_h, code_c = compile_element(ufl_object, prefix=module_name,
                                         parameters=parameters, jit=True)
    return code_h, code_c


def jit_build_with_dijitso(ufl_object, module_name, parameters):

    def _generate(ufl_object, module_name, signature, parameters):
        # Write a message
        log(INFO + 5,
            "Calling FFC just-in-time (JIT) compiler, this may take some time.")
        code_h, code_c = jit_generate(ufl_object, module_name, parameters)
        dependencies = ()
        return code_h, code_c, dependencies
=======
from ffc.parameters import validate_jit_parameters, compute_jit_parameters_signature
from ffc.compiler import compile_form, compile_element, compile_coordinate_mapping
from ffc.backends.ufc import get_include_path as get_ufc_include_path
from ffc.backends.ufc import get_ufc_signature, get_ufc_templates_signature
from ffc import __version__ as FFC_VERSION
from ffc.cpp import make_classname


def jit_generate(ufl_object, module_name, signature, parameters):
    "Callback function passed to dijitso.jit: generate code and return as strings."
    log(INFO + 5, "Calling FFC just-in-time (JIT) compiler, this may take some time.")

    # Generate actual code for this object
    if isinstance(ufl_object, ufl.Form):
        compile_object = compile_form
    elif isinstance(ufl_object, ufl.FiniteElementBase):
        compile_object = compile_element
    elif isinstance(ufl_object, ufl.Mesh):
        compile_object = compile_coordinate_mapping

    code_h, code_c, dependent_ufl_objects = compile_object(ufl_object,
            prefix=module_name, parameters=parameters, jit=True)

    # Jit compile dependent objects separately,
    # but pass indirect=True to skip instantiating objects.
    # (this is done in here such that it's only triggered
    # if parent jit module is missing, and it's done after
    # compile_object because some misformed ufl objects may
    # require analysis to determine (looking at you Expression...))
    dependencies = []
    for dep in dependent_ufl_objects["element"]:
        dep_module_name = jit(dep, parameters, indirect=True)
        dependencies.append(dep_module_name)
    if 0:  # FIXME: Enable coordinate mapping generation when ready
        for dep in dependent_ufl_objects["coordinate_mapping"]:
            dep_module_name = jit(ufl.Mesh(dep, ufl_id=0), parameters, indirect=True)
            dependencies.append(dep_module_name)

    return code_h, code_c, dependencies


def jit_build(ufl_object, module_name, parameters):
    "Wraps dijitso jit with some parameter conversion etc."
    import dijitso

    # FIXME: Expose more dijitso parameters?
    # FIXME: dijitso build params are not part of module_name here.
    #        Currently dijitso doesn't add to the module signature.
>>>>>>> ba367cf7

    # Translating the C++ flags from ffc parameters to dijitso
    # to get equivalent behaviour to instant code
    build_params = {}
    build_params["debug"] = not parameters["cpp_optimize"]
    build_params["cxxflags_opt"] = tuple(parameters["cpp_optimize_flags"].split())
    build_params["cxxflags_debug"] = ("-O0",)
    build_params["include_dirs"] = get_ufc_include_path()

    # Interpreting FFC default "" as None, use "." if you want to point to curdir
    cache_dir = parameters.get("cache_dir") or None
    if cache_dir:
        cache_params = {"cache_dir": cache_dir}
    else:
        cache_params = {}

    # This will do some rudimenrary checking of the params and fill in dijitso defaults
    params = dijitso.validate_params({
        "cache": cache_params,
        "build": build_params,
        "generator": parameters,  # ffc parameters, just passed on to jit_generate
    })

    # Carry out jit compilation, calling jit_generate only if needed
    module, signature = dijitso.jit(jitable=ufl_object,
                                    name=module_name,
                                    params=params,
                                    generate=jit_generate)
    return module


def compute_jit_prefix(ufl_object, parameters, kind=None):
    "Compute the prefix (module name) for jit modules."

    # Get signature from ufl object
    if isinstance(ufl_object, ufl.Form):
        kind = "form"
        object_signature = ufl_object.signature()
    elif isinstance(ufl_object, ufl.Mesh):
        # When coordinate mapping is represented by a Mesh, just getting its coordinate element
        kind = "coordinate_mapping"
        ufl_object = ufl_object.ufl_coordinate_element()
        object_signature = repr(ufl_object)  # ** must match below
    elif kind == "coordinate_mapping" and isinstance(ufl_object, ufl.FiniteElementBase):
        # When coordinate mapping is represented by its coordinate element
        object_signature = repr(ufl_object)  # ** must match above
    elif isinstance(ufl_object, ufl.FiniteElementBase):
        kind = "element"
        object_signature = repr(ufl_object)
    else:
        error("Unknown ufl object type %s" % (ufl_object.__class__.__name__,))

    # Compute deterministic string of relevant parameters
    parameters_signature = compute_jit_parameters_signature(parameters)

    # Build combined signature
    signatures = [
        object_signature,
        parameters_signature,
        str(FFC_VERSION),
        get_ufc_signature(),
        get_ufc_templates_signature(),
        kind,
        ]
    string = ";".join(signatures)
    signature = sha1(string.encode('utf-8')).hexdigest()

    # Optionally shorten signature
    max_signature_length = parameters["max_signature_length"]
    if max_signature_length:
        signature = signature[:max_signature_length]

    # Combine into prefix with some info including kind
    prefix = ("ffc_%s_%s" % (kind, signature)).lower()
    return kind, prefix


class FFCError(Exception):
    pass


class FFCJitError(FFCError):
    pass


def jit(ufl_object, parameters=None, indirect=False):
    """Just-in-time compile the given form or element

    Parameters:

      ufl_object : The UFL object to be compiled
      parameters : A set of parameters
    """
    # Check parameters
    parameters = validate_jit_parameters(parameters)

    # FIXME: Setting the log level here becomes a permanent side effect...
    # Set log level
    set_level(parameters["log_level"])
    set_prefix(parameters["log_prefix"])

    # Make unique module name for generated code
    kind, module_name = compute_jit_prefix(ufl_object, parameters)

    # Inspect cache and generate+build if necessary
    module = jit_build(ufl_object, module_name, parameters)

    # Raise exception on failure to build or import module
    if module is None:
        # TODO: To communicate directory name here, need dijitso params to call
        #fail_dir = dijitso.cache.create_fail_dir_path(signature, dijitso_cache_params)
        raise FFCJitError("A directory with files to reproduce the jit build failure has been created.")

    # Construct instance of object from compiled code unless indirect
    if indirect:
        return module_name
    else:
        # FIXME: Streamline number of return arguments here across kinds
        if kind == "form":
            compiled_form = _instantiate_form(module, module_name)
            return (compiled_form, module, module_name)
            # TODO: module, module_name are never used in dolfin, drop?
            #return _instantiate_form(module, module_name)
        elif kind == "element":
            fe, dm = _instantiate_element_and_dofmap(module, module_name)
            return fe, dm
        elif kind == "coordinate_mapping":
            cm = _instantiate_coordinate_mapping(module, module_name)
            return cm
        else:
            error("Unknown kind %s" % (kind,))


def _instantiate_form(module, prefix):
    "Instantiate an object of the jit-compiled form."
    import dijitso
    classname = make_classname(prefix, "form", "main")
    form = dijitso.extract_factory_function(module, "create_" + classname)()
    return form


def _instantiate_element_and_dofmap(module, prefix):
    "Instantiate objects of the jit-compiled finite_element and dofmap."
    import dijitso
    fe_classname = make_classname(prefix, "finite_element", "main")
    dm_classname = make_classname(prefix, "dofmap", "main")
    fe = dijitso.extract_factory_function(module, "create_" + fe_classname)()
    dm = dijitso.extract_factory_function(module, "create_" + dm_classname)()
    return (fe, dm)


def _instantiate_coordinate_mapping(module, prefix):
    "Instantiate an object of the jit-compiled coordinate_mapping."
    import dijitso
    classname = make_classname(prefix, "coordinate_mapping", "main")
    form = dijitso.extract_factory_function(module, "create_" + classname)()
    return form<|MERGE_RESOLUTION|>--- conflicted
+++ resolved
@@ -42,36 +42,6 @@
 from ffc.log import set_level
 from ffc.log import set_prefix
 from ffc.log import INFO
-<<<<<<< HEAD
-from ffc.parameters import validate_jit_parameters
-from ffc.mixedelement import MixedElement
-from ffc.compiler import compile_form, compile_element
-from ffc.formatting import write_code
-from ffc.jitobject import JITObject
-from ffc.backends.ufc import get_include_path as get_ufc_include
-
-
-def jit_generate(ufl_object, module_name, parameters):
-    "Generate code and return as strings."
-    if isinstance(ufl_object, Form):
-        code_h, code_c = compile_form(ufl_object, prefix=module_name,
-                                      parameters=parameters, jit=True)
-    elif isinstance(ufl_object, FiniteElementBase):
-        code_h, code_c = compile_element(ufl_object, prefix=module_name,
-                                         parameters=parameters, jit=True)
-    return code_h, code_c
-
-
-def jit_build_with_dijitso(ufl_object, module_name, parameters):
-
-    def _generate(ufl_object, module_name, signature, parameters):
-        # Write a message
-        log(INFO + 5,
-            "Calling FFC just-in-time (JIT) compiler, this may take some time.")
-        code_h, code_c = jit_generate(ufl_object, module_name, parameters)
-        dependencies = ()
-        return code_h, code_c, dependencies
-=======
 from ffc.parameters import validate_jit_parameters, compute_jit_parameters_signature
 from ffc.compiler import compile_form, compile_element, compile_coordinate_mapping
 from ffc.backends.ufc import get_include_path as get_ufc_include_path
@@ -120,7 +90,6 @@
     # FIXME: Expose more dijitso parameters?
     # FIXME: dijitso build params are not part of module_name here.
     #        Currently dijitso doesn't add to the module signature.
->>>>>>> ba367cf7
 
     # Translating the C++ flags from ffc parameters to dijitso
     # to get equivalent behaviour to instant code
