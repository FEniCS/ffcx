--- conflicted
+++ resolved
@@ -28,9 +28,7 @@
 
 import numpy
 
-<<<<<<< HEAD
-from ffc import FFCError
-from ffc.classname import make_integral_classname
+from ffc import FFCError, classname
 from ffc.fiatinterface import (create_element, create_quadrature,
                                map_facet_points, reference_cell_vertices)
 from ufl.cell import cellname2facetname
@@ -38,14 +36,6 @@
                          point_integral_types)
 
 logger = logging.getLogger(__name__)
-=======
-from ffc.log import error
-from ffc.fiatinterface import create_element
-from ffc.fiatinterface import create_quadrature
-from ffc.fiatinterface import map_facet_points
-from ffc.fiatinterface import reference_cell_vertices
-from ffc import classname
->>>>>>> 2dae5650
 
 
 def create_quadrature_points_and_weights(integral_type, cell, degree, rule):
