# -*- coding: utf-8 -*-
# Copyright (C) 2004-2018 Anders Logg and Garth N. Wells
#
# This file is part of FFC (https://www.fenicsproject.org)
#
# SPDX-License-Identifier:    LGPL-3.0-or-later
"""Command-line interface to FFC.

Parse command-line arguments and generate code from input UFL form files.
"""

import argparse
import cProfile
import logging
import pathlib
import re
import string

import ufl
from ffc import __version__ as FFC_VERSION
from ffc import compiler, formatting
from ffc.parameters import default_parameters

logger = logging.getLogger(__name__)

# Specify command line options
parser = argparse.ArgumentParser(
    description="FEniCS Form Compiler (FFC, https://fenicsproject.org)")
parser.add_argument(
    "-l",
    "--language",
    type=str,
    action='store',
    choices=["ufc", "dolfin"],
    default="ufc",
    help="target language/wrappers (default: %(default)s)")
parser.add_argument(
    "--version", action='version', version="%(prog)s " + ("(version {})".format(FFC_VERSION)))
parser.add_argument("-d", "--debug", action='store_true', help="enable debug output")
parser.add_argument("-v", "--verbose", action='store_true', help="verbose output")
parser.add_argument("-o", "--output-directory", type=str, help="output directory")
parser.add_argument("-p", "--profile", action='store_true', help="enable profiling")
parser.add_argument(
    "-q",
    "--quadrature-rule",
    type=str,
    default="auto",
    help="quadrature rule to apply (default: %(default)s)")
parser.add_argument(
    "--quadrature-degree",
    type=int,
    default=-1,
    help="quadrature degree to apply, auto: -1 (default: %(default)s)")
parser.add_argument(
    "-r",
    "--representation",
    type=str,
    action='store',
    choices=('uflacs', 'tsfc'),
    default="uflacs",
    help="backend to use for compiling forms (default: %(default)s)")
parser.add_argument(
    '-f',
    action="append",
    default=[],
    nargs=2,
    dest="f",
    metavar=("name", "value"),
    help="set existing parameter value in the parameter system, where 'name' is the FFC parameter name")
parser.add_argument(
    '-u',
    action="append",
    default=[],
    nargs=2,
    dest="u",
    metavar=("name", "value"),
    help="add new parameter to the parameter system")
parser.add_argument("ufl_file", nargs='+', help="UFL file(s) to be compiled")


def compile_ufl_data(ufd, prefix, parameters):
    if len(ufd.forms) > 0:
        code_h, code_c = compiler.compile_form(
            ufd.forms, ufd.object_names, prefix=prefix, parameters=parameters)
    else:
        code_h, code_c = compiler.compile_element(
            ufd.elements, ufd.object_names, prefix=prefix, parameters=parameters)
    return code_h, code_c


def main(args=None):
    """Commandline tool for FFC."""

    xargs = parser.parse_args(args)
    parameters = default_parameters()
    ffc_logger = logging.getLogger("ffc")

    if xargs.debug:
        ffc_logger.setLevel(logging.DEBUG)
    if xargs.verbose:
        ffc_logger.setLevel(logging.INFO)
    parameters["format"] = xargs.language
    parameters["representation"] = xargs.representation
    parameters["quadrature_rule"] = xargs.quadrature_rule
    parameters["quadrature_degree"] = xargs.quadrature_degree
    if xargs.output_directory:
        parameters["output_dir"] = xargs.output_directory
    for p in xargs.f:
<<<<<<< HEAD
        assert len(p.split("=")) == 2
        key, value = p.split("=")
        #assert key in parameters
        parameters[key] = value
=======
        assert len(p) == 2
        if p[0] not in parameters:
            raise RuntimeError("Command parameter set with -f does not exist in parameters system.")
        parameters[p[0]] = p[1]
    for p in xargs.u:
        assert len(p) == 2
        if p[0] in parameters:
            raise RuntimeError(
                "Command parameter set with -u already exists in parameters system. Use -f.")
        parameters[p[0]] = p[1]
>>>>>>> 98fa5b36

    # FIXME: This is terrible!
    # Set UFL precision
    # ufl.constantvalue.precision = int(parameters["precision"])

    # Call parser and compiler for each file
    resultcode = _compile_files(xargs.ufl_file, parameters, xargs.profile)
    return resultcode


def _compile_files(args, parameters, enable_profile):
    # Call parser and compiler for each file
    for filename in args:
        file = pathlib.Path(filename)
        if file.suffix != ".ufl":
            logger.error("Expecting a UFL form file (.ufl).")
            return 1

        # Remove weird characters (file system allows more than the C
        # preprocessor)
        prefix = file.stem
        prefix = re.subn("[^{}]".format(string.ascii_letters + string.digits + "_"), "!", prefix)[0]
        prefix = re.subn("!+", "_", prefix)[0]

        # Turn on profiling
        if enable_profile:
            pr = cProfile.Profile()
            pr.enable()

        # Load UFL file
        ufd = ufl.algorithms.load_ufl_file(filename)

        # Previously wrapped in try-except, disabled to actually get information we need
        # try:

        # Generate code
        code_h, code_c = compile_ufl_data(ufd, prefix, parameters)

        # Write to file
        formatting.write_code(code_h, code_c, prefix, parameters)

        # except Exception as exception:
        #    # Catch exceptions only when not in debug mode
        #    if parameters["log_level"] <= DEBUG:
        #        raise
        #    else:
        #        print("")
        #        print_error(str(exception))
        #        print_error("To get more information about this error, rerun FFC with --debug.")
        #        return 1

        # Turn off profiling and write status to file
        if enable_profile:
            pr.disable()
            pfn = "ffc_{0}.profile".format(prefix)
            pr.dump_stats(pfn)
            print("Wrote profiling info to file {0}".format(pfn))

    return 0<|MERGE_RESOLUTION|>--- conflicted
+++ resolved
@@ -106,12 +106,6 @@
     if xargs.output_directory:
         parameters["output_dir"] = xargs.output_directory
     for p in xargs.f:
-<<<<<<< HEAD
-        assert len(p.split("=")) == 2
-        key, value = p.split("=")
-        #assert key in parameters
-        parameters[key] = value
-=======
         assert len(p) == 2
         if p[0] not in parameters:
             raise RuntimeError("Command parameter set with -f does not exist in parameters system.")
@@ -122,7 +116,6 @@
             raise RuntimeError(
                 "Command parameter set with -u already exists in parameters system. Use -f.")
         parameters[p[0]] = p[1]
->>>>>>> 98fa5b36
 
     # FIXME: This is terrible!
     # Set UFL precision
