# -*- coding: utf-8 -*-
# Copyright (C) 2011-2017 Martin Sandve Alnæs
#
# This file is part of FFC (https://www.fenicsproject.org)
#
# SPDX-License-Identifier:    LGPL-3.0-or-later
"""Tools for C/C++ expression formatting."""

import logging

from ffc import FFCError
import ufl

logger = logging.getLogger(__name__)

# Table of handled math functions in real and complex modes
math_table = {'sqrt': ('sqrt', 'csqrt'),
              'abs': ('fabs', 'cabs'),
              'cos': ('cos', 'ccos'),
              'sin': ('sin', 'csin'),
              'tan': ('tan', 'ctan'),
              'acos': ('acos', 'cacos'),
              'asin': ('asin', 'casin'),
              'atan': ('atan', 'catan'),
              'cosh': ('cosh', 'ccosh'),
              'sinh': ('sinh', 'csinh'),
              'tanh': ('tanh', 'ctanh'),
              'acosh': ('acosh', 'cacosh'),
              'asinh': ('asinh', 'casinh'),
              'atanh': ('atanh', 'catanh'),
              'power': ('pow', 'cpow'),
              'exp': ('exp', 'cexp'),
              'ln': ('log', 'clog'),
              'real': (None, 'creal'),
              'imag': (None, 'cimag'),
              'conj': (None, 'conj'),
              'erf': ('erf', None),
              'atan_2': ('atan2', None),
              'min_value': ('fmin', None),
              'max_value': ('fmax', None)}


class UFL2CNodesTranslatorCpp(object):
    """UFL to CNodes translator class."""

    def __init__(self, language, complex_mode=False):
        self.L = language
        self.force_floats = False
        self.enable_strength_reduction = False
        self.complex_mode = 1 if complex_mode else 0

<<<<<<< HEAD
=======
        # Lookup table for handler to call when the "get" method (below) is
        # called, depending on the first argument type.
>>>>>>> e8b7355a
        self.call_lookup = {ufl.constantvalue.IntValue: self.int_value,
                            ufl.constantvalue.FloatValue: self.float_value,
                            ufl.constantvalue.ComplexValue: self.complex_value,
                            ufl.constantvalue.Zero: self.zero,
                            ufl.algebra.Product: self.product,
                            ufl.algebra.Sum: self.sum,
                            ufl.algebra.Division: self.division,
                            ufl.algebra.Abs: self._cmath,
                            ufl.algebra.Power: self._cmath,
                            ufl.algebra.Real: self._cmath,
                            ufl.algebra.Imag: self._cmath,
                            ufl.algebra.Conj: self._cmath,
                            ufl.classes.GT: self.gt,
                            ufl.classes.GE: self.ge,
                            ufl.classes.EQ: self.eq,
                            ufl.classes.NE: self.ne,
                            ufl.classes.LT: self.lt,
                            ufl.classes.LE: self.le,
                            ufl.classes.AndCondition: self.and_condition,
                            ufl.classes.OrCondition: self.or_condition,
                            ufl.classes.NotCondition: self.not_condition,
                            ufl.classes.Conditional: self.conditional,
                            ufl.classes.MinValue: self._cmath,
                            ufl.classes.MaxValue: self._cmath,
                            ufl.mathfunctions.Sqrt: self._cmath,
                            ufl.mathfunctions.Ln: self._cmath,
                            ufl.mathfunctions.Exp: self._cmath,
                            ufl.mathfunctions.Cos: self._cmath,
                            ufl.mathfunctions.Sin: self._cmath,
                            ufl.mathfunctions.Tan: self._cmath,
                            ufl.mathfunctions.Cosh: self._cmath,
                            ufl.mathfunctions.Sinh: self._cmath,
                            ufl.mathfunctions.Tanh: self._cmath,
                            ufl.mathfunctions.Acos: self._cmath,
                            ufl.mathfunctions.Asin: self._cmath,
                            ufl.mathfunctions.Atan: self._cmath,
                            ufl.mathfunctions.Erf: self._cmath,
                            ufl.mathfunctions.Atan2: self._cmath,
                            ufl.mathfunctions.MathFunction: self.math_function,
                            ufl.mathfunctions.BesselJ: self.bessel_j,
                            ufl.mathfunctions.BesselY: self.bessel_y}

    def get(self, o, *args):
<<<<<<< HEAD
=======
        # Call appropriate handler, depending on the type of o
>>>>>>> e8b7355a
        otype = type(o)
        if otype in self.call_lookup:
            return self.call_lookup[otype](o, *args)
        else:
            raise RuntimeError("Missing C formatting rule for expr type {0}.".format(otype))

    def expr(self, o, *args):
        """Generic fallback with error message for missing rules."""
        raise FFCError("Missing C formatting rule for expr type {0}.".format(o._ufl_class_))

    # === Formatting rules for scalar literals ===

    def zero(self, o):
        return self.L.LiteralFloat(0.0)

    def float_value(self, o):
        return self.L.LiteralFloat(float(o))

    def int_value(self, o):
        if self.force_floats:
            return self.float_value(o)
        return self.L.LiteralInt(int(o))

    def complex_value(self, o):
        return self.L.LiteralFloat(o.value())

    # === Formatting rules for arithmetic operators ===

    def sum(self, o, a, b):
        return self.L.Add(a, b)

    def product(self, o, a, b):
        return self.L.Mul(a, b)

    def division(self, o, a, b):
        if self.enable_strength_reduction:
            return self.L.Mul(a, self.L.Div(1.0, b))
        else:
            return self.L.Div(a, b)

    # === Formatting rules for conditional expressions ===

    def conditional(self, o, c, t, f):
        return self.L.Conditional(c, t, f)

    def eq(self, o, a, b):
        return self.L.EQ(a, b)

    def ne(self, o, a, b):
        return self.L.NE(a, b)

    def le(self, o, a, b):
        return self.L.LE(a, b)

    def ge(self, o, a, b):
        return self.L.GE(a, b)

    def lt(self, o, a, b):
        return self.L.LT(a, b)

    def gt(self, o, a, b):
        return self.L.GT(a, b)

    def and_condition(self, o, a, b):
        return self.L.And(a, b)

    def or_condition(self, o, a, b):
        return self.L.Or(a, b)

    def not_condition(self, o, a):
        return self.L.Not(a)

    # === Formatting rules for cmath functions ===

    def math_function(self, o, op):
        # Fallback for unhandled MathFunction subclass:
        # attempting to just call it.
        return self.L.Call(o._name, op)

    def _cmath(self, o, *args):
        k = o._ufl_handler_name_
        try:
            name = math_table[k]
        except Exception as e:
            raise type(e)("Math function not found:", k)
        name = name[self.complex_mode]
        if name is None:
            raise RuntimeError("Not supported in current complex mode")
        return self.L.Call(name, args)

    # === Formatting rules for bessel functions ===
    # Some Bessel functions exist in gcc, as XSI extensions
    # but not all.

    def bessel_j(self, o, n, v):
        assert self.complex_mode == 0
        n = int(float(n))
        if n == 0:
            return self.L.Call("j0", v)
        elif n == 1:
            return self.L.Call("j1", v)
        else:
            return self.L.Call("jn", (n, v))

    def bessel_y(self, o, n, v):
        assert self.complex_mode == 0
        n = int(float(n))
        if n == 0:
            return self.L.Call("y0", v)
        elif n == 1:
            return self.L.Call("y1", v)
        else:
            return self.L.Call("yn", (n, v))<|MERGE_RESOLUTION|>--- conflicted
+++ resolved
@@ -49,11 +49,8 @@
         self.enable_strength_reduction = False
         self.complex_mode = 1 if complex_mode else 0
 
-<<<<<<< HEAD
-=======
         # Lookup table for handler to call when the "get" method (below) is
         # called, depending on the first argument type.
->>>>>>> e8b7355a
         self.call_lookup = {ufl.constantvalue.IntValue: self.int_value,
                             ufl.constantvalue.FloatValue: self.float_value,
                             ufl.constantvalue.ComplexValue: self.complex_value,
@@ -97,10 +94,7 @@
                             ufl.mathfunctions.BesselY: self.bessel_y}
 
     def get(self, o, *args):
-<<<<<<< HEAD
-=======
         # Call appropriate handler, depending on the type of o
->>>>>>> e8b7355a
         otype = type(o)
         if otype in self.call_lookup:
             return self.call_lookup[otype](o, *args)
