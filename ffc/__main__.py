#!/usr/bin/env python
# -*- coding: utf-8 -*-
# Copyright (C) 2017-2017 Martin Sandve Alnæs
#
# This file is part of FFC (https://www.fenicsproject.org)
#
<<<<<<< HEAD
# You should have received a copy of the GNU Lesser General Public License
# along with FFC. If not, see <http://www.gnu.org/licenses/>.
=======
# SPDX-License-Identifier:    LGPL-3.0-or-later
"""This is triggered by running 'python -m ffc'."""
>>>>>>> 8d5727bc

from ffc.main import main

if __name__ == "__main__":
    import sys
    sys.exit(main())<|MERGE_RESOLUTION|>--- conflicted
+++ resolved
@@ -4,13 +4,7 @@
 #
 # This file is part of FFC (https://www.fenicsproject.org)
 #
-<<<<<<< HEAD
-# You should have received a copy of the GNU Lesser General Public License
-# along with FFC. If not, see <http://www.gnu.org/licenses/>.
-=======
 # SPDX-License-Identifier:    LGPL-3.0-or-later
-"""This is triggered by running 'python -m ffc'."""
->>>>>>> 8d5727bc
 
 from ffc.main import main
 
