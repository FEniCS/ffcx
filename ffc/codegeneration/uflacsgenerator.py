<<<<<<< HEAD
# -*- coding: utf-8 -*-
# Copyright (C) 2013-2019 Martin Sandve Alnæs and Michal Habera
=======
# Copyright (C) 2013-2017 Martin Sandve Alnæs
>>>>>>> ed35311f
#
# This file is part of FFC (https://www.fenicsproject.org)
#
# SPDX-License-Identifier:    LGPL-3.0-or-later
"""Controlling algorithm for building the tabulate_tensor source structure from factorized representation."""

import collections
import itertools
import logging

import ufl
from ffc.codegeneration.backend import FFCBackend
from ffc.codegeneration.C.cnodes import pad_dim, pad_innermost_dim
from ffc.codegeneration.C.format_lines import format_indented_lines
from ffc.ir.representationutils import initialize_integral_code, initialize_expression_code
from ffc.ir.uflacs.elementtables import piecewise_ttypes

logger = logging.getLogger(__name__)


def generate_integral_code(ir, parameters):
    """Generate code for integral from intermediate representation."""

    logger.info("Generating code from ffc.ir.uflacs representation")

    # FIXME: Is this the right precision value to use? Make it default to None or 0.
    precision = ir.integrals_metadata["precision"]

    # Create FFC C backend
    backend = FFCBackend(ir, parameters)

    # Configure kernel generator
    ig = IntegralGenerator(ir, backend, precision)

    # Generate code ast for the tabulate_tensor body
    parts = ig.generate()

    # Format code as string
    body = format_indented_lines(parts.cs_format(precision), 1)

    # Generate generic ffc code snippets and add uflacs specific parts
    code = initialize_integral_code(ir, parameters)
    code["tabulate_tensor"] = body

    return code


def generate_expression_code(ir, parameters):

    backend = FFCBackend(ir, parameters)
    eg = ExpressionGenerator(ir, backend)
    code = initialize_expression_code(ir)
    parts = eg.generate()

    body = format_indented_lines(parts.cs_format(), 1)
    code["tabulate_expression"] = body

    code["original_coefficient_positions"] = format_indented_lines(
        eg.generate_original_coefficient_positions().cs_format(), 1)

    code["points"] = format_indented_lines(eg.generate_points().cs_format(), 1)
    code["value_shape"] = format_indented_lines(eg.generate_value_shape().cs_format(), 1)

    return code


class ExpressionGenerator:
    def __init__(self, ir, backend):

        if len(ir.all_num_points) != 1:
            raise RuntimeError("Only one set of points allowed for expression evaluation")

        self.ir = ir
        self.backend = backend
        self.scope = {}
        self._ufl_names = set()
        self.finalization_blocks = collections.defaultdict(list)
        self.symbol_counters = collections.defaultdict(int)
        self.shared_symbols = {}
        self.num_points = self.ir.all_num_points[0]

    def generate(self):
        L = self.backend.language

        parts = []

        parts += self.generate_element_tables()
        parts += self.generate_unstructured_piecewise_partition()

        all_preparts = []
        all_quadparts = []
        all_postparts = []

        preparts, quadparts, postparts = self.generate_quadrature_loop()
        all_preparts += preparts
        all_quadparts += quadparts
        all_postparts += postparts

        preparts, quadparts, postparts = self.generate_dofblock_partition(quadrature_independent=True)
        all_preparts += preparts
        all_quadparts += quadparts
        all_postparts += postparts

        all_finalizeparts = []

        # Initialize a tensor to zeros
        A_values = [0.0] * ufl.product(self.ir.expression_shape + [self.num_points] + self.ir.tensor_shape)
        all_finalizeparts = self.generate_tensor_value_initialization(A_values)

        # Generate code to add reusable blocks B* to element tensor A
        all_finalizeparts += self.generate_copyout_statements()

        # Collect parts before, during, and after quadrature loops
        parts += all_preparts
        parts += all_quadparts
        parts += all_postparts
        parts += all_finalizeparts

        return L.StatementList(parts)

    def generate_element_tables(self):
        L = self.backend.language
        parts = []

        tables = self.ir.unique_tables

        alignas = self.ir.params["alignas"]
        padlen = self.ir.params["padlen"]
        table_names = sorted(tables)

        for name in table_names:
            table = tables[name]
            decl = L.ArrayDecl(
                "static const ufc_scalar_t", name, table.shape, table, alignas=alignas, padlen=padlen)
            parts += [decl]

        # Add leading comment if there are any tables
        parts = L.commented_code_list(parts, [
            "Precomputed values of basis functions",
            "FE* dimensions: [entities][points][dofs]",
        ])
        return parts

    def generate_quadrature_loop(self):
        """Generate quadrature loop for this num_points."""
        L = self.backend.language

        # Generate unstructured varying partition
        body = self.generate_unstructured_varying_partition()
        body = L.commented_code_list(
            body, "Quadrature loop body setup (num_points={0})".format(self.num_points))

        # Generate dofblock parts, some of this
        # will be placed before or after quadloop
        preparts, quadparts, postparts = \
            self.generate_dofblock_partition()
        body += quadparts

        # Wrap body in loop or scope
        if not body:
            # Could happen for integral with everything zero and optimized away
            quadparts = []
        else:
            iq = self.backend.symbols.quadrature_loop_index()
            quadparts = [L.ForRange(iq, 0, self.num_points, body=body)]

        return preparts, quadparts, postparts

    def generate_unstructured_varying_partition(self):
        L = self.backend.language

        # Get annotated graph of factorisation
        F = self.ir.varying_irs[self.num_points]["factorization"]

        arraysymbol = L.Symbol("sv%d" % self.num_points)
        parts = self.generate_partition(arraysymbol, F, "varying", self.num_points)
        parts = L.commented_code_list(parts, "Unstructured varying computations for num_points=%d" %
                                      (self.num_points, ))
        return parts

    def generate_unstructured_piecewise_partition(self):
        L = self.backend.language

        # Get annotated graph of factorisation
        F = self.ir.piecewise_ir["factorization"]

        arraysymbol = L.Symbol("sp")
        num_points = None
        parts = self.generate_partition(arraysymbol, F, "piecewise", num_points)
        parts = L.commented_code_list(parts, "Unstructured piecewise computations")
        return parts

    def generate_dofblock_partition(self, quadrature_independent=False):
        if quadrature_independent is True:  # NB! None meaning piecewise partition, not custom integral
            block_contributions = self.ir.piecewise_ir["block_contributions"]
        else:
            block_contributions = self.ir.varying_irs[self.num_points]["block_contributions"]

        preparts = []
        quadparts = []
        postparts = []

        blocks = [(blockmap, blockdata)
                  for blockmap, contributions in sorted(block_contributions.items())
                  for blockdata in contributions if blockdata.block_mode != "preintegrated"]

        for blockmap, blockdata in blocks:

            # Define code for block depending on mode
            B, block_preparts, block_quadparts, block_postparts = \
                self.generate_block_parts(self.num_points, blockmap, blockdata, quadrature_independent)

            # Add definitions
            preparts.extend(block_preparts)

            # Add computations
            quadparts.extend(block_quadparts)

            # Add finalization
            postparts.extend(block_postparts)

            # Add A[blockmap] += B[...] to finalization
            self.finalization_blocks[blockmap].append(B)

        return preparts, quadparts, postparts

    def generate_block_parts(self, num_points, blockmap, blockdata, quadrature_independent=False):
        """Generate and return code parts for a given block.

        Returns parts occuring before, inside, and after
        the quadrature loop identified by num_points.

        """
        L = self.backend.language

        # The parts to return
        preparts = []
        quadparts = []
        postparts = []

        alignas = self.ir.params["alignas"]
        padlen = self.ir.params["padlen"]

        block_rank = len(blockmap)
        blockdims = tuple(len(dofmap) for dofmap in blockmap)
        padded_blockdims = pad_innermost_dim(blockdims, padlen)

        ttypes = blockdata.ttypes
        if "zeros" in ttypes:
            raise RuntimeError("Not expecting zero arguments to be left in dofblock generation.")

        iq = self.backend.symbols.quadrature_loop_index()

        arg_indices = tuple(self.backend.symbols.argument_loop_index(i) for i in range(block_rank))

        # Get factor expression
        if blockdata.factor_is_piecewise:
            F = self.ir.piecewise_ir["factorization"]
        else:
            F = self.ir.varying_irs[num_points]["factorization"]

        assert blockdata.block_mode == "full"
        assert not blockdata.transposed, "Not handled yet"

        components = ufl.product(self.ir.expression_shape)

        # Prepend dimensions of dofmap block with free index
        # for quadrature points and expression components
        blockdims = (components, ) + (num_points, ) + blockdims

        B = self.new_temp_symbol("B")
        # Add initialization of this block to parts
        # For all modes, block definition occurs before quadloop
        preparts.append(L.Comment("B[components for block][points][dofs][dofs]"))
        preparts.append(L.ArrayDecl("ufc_scalar_t", B, blockdims, 0, alignas=alignas, padlen=padlen))

        B_indices = tuple([iq] + list(arg_indices))

        # Fetch code to access modified arguments
        # An access to FE table data
        arg_factors = self.get_arg_factors(blockdata, block_rank, num_points, iq, B_indices)

        # Multiply collected factors
        # A list of computations of Bs, for each component of the factor expression
        # Add result to block inside quadloop
        body = []

        for fi_ci in blockdata.factor_indices_comp_indices:
            f = self.get_var(num_points, F.nodes[fi_ci[0]]["expression"])
            Brhs = L.float_product([f] + arg_factors)
            body.append(L.AssignAdd(B[(fi_ci[1],) + B_indices], Brhs))

        for i in reversed(range(block_rank)):
            body = L.ForRange(
                B_indices[i + 1], 0, padded_blockdims[i], body=body)
        quadparts += [body]

        # Define rhs expression for A[it][iq][blockmap[arg_indices]] += A_rhs
        # This is used outside quadloop, in finalization copyout statements
        iec = self.backend.symbols.expr_component_index()
        A_rhs = B[(iec,) + B_indices]

        return A_rhs, preparts, quadparts, postparts

    def generate_tensor_value_initialization(self, A_values):
        parts = []

        L = self.backend.language
        A = self.backend.symbols.element_tensor()
        A_size = len(A_values)

        z = L.LiteralFloat(0.0)

        k = L.Symbol("k")

        # Zero everything first
        parts += [L.ForRange(k, 0, A_size, index_type="int", body=L.Assign(A[k], 0.0))]

        # Generate A[i] = A_values[i] skipping zeros
        for i in range(A_size):
            if not (A_values[i] == 0.0 or A_values[i] == z):
                parts += [L.Assign(A[i], A_values[i])]

        return parts

    def generate_copyout_statements(self):
        L = self.backend.language
        parts = []

        # Get symbol, dimensions, and loop index symbols for A
        A_shape = self.ir.tensor_shape
        A_rank = len(A_shape)

        Asym = self.backend.symbols.element_tensor()

        num_expr_components = ufl.product(self.ir.expression_shape)
        A = L.FlattenedArray(Asym, dims=[num_expr_components] + [self.num_points] + A_shape)

        indices = [self.backend.symbols.argument_loop_index(i) for i in range(A_rank)]

        dofmap_parts = []
        dofmaps = {}
        for blockmap, contributions in sorted(self.finalization_blocks.items()):

            # Define mapping from B indices to A indices
            A_indices = []
            for i in range(A_rank):
                dofmap = blockmap[i]
                begin = dofmap[0]
                end = dofmap[-1] + 1
                if len(dofmap) == end - begin:
                    # Dense insertion, offset B index to index A
                    j = indices[i] + begin
                else:
                    # Sparse insertion, map B index through dofmap
                    DM = dofmaps.get(dofmap)
                    if DM is None:
                        DM = L.Symbol("DM%d" % len(dofmaps))
                        dofmaps[dofmap] = DM
                        dofmap_parts.append(
                            L.ArrayDecl("static const int", DM, len(dofmap), dofmap))
                    j = DM[indices[i]]
                A_indices.append(j)

            # Sum up all blocks contributing to this blockmap
            term = L.Sum([B_rhs for B_rhs in contributions])

            # Add components of all B's to A component in loop nest
            iq = self.backend.symbols.quadrature_loop_index()
            iec = self.backend.symbols.expr_component_index()
            body = L.AssignAdd(A[tuple([iec] + [iq] + A_indices)], term)

            for i in reversed(range(A_rank)):
                index_range = len(blockmap[i])
                body = L.ForRange(indices[i], 0, index_range, body=body)

            body = L.ForRange(iq, 0, self.num_points, body=body)

            # TODO: Here we assume that block contributes to each
            #       component of the expression. In some cases produces
            #       suboptimal copyout statements (adding zeros to tensor A)
            body = L.ForRange(iec, 0, num_expr_components, body=body)

            # Add this block to parts
            parts.append(body)

        # Place static dofmap tables first
        parts = dofmap_parts + parts

        parts = L.commented_code_list(parts, "Copyout blocks B into A, respecting dofmaps")
        return parts

    def get_arg_factors(self, blockdata, block_rank, num_points, iq, indices):
        L = self.backend.language

        arg_factors = []
        for i in range(block_rank):
            mad = blockdata.ma_data[i]
            td = mad.tabledata
            mt = self.ir.piecewise_ir["modified_arguments"][mad.ma_index]

            table = self.backend.symbols.element_table(td, self.ir.entitytype, mt.restriction)

            assert td.ttype != "zeros"

            if td.ttype == "ones":
                arg_factor = L.LiteralFloat(1.0)
            else:
                # Assuming B sparsity follows element table sparsity
                arg_factor = table[indices[i + 1]]
            arg_factors.append(arg_factor)
        return arg_factors

    def new_temp_symbol(self, basename):
        """Create a new code symbol named basename + running counter."""
        L = self.backend.language
        name = "%s%d" % (basename, self.symbol_counters[basename])
        self.symbol_counters[basename] += 1
        return L.Symbol(name)

    def get_var(self, num_points, v):
        if v._ufl_is_literal_:
            return self.backend.ufl_to_language.get(v)
        f = self.scope.get(v)
        return f

    def generate_partition(self, symbol, F, mode, num_points):
        L = self.backend.language

        definitions = []
        intermediates = []

        for i, attr in F.nodes.items():
            if attr['status'] != mode:
                continue
            v = attr['expression']
            mt = attr.get('mt')

            if v._ufl_is_literal_:
                vaccess = self.backend.ufl_to_language.get(v)
            elif mt is not None:
                # All finite element based terminals have table data, as well
                # as some, but not all, of the symbolic geometric terminals
                tabledata = attr.get('tr')

                # Backend specific modified terminal translation
                vaccess = self.backend.access.get(mt.terminal, mt, tabledata, num_points)
                vdef = self.backend.definitions.get(mt.terminal, mt, tabledata, num_points, vaccess)

                # Store definitions of terminals in list
                assert isinstance(vdef, list)
                definitions.extend(vdef)
            else:
                # Get previously visited operands
                vops = [self.get_var(num_points, op) for op in v.ufl_operands]

                # get parent operand
                pid = F.in_edges[i][0] if F.in_edges[i] else -1
                if pid and pid > i:
                    parent_exp = F.nodes.get(pid)['expression']
                else:
                    parent_exp = None

                # Mapping UFL operator to target language
                self._ufl_names.add(v._ufl_handler_name_)
                vexpr = self.backend.ufl_to_language.get(v, *vops)

                # Create a new intermediate for each subexpression
                # except boolean conditions and its childs
                if isinstance(parent_exp, ufl.classes.Condition):
                    # Skip intermediates for 'x' and 'y' in x<y
                    # Avoid the creation of complex valued intermediates
                    vaccess = vexpr
                elif isinstance(v, ufl.classes.Condition):
                    # Inline the conditions x < y, condition values
                    # This removes the need to handle boolean intermediate variables.
                    # With tensor-valued conditionals it may not be optimal but we
                    # let the compiler take responsibility for optimizing those cases.
                    vaccess = vexpr
                elif any(op._ufl_is_literal_ for op in v.ufl_operands):
                    # Skip intermediates for e.g. -2.0*x,
                    # resulting in lines like z = y + -2.0*x
                    vaccess = vexpr
                else:
                    # Record assignment of vexpr to intermediate variable
                    j = len(intermediates)
                    if self.ir.params["use_symbol_array"]:
                        vaccess = symbol[j]
                        intermediates.append(L.Assign(vaccess, vexpr))
                    else:
                        vaccess = L.Symbol("%s_%d" % (symbol.name, j))
                        intermediates.append(L.VariableDecl("const ufc_scalar_t", vaccess, vexpr))

            # Store access node for future reference
            self.scope[v] = vaccess

        # Join terminal computation, array of intermediate expressions,
        # and intermediate computations
        parts = []
        if definitions:
            parts += definitions
        if intermediates:
            if self.ir.params["use_symbol_array"]:
                alignas = self.ir.params["alignas"]
                parts += [L.ArrayDecl("ufc_scalar_t", symbol, len(intermediates), alignas=alignas)]
            parts += intermediates
        return parts

    def generate_original_coefficient_positions(self):
        L = self.backend.language
        parts = L.ArrayDecl("static const int", "original_coefficient_positions",
                            values=self.ir.original_coefficient_positions,
                            sizes=(len(self.ir.original_coefficient_positions), ))
        return parts

    def generate_points(self):
        L = self.backend.language
        parts = L.ArrayDecl("static const double", "points", values=self.ir.points,
                            sizes=self.ir.points.shape)
        return parts

    def generate_value_shape(self):
        L = self.backend.language
        parts = L.ArrayDecl("static const int", "value_shape", values=self.ir.expression_shape,
                            sizes=len(self.ir.expression_shape))
        return parts


class IntegralGenerator(object):
    def __init__(self, ir, backend, precision):
        # Store ir
        self.ir = ir

        # Formatting precision
        self.precision = precision

        # Backend specific plugin with attributes
        # - language: for translating ufl operators to target language
        # - symbols: for translating ufl operators to target language
        # - definitions: for defining backend specific variables
        # - access: for accessing backend specific variables
        self.backend = backend

        # Set of operator names code has been generated for,
        # used in the end for selecting necessary includes
        self._ufl_names = set()

        # Initialize lookup tables for variable scopes
        self.init_scopes()

        # Cache
        self.shared_symbols = {}

        # Block contributions collected during generation to be added to A at the end
        self.finalization_blocks = collections.defaultdict(list)

        # Set of counters used for assigning names to intermediate variables
        self.symbol_counters = collections.defaultdict(int)

    def init_scopes(self):
        """Initialize variable scope dicts."""
        # Reset variables, separate sets for quadrature loop
        self.scopes = {num_points: {} for num_points in self.ir.all_num_points}
        self.scopes[None] = {}

    def set_var(self, num_points, v, vaccess):
        """Set a new variable in variable scope dicts.

        Scope is determined by num_points which identifies the
        quadrature loop scope or None if outside quadrature loops.

        v is the ufl expression and vaccess is the CNodes
        expression to access the value in the code.

        """
        self.scopes[num_points][v] = vaccess

    def get_var(self, num_points, v):
        """Lookup ufl expression v in variable scope dicts.

        Scope is determined by num_points which identifies the
        quadrature loop scope or None if outside quadrature loops.

        If v is not found in quadrature loop scope, the piecewise
        scope (None) is checked.

        Returns the CNodes expression to access the value in the code.
        """
        if v._ufl_is_literal_:
            return self.backend.ufl_to_language.get(v)
        f = self.scopes[num_points].get(v)
        if f is None:
            f = self.scopes[None][v]
        return f

    def new_temp_symbol(self, basename):
        """Create a new code symbol named basename + running counter."""
        L = self.backend.language
        name = "%s%d" % (basename, self.symbol_counters[basename])
        self.symbol_counters[basename] += 1
        return L.Symbol(name)

    def get_temp_symbol(self, tempname, key):
        key = (tempname, ) + key
        s = self.shared_symbols.get(key)
        defined = s is not None
        if not defined:
            s = self.new_temp_symbol(tempname)
            self.shared_symbols[key] = s
        return s, defined

    def generate(self):
        """Generate entire tabulate_tensor body.

        Assumes that the code returned from here will be wrapped in a context
        that matches a suitable version of the UFC tabulate_tensor signatures.
        """
        L = self.backend.language

        # Assert that scopes are empty: expecting this to be called only once
        assert not any(d for d in self.scopes.values())

        parts = []

        # Generate the tables of quadrature points and weights
        parts += self.generate_quadrature_tables()

        # Generate the tables of basis function values and preintegrated blocks
        parts += self.generate_element_tables()

        # Generate code to compute piecewise constant scalar factors
        parts += self.generate_unstructured_piecewise_partition()

        # Loop generation code will produce parts to go before quadloops,
        # to define the quadloops, and to go after the quadloops
        all_preparts = []
        all_quadparts = []
        all_postparts = []

        # Go through each relevant quadrature loop
        if self.ir.integral_type in ufl.custom_integral_types:
            preparts, quadparts, postparts = \
                self.generate_runtime_quadrature_loop()
            all_preparts += preparts
            all_quadparts += quadparts
            all_postparts += postparts
        else:
            for num_points in self.ir.all_num_points:
                # Generate code to integrate reusable blocks of final element tensor
                preparts, quadparts, postparts = self.generate_quadrature_loop(num_points)
                all_preparts += preparts
                all_quadparts += quadparts
                all_postparts += postparts

        # Generate code to finish computing reusable blocks outside quadloop
        preparts, quadparts, postparts = \
            self.generate_dofblock_partition(None)
        all_preparts += preparts
        all_quadparts += quadparts
        all_postparts += postparts

        # Generate code to fill in A
        all_finalizeparts = []

        # Generate code to compute piecewise constant scalar factors
        # and set A at corresponding nonzero components
        all_finalizeparts += self.generate_preintegrated_dofblock_partition()

        # Generate code to add reusable blocks B* to element tensor A
        all_finalizeparts += self.generate_copyout_statements()

        # Collect parts before, during, and after quadrature loops
        parts += all_preparts
        parts += all_quadparts
        parts += all_postparts
        parts += all_finalizeparts

        return L.StatementList(parts)

    def generate_quadrature_tables(self):
        """Generate static tables of quadrature points and weights."""
        L = self.backend.language

        parts = []

        # No quadrature tables for custom (given argument)
        # or point (evaluation in single vertex)
        skip = ufl.custom_integral_types + ufl.measure.point_integral_types
        if self.ir.integral_type in skip:
            return parts

        alignas = self.ir.params["alignas"]

        # Loop over quadrature rules
        for num_points in self.ir.all_num_points:
            varying_ir = self.ir.varying_irs[num_points]

            points, weights = self.ir.quadrature_rules[num_points]
            assert num_points == len(weights)
            assert num_points == points.shape[0]

            # Generate quadrature weights array
            if varying_ir["need_weights"]:
                wsym = self.backend.symbols.weights_table(num_points)
                parts += [
                    L.ArrayDecl(
                        "static const ufc_scalar_t", wsym, num_points, weights, alignas=alignas)
                ]

            # Generate quadrature points array
            N = ufl.product(points.shape)
            if varying_ir["need_points"] and N:
                # Flatten array: (TODO: avoid flattening here, it makes padding harder)
                flattened_points = points.reshape(N)
                psym = self.backend.symbols.points_table(num_points)
                parts += [
                    L.ArrayDecl(
                        "static const ufc_scalar_t", psym, N, flattened_points, alignas=alignas)
                ]

        # Add leading comment if there are any tables
        parts = L.commented_code_list(parts, "Quadrature rules")
        return parts

    def generate_element_tables(self):
        """Generate static tables with precomputed element basis function values in quadrature points."""
        L = self.backend.language
        parts = []

        tables = self.ir.unique_tables
        table_types = self.ir.unique_table_types
        inline_tables = self.ir.integral_type == "cell"

        alignas = self.ir.params["alignas"]
        padlen = self.ir.params["padlen"]

        if self.ir.integral_type in ufl.custom_integral_types:
            # Define only piecewise tables
            table_names = [name for name in sorted(tables) if table_types[name] in piecewise_ttypes]
        else:
            # Define all tables
            table_names = sorted(tables)

        for name in table_names:
            table = tables[name]

            # Don't pad preintegrated tables
            if name[0] == "P":
                p = 1
            else:
                p = padlen

            # Skip tables that are inlined in code generation
            if inline_tables and name[:2] == "PI":
                continue

            decl = L.ArrayDecl(
                "static const ufc_scalar_t", name, table.shape, table, alignas=alignas, padlen=p)
            parts += [decl]

        # Add leading comment if there are any tables
        parts = L.commented_code_list(parts, [
            "Precomputed values of basis functions and precomputations",
            "FE* dimensions: [entities][points][dofs]",
            "PI* dimensions: [entities][dofs][dofs] or [entities][dofs]",
            "PM* dimensions: [entities][dofs][dofs]",
        ])
        return parts

    def generate_quadrature_loop(self, num_points):
        """Generate quadrature loop with for this num_points."""
        L = self.backend.language

        # Generate unstructured varying partition
        body = self.generate_unstructured_varying_partition(num_points)
        body = L.commented_code_list(
            body, "Quadrature loop body setup (num_points={0})".format(num_points))

        # Generate dofblock parts, some of this
        # will be placed before or after quadloop
        preparts, quadparts, postparts = \
            self.generate_dofblock_partition(num_points)
        body += quadparts

        # Wrap body in loop or scope
        if not body:
            # Could happen for integral with everything zero and optimized away
            quadparts = []
        elif num_points == 1:
            # For now wrapping body in Scope to avoid thinking about scoping issues
            quadparts = L.commented_code_list(L.Scope(body), "Only 1 quadrature point, no loop")
        else:
            # Regular case: define quadrature loop
            if num_points == 1:
                iq = 0
            else:
                iq = self.backend.symbols.quadrature_loop_index()
            quadparts = [L.ForRange(iq, 0, num_points, body=body)]

        return preparts, quadparts, postparts

    def generate_runtime_quadrature_loop(self):
        """Generate quadrature loop for custom integrals, with physical points given runtime."""
        L = self.backend.language

        assert self.ir.integral_type in ufl.custom_integral_types

        num_points = self.ir.fake_num_points
        chunk_size = self.ir.params["chunk_size"]

        gdim = self.ir.geometric_dimension

        alignas = self.ir.params["alignas"]

        tables = self.ir.unique_tables
        table_types = self.ir.unique_table_types

        # Generate unstructured varying partition
        body = self.generate_unstructured_varying_partition(num_points)
        body = L.commented_code_list(body, [
            "Run-time quadrature loop body setup",
            "(chunk_size={0}, analysis_num_points={1})".format(chunk_size, num_points)
        ])

        # Generate dofblock parts, some of this
        # will be placed before or after quadloop
        preparts, quadparts, postparts = \
            self.generate_dofblock_partition(num_points)
        body += quadparts

        # Wrap body in loop
        if not body:
            # Could happen for integral with everything zero and optimized away
            quadparts = []
        else:
            rule_parts = []

            # Define two-level quadrature loop; over chunks then over points in chunk
            iq_chunk = L.Symbol("iq_chunk")
            np = self.backend.symbols.num_custom_quadrature_points()
            num_point_blocks = (np + chunk_size - 1) / chunk_size
            iq = self.backend.symbols.quadrature_loop_index()

            # Not assuming runtime size to be multiple by chunk size
            num_points_in_block = L.Symbol("num_points_in_chunk")
            decl = L.VariableDecl("const int", num_points_in_block,
                                  L.Call("min", (chunk_size, np - iq_chunk * chunk_size)))
            rule_parts.append(decl)

            iq_body = L.ForRange(iq, 0, num_points_in_block, body=body)

            # Preparations for quadrature rules
            #
            varying_ir = self.ir.varying_irs[num_points]

            # Copy quadrature weights for this chunk
            if varying_ir["need_weights"]:
                cwsym = self.backend.symbols.custom_quadrature_weights()
                wsym = self.backend.symbols.custom_weights_table()
                rule_parts += [
                    L.ArrayDecl("ufc_scalar_t", wsym, chunk_size, 0, alignas=alignas),
                    L.ForRange(
                        iq,
                        0,
                        num_points_in_block,
                        body=L.Assign(wsym[iq], cwsym[chunk_size * iq_chunk + iq])),
                ]

            # Copy quadrature points for this chunk
            if varying_ir["need_points"]:
                cpsym = self.backend.symbols.custom_quadrature_points()
                psym = self.backend.symbols.custom_points_table()
                rule_parts += [
                    L.ArrayDecl("ufc_scalar_t", psym, chunk_size * gdim, 0, alignas=alignas),
                    L.ForRange(
                        iq,
                        0,
                        num_points_in_block,
                        body=[
                            L.Assign(psym[iq * gdim + i],
                                     cpsym[chunk_size * iq_chunk * gdim + iq * gdim + i])
                            for i in range(gdim)
                        ])
                ]

            # Add leading comment if there are any tables
            rule_parts = L.commented_code_list(rule_parts, "Quadrature weights and points")

            # Preparations for element tables
            table_parts = []

            # Only declare non-piecewise tables, computed inside chunk loop
            non_piecewise_tables = [
                name for name in sorted(tables) if table_types[name] not in piecewise_ttypes
            ]
            for name in non_piecewise_tables:
                table = tables[name]
                decl = L.ArrayDecl(
                    "ufc_scalar_t", name, (1, chunk_size, table.shape[2]), 0,
                    alignas=alignas)  # padlen=padlen)
                table_parts += [decl]

            table_parts += [L.Comment("FIXME: Fill element tables here")]
            # table_origins

            # Gather all in chunk loop
            chunk_body = rule_parts + table_parts + [iq_body]
            quadparts = [L.ForRange(iq_chunk, 0, num_point_blocks, body=chunk_body)]

        return preparts, quadparts, postparts

    def generate_unstructured_piecewise_partition(self):
        L = self.backend.language

        # Get annotated graph of factorisation
        F = self.ir.piecewise_ir["factorization"]

        arraysymbol = L.Symbol("sp")
        num_points = None
        parts = self.generate_partition(arraysymbol, F, "piecewise", num_points)
        parts = L.commented_code_list(parts, "Unstructured piecewise computations")
        return parts

    def generate_unstructured_varying_partition(self, num_points):
        L = self.backend.language

        # Get annotated graph of factorisation
        F = self.ir.varying_irs[num_points]["factorization"]

        arraysymbol = L.Symbol("sv%d" % num_points)
        parts = self.generate_partition(arraysymbol, F, "varying", num_points)
        parts = L.commented_code_list(parts, "Unstructured varying computations for num_points=%d" %
                                      (num_points, ))
        return parts

    def generate_partition(self, symbol, F, mode, num_points):
        L = self.backend.language

        definitions = []
        intermediates = []

        for i, attr in F.nodes.items():
            if attr['status'] != mode:
                continue
            v = attr['expression']
            mt = attr.get('mt')

            if v._ufl_is_literal_:
                vaccess = self.backend.ufl_to_language.get(v)
            elif mt is not None:
                # All finite element based terminals have table data, as well
                # as some, but not all, of the symbolic geometric terminals
                tabledata = attr.get('tr')

                # Backend specific modified terminal translation
                vaccess = self.backend.access.get(mt.terminal, mt, tabledata, num_points)
                vdef = self.backend.definitions.get(mt.terminal, mt, tabledata, num_points, vaccess)

                # Store definitions of terminals in list
                assert isinstance(vdef, list)
                definitions.extend(vdef)
            else:
                # Get previously visited operands
                vops = [self.get_var(num_points, op) for op in v.ufl_operands]

                # get parent operand
                pid = F.in_edges[i][0] if F.in_edges[i] else -1
                if pid and pid > i:
                    parent_exp = F.nodes.get(pid)['expression']
                else:
                    parent_exp = None

                # Mapping UFL operator to target language
                self._ufl_names.add(v._ufl_handler_name_)
                vexpr = self.backend.ufl_to_language.get(v, *vops)

                # Create a new intermediate for each subexpression
                # except boolean conditions and its childs
                if isinstance(parent_exp, ufl.classes.Condition):
                    # Skip intermediates for 'x' and 'y' in x<y
                    # Avoid the creation of complex valued intermediates
                    vaccess = vexpr
                elif isinstance(v, ufl.classes.Condition):
                    # Inline the conditions x < y, condition values
                    # This removes the need to handle boolean intermediate variables.
                    # With tensor-valued conditionals it may not be optimal but we
                    # let the compiler take responsibility for optimizing those cases.
                    vaccess = vexpr
                elif any(op._ufl_is_literal_ for op in v.ufl_operands):
                    # Skip intermediates for e.g. -2.0*x,
                    # resulting in lines like z = y + -2.0*x
                    vaccess = vexpr
                else:
                    # Record assignment of vexpr to intermediate variable
                    j = len(intermediates)
                    if self.ir.params["use_symbol_array"]:
                        vaccess = symbol[j]
                        intermediates.append(L.Assign(vaccess, vexpr))
                    else:
                        vaccess = L.Symbol("%s_%d" % (symbol.name, j))
                        intermediates.append(L.VariableDecl("const ufc_scalar_t", vaccess, vexpr))

            # Store access node for future reference
            self.set_var(num_points, v, vaccess)

        # Join terminal computation, array of intermediate expressions,
        # and intermediate computations
        parts = []
        if definitions:
            parts += definitions
        if intermediates:
            if self.ir.params["use_symbol_array"]:
                alignas = self.ir.params["alignas"]
                parts += [L.ArrayDecl("ufc_scalar_t", symbol, len(intermediates), alignas=alignas)]
            parts += intermediates
        return parts

    def generate_dofblock_partition(self, num_points):
        if num_points is None:  # NB! None meaning piecewise partition, not custom integral
            block_contributions = self.ir.piecewise_ir["block_contributions"]
        else:
            block_contributions = self.ir.varying_irs[num_points]["block_contributions"]

        preparts = []
        quadparts = []
        postparts = []

        blocks = [(blockmap, blockdata)
                  for blockmap, contributions in sorted(block_contributions.items())
                  for blockdata in contributions if blockdata.block_mode != "preintegrated"]

        for blockmap, blockdata in blocks:

            # Define code for block depending on mode
            B, block_preparts, block_quadparts, block_postparts = \
                self.generate_block_parts(num_points, blockmap, blockdata)

            # Add definitions
            preparts.extend(block_preparts)

            # Add computations
            quadparts.extend(block_quadparts)

            # Add finalization
            postparts.extend(block_postparts)

            # Add A[blockmap] += B[...] to finalization
            self.finalization_blocks[blockmap].append(B)

        return preparts, quadparts, postparts

    def get_entities(self, blockdata):
        L = self.backend.language

        if self.ir.integral_type == "interior_facet":
            # Get the facet entities
            entities = []
            for r in blockdata.restrictions:
                if r is None:
                    entities.append(0)
                else:
                    entities.append(self.backend.symbols.entity(self.ir.entitytype, r))
            if blockdata.transposed:
                return (entities[1], entities[0])
            else:
                return tuple(entities)
        else:
            # Get the current cell or facet entity
            if blockdata.is_uniform:
                # uniform, i.e. constant across facets
                entity = L.LiteralInt(0)
            else:
                entity = self.backend.symbols.entity(self.ir.entitytype, None)
            return (entity, )

    def get_arg_factors(self, blockdata, block_rank, num_points, iq, indices):
        L = self.backend.language

        arg_factors = []
        for i in range(block_rank):
            mad = blockdata.ma_data[i]
            td = mad.tabledata
            if td.is_piecewise:
                scope = self.ir.piecewise_ir["modified_arguments"]
            else:
                scope = self.ir.varying_irs[num_points]["modified_arguments"]
            mt = scope[mad.ma_index]

            # Translate modified terminal to code
            # TODO: Move element table access out of backend?
            #       Not using self.backend.access.argument() here
            #       now because it assumes too much about indices.

            table = self.backend.symbols.element_table(td, self.ir.entitytype, mt.restriction)

            assert td.ttype != "zeros"

            if td.ttype == "ones":
                arg_factor = L.LiteralFloat(1.0)
            elif td.ttype == "quadrature":  # TODO: Revisit all quadrature ttype checks
                arg_factor = table[iq]
            else:
                # Assuming B sparsity follows element table sparsity
                arg_factor = table[indices[i]]
            arg_factors.append(arg_factor)
        return arg_factors

    def generate_block_parts(self, num_points, blockmap, blockdata):
        """Generate and return code parts for a given block.

        Returns parts occuring before, inside, and after
        the quadrature loop identified by num_points.

        Should be called with num_points=None for quadloop-independent blocks.
        """
        L = self.backend.language

        # The parts to return
        preparts = []
        quadparts = []
        postparts = []

        # TODO: Define names in backend symbols?
        # tempnames = self.backend.symbols.block_temp_names
        # blocknames = self.backend.symbols.block_names
        tempnames = {
            # "preintegrated": "TI",
            "premultiplied": "TM",
            "partial": "TP",
            "full": "TF",
            "safe": "TS",
            "quadrature": "TQ",
        }
        blocknames = {
            # "preintegrated": "BI",
            # "premultiplied": "BM",
            # "partial": "BP",
            "full": "BF",
            "safe": "BS",
            "quadrature": "BQ",
        }

        tempname = tempnames.get(blockdata.block_mode)

        alignas = self.ir.params["alignas"]
        padlen = self.ir.params["padlen"]

        block_rank = len(blockmap)
        blockdims = tuple(len(dofmap) for dofmap in blockmap)
        padded_blockdims = pad_innermost_dim(blockdims, padlen)

        ttypes = blockdata.ttypes
        if "zeros" in ttypes:
            raise RuntimeError("Not expecting zero arguments to be left in dofblock generation.")

        if num_points is None:
            iq = None
        elif num_points == 1:
            iq = 0
        else:
            iq = self.backend.symbols.quadrature_loop_index()

        # Override dof index with quadrature loop index for arguments with
        # quadrature element, to index B like B[iq*num_dofs + iq]
        arg_indices = tuple(self.backend.symbols.argument_loop_index(i) for i in range(block_rank))
        B_indices = []
        for i in range(block_rank):
            if ttypes[i] == "quadrature":
                B_indices.append(iq)
            else:
                B_indices.append(arg_indices[i])
        B_indices = tuple(B_indices)

        # Define unique block symbol
        blockname = blocknames.get(blockdata.block_mode)
        if blockname:
            B = self.new_temp_symbol(blockname)
            # Add initialization of this block to parts
            # For all modes, block definition occurs before quadloop
            preparts.append(
                L.ArrayDecl("ufc_scalar_t", B, blockdims, 0, alignas=alignas, padlen=padlen))

        # Get factor expression
        if blockdata.factor_is_piecewise:
            F = self.ir.piecewise_ir["factorization"]
        else:
            F = self.ir.varying_irs[num_points]["factorization"]

        if len(blockdata.factor_indices_comp_indices) > 1:
            raise RuntimeError("Code generation for non-scalar integrals unsupported")

        # We have scalar integrand here, take just the factor index
        factor_index = blockdata.factor_indices_comp_indices[0][0]

        v = F.nodes[factor_index]['expression']
        f = self.get_var(num_points, v)

        # Quadrature weight was removed in representation, add it back now
        if num_points is None:
            weight = L.LiteralFloat(1.0)
        elif self.ir.integral_type in ufl.custom_integral_types:
            weights = self.backend.symbols.custom_weights_table()
            weight = weights[iq]
        else:
            weights = self.backend.symbols.weights_table(num_points)
            weight = weights[iq]

        # Define fw = f * weight
        if blockdata.block_mode in ("safe", "full", "partial"):
            assert not blockdata.transposed, "Not handled yet"

            # Fetch code to access modified arguments
            arg_factors = self.get_arg_factors(blockdata, block_rank, num_points, iq, B_indices)

            fw_rhs = L.float_product([f, weight])
            if not isinstance(fw_rhs, L.Product):
                fw = fw_rhs
            else:
                # Define and cache scalar temp variable
                key = (num_points, factor_index, blockdata.factor_is_piecewise)
                fw, defined = self.get_temp_symbol("fw", key)
                if not defined:
                    quadparts.append(L.VariableDecl("const ufc_scalar_t", fw, fw_rhs))

                # Plan for vectorization of fw computations over iq:
                # 1) Define fw as arrays e.g. "double fw0[nq];" outside quadloop
                # 2) Access as fw0[iq] of course
                # 3) Split quadrature loops, one for fw computation and one for blocks
                # 4) Pad quadrature rule with 0 weights and last point

                # Plan for vectorization of coefficient evaluation over iq:
                # 1) Define w0_c1 etc as arrays e.g. "double w0_c1[nq] = {};" outside quadloop
                # 2) Access as w0_c1[iq] of course
                # 3) Splitquadrature loops, coefficients before fw computation
                # 4) Possibly swap loops over iq and ic:
                #    for(ic) for(iq) w0_c1[iq] = w[0][ic] * FE[iq][ic];

        if blockdata.block_mode == "safe":
            # Naively accumulate integrand for this block in the innermost loop
            assert not blockdata.transposed
            B_rhs = L.float_product([fw] + arg_factors)
            body = L.AssignAdd(B[B_indices], B_rhs)  # NB! += not =
            for i in reversed(range(block_rank)):
                body = L.ForRange(B_indices[i], 0, padded_blockdims[i], body=body)
            quadparts += [body]

            # Define rhs expression for A[blockmap[arg_indices]] += A_rhs
            A_rhs = B[arg_indices]

        elif blockdata.block_mode == "full":
            assert not blockdata.transposed, "Not handled yet"

            if block_rank < 2:
                # Multiply collected factors
                B_rhs = L.float_product([fw] + arg_factors)
            else:
                # TODO: Pick arg with smallest dimension, or pick
                # based on global optimization to reuse more blocks
                i = 0  # Index selected for precomputation
                j = 1 - i

                P_index = B_indices[i]

                key = (num_points, factor_index, blockdata.factor_is_piecewise,
                       arg_factors[i].ce_format(self.precision))
                P, defined = self.get_temp_symbol(tempname, key)
                if not defined:
                    # TODO: If FE table is varying and only used in contexts
                    # where it's multiplied by weight, we can premultiply it!
                    # Then this would become P = f * preweighted_FE_table[:].

                    # Define and compute intermediate value
                    # P[:] = (weight * f) * args[i][:]
                    # inside quadrature loop
                    P_dim = blockdims[i]
                    quadparts.append(
                        L.ArrayDecl("ufc_scalar_t", P, P_dim, None, alignas=alignas, padlen=padlen))
                    P_rhs = L.float_product([fw, arg_factors[i]])
                    body = L.Assign(P[P_index], P_rhs)
                    # if ttypes[i] != "quadrature":  # FIXME: What does this mean here?
                    vectorize = self.ir.params["vectorize"]
                    body = L.ForRange(P_index, 0, P_dim, body=body, vectorize=vectorize)
                    quadparts.append(body)

                B_rhs = P[P_index] * arg_factors[j]

            # Add result to block inside quadloop
            body = L.AssignAdd(B[B_indices], B_rhs)  # NB! += not =
            for i in reversed(range(block_rank)):
                # Vectorize only the innermost loop
                vectorize = self.ir.params["vectorize"] and (i == block_rank - 1)
                if ttypes[i] != "quadrature":
                    body = L.ForRange(
                        B_indices[i], 0, padded_blockdims[i], body=body, vectorize=vectorize)
            quadparts += [body]

            # Define rhs expression for A[blockmap[arg_indices]] += A_rhs
            A_rhs = B[arg_indices]

        elif blockdata.block_mode == "partial":
            # TODO: To handle transpose here, must add back intermediate block B
            assert not blockdata.transposed, "Not handled yet"

            # Get indices and dimensions right here...
            assert block_rank == 2
            i = blockdata.piecewise_ma_index
            not_piecewise_index = 1 - i

            P_index = arg_indices[not_piecewise_index]

            key = (num_points, factor_index, blockdata.factor_is_piecewise,
                   arg_factors[not_piecewise_index].ce_format(self.precision))
            P, defined = self.get_temp_symbol(tempname, key)
            if not defined:
                # Declare P table in preparts
                P_dim = blockdims[not_piecewise_index]
                preparts.append(
                    L.ArrayDecl("ufc_scalar_t", P, P_dim, 0, alignas=alignas, padlen=padlen))

                # Multiply collected factors
                P_rhs = L.float_product([fw, arg_factors[not_piecewise_index]])

                # Accumulate P += weight * f * args in quadrature loop
                body = L.AssignAdd(P[P_index], P_rhs)
                body = L.ForRange(P_index, 0, pad_dim(P_dim, padlen), body=body)
                quadparts.append(body)

            # Define B = B_rhs = piecewise_argument[:] * P[:],
            # where P[:] = sum_q weight * f * other_argument[:]
            B_rhs = arg_factors[i] * P[P_index]

            # Define rhs expression for A[blockmap[arg_indices]] += A_rhs
            A_rhs = B_rhs

        elif blockdata.block_mode in ("premultiplied", "preintegrated"):
            P_ii = self.get_entities(blockdata)
            if blockdata.transposed:
                P_ii += arg_indices[::-1]
            else:
                P_ii += arg_indices

            if blockdata.block_mode == "preintegrated":
                # Preintegrated should never get into quadloops
                assert num_points is None

                # Define B = B_rhs = f * PI where PI = sum_q weight * u * v
                PI = L.Symbol(blockdata.name)[P_ii]
                B_rhs = L.float_product([f, PI])

            elif blockdata.block_mode == "premultiplied":
                key = (num_points, factor_index, blockdata.factor_is_piecewise)
                FI, defined = self.get_temp_symbol(tempname, key)
                if not defined:
                    # Declare FI = 0 before quadloop
                    preparts += [L.VariableDecl("ufc_scalar_t", FI, 0)]
                    # Accumulate FI += weight * f in quadparts
                    quadparts += [L.AssignAdd(FI, L.float_product([weight, f]))]

                # Define B_rhs = FI * PM where FI = sum_q weight*f, and PM = u * v
                PM = L.Symbol(blockdata.name)[P_ii]
                B_rhs = L.float_product([FI, PM])

            # Define rhs expression for A[blockmap[arg_indices]] += A_rhs
            A_rhs = B_rhs

        # Equip code with comments
        comments = ["UFLACS block mode: {}".format(blockdata.block_mode)]
        preparts = L.commented_code_list(preparts, comments)
        quadparts = L.commented_code_list(quadparts, comments)
        postparts = L.commented_code_list(postparts, comments)

        return A_rhs, preparts, quadparts, postparts

    def generate_preintegrated_dofblock_partition(self):
        # FIXME: Generalize this to unrolling all A[] += ... loops,
        # or all loops with noncontiguous DM??
        L = self.backend.language

        block_contributions = self.ir.piecewise_ir["block_contributions"]

        blocks = [(blockmap, blockdata)
                  for blockmap, contributions in sorted(block_contributions.items())
                  for blockdata in contributions if blockdata.block_mode == "preintegrated"]

        # Get symbol, dimensions, and loop index symbols for A
        A_shape = self.ir.tensor_shape
        A_size = ufl.product(A_shape)
        A_rank = len(A_shape)

        # TODO: there's something like shape2strides(A_shape) somewhere
        # A_strides = ufl.utils.indexflattening.shape_to_strides(A_shape)

        A_strides = [1] * A_rank
        for i in reversed(range(0, A_rank - 1)):
            A_strides[i] = A_strides[i + 1] * A_shape[i + 1]

        A_values = [0.0] * A_size

        for blockmap, blockdata in blocks:
            # Accumulate A[blockmap[...]] += f*PI[...]

            # Get table for inlining
            tables = self.ir.unique_tables
            table = tables[blockdata.name]
            inline_table = self.ir.integral_type == "cell"

            if len(blockdata.factor_indices_comp_indices) > 1:
                raise RuntimeError("Code generation for non-scalar integrals unsupported")
            factor_index = blockdata.factor_indices_comp_indices[0][0]

            # Get factor expression
            v = self.ir.piecewise_ir["factorization"].nodes[factor_index]['expression']
            f = self.get_var(None, v)

            # Define rhs expression for A[blockmap[arg_indices]] += A_rhs
            # A_rhs = f * PI where PI = sum_q weight * u * v
            PI = L.Symbol(blockdata.name)

            # Define indices into preintegrated block
            P_entity_indices = self.get_entities(blockdata)
            if inline_table:
                assert P_entity_indices == (L.LiteralInt(0), )
                assert table.shape[0] == 1

            # Unroll loop
            blockshape = [len(DM) for DM in blockmap]
            blockrange = [range(d) for d in blockshape]

            for ii in itertools.product(*blockrange):
                A_ii = sum(A_strides[i] * blockmap[i][ii[i]] for i in range(len(ii)))
                if blockdata.transposed:
                    P_arg_indices = (ii[1], ii[0])
                else:
                    P_arg_indices = ii

                if inline_table:
                    # Extract float value of PI[P_ii]
                    P_ii = (0, ) + P_arg_indices
                    Pval = table[P_ii]
                else:
                    # Index the static preintegrated table:
                    P_ii = P_entity_indices + P_arg_indices
                    Pval = PI[P_ii]

                A_values[A_ii] += Pval * f

        # Code generation
        # A[i] += A_values[i]

        z = L.LiteralFloat(0.0)
        code = []
        A = self.backend.symbols.element_tensor()
        for i in range(len(A_values)):
            if not (A_values[i] == 0.0 or A_values[i] == z):
                code += [L.AssignAdd(A[i], A_values[i])]

        return L.commented_code_list(code, "UFLACS block mode: preintegrated")

    def generate_copyout_statements(self):
        L = self.backend.language
        parts = []

        # Get symbol, dimensions, and loop index symbols for A
        A_shape = self.ir.tensor_shape
        A_rank = len(A_shape)

        Asym = self.backend.symbols.element_tensor()
        A = L.FlattenedArray(Asym, dims=A_shape)

        indices = [self.backend.symbols.argument_loop_index(i) for i in range(A_rank)]

        dofmap_parts = []
        dofmaps = {}
        for blockmap, contributions in sorted(self.finalization_blocks.items()):

            # Define mapping from B indices to A indices
            A_indices = []
            for i in range(A_rank):
                dofmap = blockmap[i]
                begin = dofmap[0]
                end = dofmap[-1] + 1
                if len(dofmap) == end - begin:
                    # Dense insertion, offset B index to index A
                    j = indices[i] + begin
                else:
                    # Sparse insertion, map B index through dofmap
                    DM = dofmaps.get(dofmap)
                    if DM is None:
                        DM = L.Symbol("DM%d" % len(dofmaps))
                        dofmaps[dofmap] = DM
                        dofmap_parts.append(
                            L.ArrayDecl("static const int", DM, len(dofmap), dofmap))
                    j = DM[indices[i]]
                A_indices.append(j)
            A_indices = tuple(A_indices)

            # Sum up all blocks contributing to this blockmap
            term = L.Sum([B_rhs for B_rhs in contributions])

            # TODO: need ttypes associated with this block to deal
            # with loop dropping for quadrature elements:
            ttypes = ()
            if ttypes == ("quadrature", "quadrature"):
                logger.debug("quadrature element block insertion not optimized")

            # Add components of all B's to A component in loop nest
            body = L.AssignAdd(A[A_indices], term)
            for i in reversed(range(A_rank)):
                body = L.ForRange(indices[i], 0, len(blockmap[i]), body=body)

            # Add this block to parts
            parts.append(body)

        # Place static dofmap tables first
        parts = dofmap_parts + parts

        return parts<|MERGE_RESOLUTION|>--- conflicted
+++ resolved
@@ -1,9 +1,4 @@
-<<<<<<< HEAD
-# -*- coding: utf-8 -*-
 # Copyright (C) 2013-2019 Martin Sandve Alnæs and Michal Habera
-=======
-# Copyright (C) 2013-2017 Martin Sandve Alnæs
->>>>>>> ed35311f
 #
 # This file is part of FFC (https://www.fenicsproject.org)
 #
