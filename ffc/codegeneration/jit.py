--- conflicted
+++ resolved
@@ -175,8 +175,8 @@
                             cffi_extra_compile_args, cffi_verbose, cffi_debug)
 
 
-<<<<<<< HEAD
-def compile_expressions(expressions, parameters=None):
+def compile_expressions(expressions, parameters=None, cache_dir=None, timeout=10, cffi_extra_compile_args=None,
+                        cffi_verbose=False, cffi_debug=None):
     """Compile a list of UFL expressions into UFC Python objects."""
     p = ffc.parameters.default_parameters()
     if parameters is not None:
@@ -190,7 +190,7 @@
     expr_names = [ffc.classname.make_name("JIT", "expression", ffc.classname.compute_signature([expression], "", p))
                   for expression in expressions]
 
-    if p['use_cache']:
+    if cache_dir is not None:
         obj, mod = get_cached_module(module_name, expr_names, p)
         if obj is not None:
             return obj, mod
@@ -203,14 +203,12 @@
     for name in expr_names:
         decl += expression_template.format(name=name)
 
-    return _compile_objects(decl, expressions, expr_names, module_name, p)
-
-
-def compile_coordinate_maps(meshes, parameters=None):
-=======
+    return _compile_objects(decl, expressions, expr_names, module_name, p, cache_dir,
+                            cffi_extra_compile_args, cffi_verbose, cffi_debug)
+
+
 def compile_coordinate_maps(meshes, parameters=None, cache_dir=None, timeout=10, cffi_extra_compile_args=None,
                             cffi_verbose=False, cffi_debug=None):
->>>>>>> ed35311f
     """Compile a list of UFL coordinate mappings into UFC Python objects."""
     p = ffc.parameters.default_parameters()
     if parameters is not None:
