# -*- coding: utf-8 -*-
# Copyright (C) 2018 Garth N. Wells
#
# This file is part of FFC (https://www.fenicsproject.org)
#
# SPDX-License-Identifier:    LGPL-3.0-or-later

import hashlib
import importlib

import cffi

import ffc

UFC_HEADER_DECL = """
typedef double {} ufc_scalar_t;  /* Hack to deal with scalar type */

typedef struct ufc_coordinate_mapping ufc_coordinate_mapping;
typedef struct ufc_finite_element ufc_finite_element;
typedef struct ufc_dofmap ufc_dofmap;

typedef enum
{{
interval = 10,
triangle = 20,
quadrilateral = 30,
tetrahedron = 40,
hexahedron = 50,
vertex = 60,
}} ufc_shape;
"""

UFC_ELEMENT_DECL = """
typedef struct ufc_finite_element
{
const char* signature;
ufc_shape cell_shape;
int topological_dimension;
int geometric_dimension;
int space_dimension;
int value_rank;
int (*value_dimension)(int i);
int value_size;
int reference_value_rank;
int (*reference_value_dimension)(int i);
int reference_value_size;
int degree;
const char* family;
int (*evaluate_reference_basis)(double* restrict reference_values,
                                int num_points, const double* restrict X);
int (*evaluate_reference_basis_derivatives)(
    double* restrict reference_values, int order, int num_points,
    const double* restrict X);
int (*transform_reference_basis_derivatives)(
    double* restrict values, int order, int num_points,
    const double* restrict reference_values, const double* restrict X,
    const double* restrict J, const double* restrict detJ,
    const double* restrict K, int cell_orientation);
int (*transform_values)(
    ufc_scalar_t* restrict reference_values,
    const ufc_scalar_t* restrict physical_values,
    const double* restrict coordinate_dofs,
    int cell_orientation, const ufc_coordinate_mapping* cm);
int (*tabulate_reference_dof_coordinates)(
    double* restrict reference_dof_coordinates);
int num_sub_elements;
ufc_finite_element* (*create_sub_element)(int i);
ufc_finite_element* (*create)(void);
} ufc_finite_element;
"""

UFC_DOFMAP_DECL = """
typedef struct ufc_dofmap
{
const char* signature;
int num_global_support_dofs;
int num_element_support_dofs;
int num_entity_dofs[4];
int num_entity_closure_dofs[4];
void (*tabulate_dof_permutations)(int* restrict perm, const int64_t* restrict global_indices);
void (*tabulate_entity_dofs)(int* restrict dofs, int d, int i);
void (*tabulate_entity_closure_dofs)(int* restrict dofs, int d, int i);
int num_sub_dofmaps;
ufc_dofmap* (*create_sub_dofmap)(int i);
ufc_dofmap* (*create)(void);
} ufc_dofmap;
"""

UFC_COORDINATEMAPPING_DECL = """
typedef struct ufc_coordinate_mapping
{
const char* signature;
ufc_coordinate_mapping* (*create)(void);
int geometric_dimension;
int topological_dimension;
ufc_shape cell_shape;
ufc_finite_element* (*create_coordinate_finite_element)(void);
ufc_dofmap* (*create_coordinate_dofmap)(void);
void (*compute_physical_coordinates)(
    double* restrict x, int num_points, const double* restrict X,
    const double* restrict coordinate_dofs);
void (*compute_reference_coordinates)(
    double* restrict X, int num_points, const double* restrict x,
    const double* restrict coordinate_dofs, int cell_orientation);
void (*compute_reference_geometry)(double* restrict X, double* restrict J,
                                    double* restrict detJ,
                                    double* restrict K, int num_points,
                                    const double* restrict x,
                                    const double* restrict coordinate_dofs,
                                    int cell_orientation);
void (*compute_jacobians)(double* restrict J, int num_points,
                            const double* restrict X,
                            const double* restrict coordinate_dofs);
void (*compute_jacobian_determinants)(double* restrict detJ, int num_points,
                                        const double* restrict J,
                                        int cell_orientation);
void (*compute_jacobian_inverses)(double* restrict K, int num_points,
                                    const double* restrict J,
                                    const double* restrict detJ);
void (*compute_geometry)(double* restrict x, double* restrict J,
                            double* restrict detJ, double* restrict K,
                            int num_points, const double* restrict X,
                            const double* restrict coordinate_dofs,
                            int cell_orientation);
void (*compute_midpoint_geometry)(double* restrict x, double* restrict J,
                                    const double* restrict coordinate_dofs);

} ufc_coordinate_mapping;
"""

UFC_INTEGRAL_DECL = """
typedef struct ufc_cell_integral
{
const bool* enabled_coefficients;
void (*tabulate_tensor)(ufc_scalar_t* restrict A, const ufc_scalar_t* w,
                        const double* restrict coordinate_dofs,
                        int cell_orientation);
} ufc_cell_integral;

typedef struct ufc_exterior_facet_integral
{
const bool* enabled_coefficients;
void (*tabulate_tensor)(ufc_scalar_t* restrict A, const ufc_scalar_t* w,
                        const double* restrict coordinate_dofs, int facet,
                        int cell_orientation);
} ufc_exterior_facet_integral;

typedef struct ufc_interior_facet_integral
{
const bool* enabled_coefficients;
void (*tabulate_tensor)(ufc_scalar_t* restrict A, const ufc_scalar_t* w,
                        const double* restrict coordinate_dofs_0,
                        const double* restrict coordinate_dofs_1,
                        int facet_0, int facet_1, int cell_orientation_0,
                        int cell_orientation_1);
} ufc_interior_facet_integral;

typedef struct ufc_vertex_integral
{
const bool* enabled_coefficients;
void (*tabulate_tensor)(ufc_scalar_t* restrict A, const ufc_scalar_t* w,
                        const double* restrict coordinate_dofs, int vertex,
                        int cell_orientation);
} ufc_vertex_integral;

typedef struct ufc_custom_integral
{
const bool* enabled_coefficients;
void (*tabulate_tensor)(ufc_scalar_t* restrict A, const ufc_scalar_t* w,
                        const double* restrict coordinate_dofs,
                        int num_quadrature_points,
                        const double* restrict quadrature_points,
                        const double* restrict quadrature_weights,
                        const double* restrict facet_normals,
                        int cell_orientation);
} ufc_custom_integral;
"""

UFC_FORM_DECL = """
typedef struct ufc_form
{
const char* signature;
int rank;
int num_coefficients;
int (*original_coefficient_position)(int i);
ufc_finite_element* (*create_coordinate_finite_element)(void);
ufc_dofmap* (*create_coordinate_dofmap)(void);
ufc_coordinate_mapping* (*create_coordinate_mapping)(void);
ufc_finite_element* (*create_finite_element)(int i);
ufc_dofmap* (*create_dofmap)(int i);
int max_cell_subdomain_id;
int max_exterior_facet_subdomain_id;
int max_interior_facet_subdomain_id;
int max_vertex_subdomain_id;
int max_custom_subdomain_id;
bool has_cell_integrals;
bool has_exterior_facet_integrals;
bool has_interior_facet_integrals;
bool has_vertex_integrals;
bool has_custom_integrals;
ufc_cell_integral* (*create_cell_integral)(int subdomain_id);
ufc_exterior_facet_integral* (*create_exterior_facet_integral)(
    int subdomain_id);
ufc_interior_facet_integral* (*create_interior_facet_integral)(
    int subdomain_id);
ufc_vertex_integral* (*create_vertex_integral)(int subdomain_id);
ufc_custom_integral* (*create_custom_integral)(int subdomain_id);
ufc_cell_integral* (*create_default_cell_integral)(void);
ufc_exterior_facet_integral* (*create_default_exterior_facet_integral)(void);
ufc_interior_facet_integral* (*create_default_interior_facet_integral)(void);
ufc_vertex_integral* (*create_default_vertex_integral)(void);
ufc_custom_integral* (*create_default_custom_integral)(void);
} ufc_form;
"""


<<<<<<< HEAD
def compile_elements(elements, module_name=None, parameters=None):
    """Compile a list of UFL elements and dofmaps into UFC Python objects"""
    p = ffc.parameters.validate_parameters(parameters)
=======
def compile_elements(elements, module_name=None):
    """Compile a list of UFL elements into UFC Python objects"""
    code_body = ""
    decl = UFC_HEADER_DECL.format("") + UFC_ELEMENT_DECL
    element_template = "ufc_finite_element * create_{name}(void);"
    for e in elements:
        _, impl = ffc.compiler.compile_element(e)
        code_body += impl
        p = ffc.parameters.validate_parameters(None)
        name = ffc.ir.representation.make_finite_element_jit_classname(e, p)
        create_element = element_template.format(name=name)
        decl += create_element + "\n"

    if not module_name:
        h = hashlib.sha1()
        h.update((code_body + decl).encode('utf-8'))
        module_name = "_" + h.hexdigest()
>>>>>>> c7cd8eed

    decl = UFC_HEADER_DECL.format("") + UFC_ELEMENT_DECL + UFC_DOFMAP_DECL
    element_template = "ufc_finite_element * create_{name}(void);\n"
    dofmap_template = "ufc_dofmap * create_{name}(void);\n"
    names = []
    for e in elements:
<<<<<<< HEAD
        name = ffc.representation.make_finite_element_jit_classname(e, p)
        names.append(name)
        decl += element_template.format(name=name)
        name = ffc.representation.make_dofmap_jit_classname(e, p)
        names.append(name)
        decl += dofmap_template.format(name=name)

    _, code_body = ffc.compiler.compile_element(elements, parameters=p)
=======
        p = ffc.parameters.validate_parameters(None)
        name = ffc.ir.representation.make_finite_element_jit_classname(e, p)
        create_element = "create_" + name
        compiled_elements.append(getattr(compiled_module.lib, create_element)())
>>>>>>> c7cd8eed

    objects, module = _compile_objects(decl, code_body, names, module_name, p)
    # Pair up elements with dofmaps
    objects = zip(objects[::2], objects[1::2])
    return objects, module


def compile_forms(forms, module_name=None, parameters=None):
    """Compile a list of UFL forms into UFC Python objects"""
    p = ffc.parameters.validate_parameters(parameters)

    if p and "complex" in p["scalar_type"]:
        complex_mode = "_Complex"
    else:
        complex_mode = ""
    decl = UFC_HEADER_DECL.format(complex_mode) + UFC_ELEMENT_DECL \
        + UFC_DOFMAP_DECL + UFC_COORDINATEMAPPING_DECL \
        + UFC_INTEGRAL_DECL + UFC_FORM_DECL

    form_names = [ffc.classname.make_name("Form", "form", i)
                  for i in range(len(forms))]
    form_template = "ufc_form * create_{name}(void);\n"
    for name in form_names:
        decl += form_template.format(name=name)

    _, code_body = ffc.compiler.compile_form(forms, parameters=p)

    return _compile_objects(decl, code_body, form_names, module_name, p)


def compile_coordinate_maps(cmaps, module_name=None, parameters=None):
    """Compile a list of UFL coordinate mappings into UFC Python objects"""
    p = ffc.parameters.validate_parameters(parameters)

    decl = UFC_HEADER_DECL.format("") + UFC_COORDINATEMAPPING_DECL
    cmap_template = "ufc_coordinate_mapping * create_{name}(void);\n"
    cmap_names = [ffc.representation.make_coordinate_mapping_jit_classname(cmap, p) for cmap in cmaps]
    for name in cmap_names:
        decl += cmap_template.format(name=name)

    _, code_body = ffc.compiler.compile_coordinate_mapping(cmaps, parameters=p)

    return _compile_objects(decl, code_body, cmap_names, module_name, p)


def _compile_objects(decl, code_body, object_names, module_name, parameters):

    if not module_name:
        h = hashlib.sha1()
        h.update((code_body + decl).encode('utf-8'))
        module_name = "_" + h.hexdigest()

    ffibuilder = cffi.FFI()
    ffibuilder.set_source(
        module_name, code_body, include_dirs=[ffc.codegeneration.get_include_path()])
    ffibuilder.cdef(decl)

    cache_dir = None
    if parameters:
        cache_dir = parameters.get("cache_dir")
    if not cache_dir:
        cache_dir = "compile_cache"

    ffibuilder.compile(tmpdir=cache_dir, verbose=False)

    # Build list of compiled objects
    compiled_module = importlib.import_module(cache_dir + "." + module_name)
    compiled_objects = [getattr(compiled_module.lib, "create_" + name)() for name in object_names]

    return compiled_objects, compiled_module<|MERGE_RESOLUTION|>--- conflicted
+++ resolved
@@ -214,50 +214,22 @@
 """
 
 
-<<<<<<< HEAD
 def compile_elements(elements, module_name=None, parameters=None):
     """Compile a list of UFL elements and dofmaps into UFC Python objects"""
     p = ffc.parameters.validate_parameters(parameters)
-=======
-def compile_elements(elements, module_name=None):
-    """Compile a list of UFL elements into UFC Python objects"""
-    code_body = ""
-    decl = UFC_HEADER_DECL.format("") + UFC_ELEMENT_DECL
-    element_template = "ufc_finite_element * create_{name}(void);"
-    for e in elements:
-        _, impl = ffc.compiler.compile_element(e)
-        code_body += impl
-        p = ffc.parameters.validate_parameters(None)
-        name = ffc.ir.representation.make_finite_element_jit_classname(e, p)
-        create_element = element_template.format(name=name)
-        decl += create_element + "\n"
-
-    if not module_name:
-        h = hashlib.sha1()
-        h.update((code_body + decl).encode('utf-8'))
-        module_name = "_" + h.hexdigest()
->>>>>>> c7cd8eed
-
     decl = UFC_HEADER_DECL.format("") + UFC_ELEMENT_DECL + UFC_DOFMAP_DECL
     element_template = "ufc_finite_element * create_{name}(void);\n"
     dofmap_template = "ufc_dofmap * create_{name}(void);\n"
     names = []
     for e in elements:
-<<<<<<< HEAD
-        name = ffc.representation.make_finite_element_jit_classname(e, p)
+        name = ffc.ir.representation.make_finite_element_jit_classname(e, p)
         names.append(name)
         decl += element_template.format(name=name)
-        name = ffc.representation.make_dofmap_jit_classname(e, p)
+        name = ffc.ir.representation.make_dofmap_jit_classname(e, p)
         names.append(name)
         decl += dofmap_template.format(name=name)
 
     _, code_body = ffc.compiler.compile_element(elements, parameters=p)
-=======
-        p = ffc.parameters.validate_parameters(None)
-        name = ffc.ir.representation.make_finite_element_jit_classname(e, p)
-        create_element = "create_" + name
-        compiled_elements.append(getattr(compiled_module.lib, create_element)())
->>>>>>> c7cd8eed
 
     objects, module = _compile_objects(decl, code_body, names, module_name, p)
     # Pair up elements with dofmaps
@@ -294,7 +266,7 @@
 
     decl = UFC_HEADER_DECL.format("") + UFC_COORDINATEMAPPING_DECL
     cmap_template = "ufc_coordinate_mapping * create_{name}(void);\n"
-    cmap_names = [ffc.representation.make_coordinate_mapping_jit_classname(cmap, p) for cmap in cmaps]
+    cmap_names = [ffc.ir.representation.make_coordinate_mapping_jit_classname(cmap, p) for cmap in cmaps]
     for name in cmap_names:
         decl += cmap_template.format(name=name)
 
