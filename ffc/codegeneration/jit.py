# -*- coding: utf-8 -*-
# Copyright (C) 2018 Garth N. Wells
#
# This file is part of FFC (https://www.fenicsproject.org)
#
# SPDX-License-Identifier:    LGPL-3.0-or-later

import importlib
import logging
import os
import pathlib
import sys
import time

import cffi

import ffc

logger = logging.getLogger(__name__)

UFC_HEADER_DECL = """
typedef {} ufc_scalar_t;  /* Hack to deal with scalar type */

typedef struct ufc_coordinate_mapping ufc_coordinate_mapping;
typedef struct ufc_finite_element ufc_finite_element;
typedef struct ufc_dofmap ufc_dofmap;

typedef enum
{{
interval = 10,
triangle = 20,
quadrilateral = 30,
tetrahedron = 40,
hexahedron = 50,
vertex = 60,
}} ufc_shape;
"""

UFC_ELEMENT_DECL = """
typedef struct ufc_finite_element
{
const char* signature;
ufc_shape cell_shape;
int topological_dimension;
int geometric_dimension;
int space_dimension;
int value_rank;
int (*value_dimension)(int i);
int value_size;
int reference_value_rank;
int (*reference_value_dimension)(int i);
int reference_value_size;
int degree;
const char* family;
int (*evaluate_reference_basis)(double* restrict reference_values,
                                int num_points, const double* restrict X);
int (*evaluate_reference_basis_derivatives)(
    double* restrict reference_values, int order, int num_points,
    const double* restrict X);
int (*transform_reference_basis_derivatives)(
    double* restrict values, int order, int num_points,
    const double* restrict reference_values, const double* restrict X,
    const double* restrict J, const double* restrict detJ,
    const double* restrict K, int cell_orientation);
int (*transform_values)(
    ufc_scalar_t* restrict reference_values,
    const ufc_scalar_t* restrict physical_values,
    const double* restrict coordinate_dofs,
    int cell_orientation, const ufc_coordinate_mapping* cm);
int (*tabulate_reference_dof_coordinates)(
    double* restrict reference_dof_coordinates);
int num_sub_elements;
ufc_finite_element* (*create_sub_element)(int i);
ufc_finite_element* (*create)(void);
} ufc_finite_element;
"""

UFC_DOFMAP_DECL = """
typedef struct ufc_dofmap
{
const char* signature;
int num_global_support_dofs;
int num_element_support_dofs;
int num_entity_dofs[4];
int num_entity_closure_dofs[4];
void (*tabulate_dof_permutations)(int* restrict perm, const int64_t* restrict global_indices);
void (*tabulate_entity_dofs)(int* restrict dofs, int d, int i);
void (*tabulate_entity_closure_dofs)(int* restrict dofs, int d, int i);
int num_sub_dofmaps;
ufc_dofmap* (*create_sub_dofmap)(int i);
ufc_dofmap* (*create)(void);
} ufc_dofmap;
"""

UFC_COORDINATEMAPPING_DECL = """
typedef struct ufc_coordinate_mapping
{
const char* signature;
ufc_coordinate_mapping* (*create)(void);
int geometric_dimension;
int topological_dimension;
ufc_shape cell_shape;
ufc_finite_element* (*create_coordinate_finite_element)(void);
ufc_dofmap* (*create_coordinate_dofmap)(void);
void (*compute_physical_coordinates)(
    double* restrict x, int num_points, const double* restrict X,
    const double* restrict coordinate_dofs);
void (*compute_reference_coordinates)(
    double* restrict X, int num_points, const double* restrict x,
    const double* restrict coordinate_dofs, int cell_orientation);
void (*compute_reference_geometry)(double* restrict X, double* restrict J,
                                    double* restrict detJ,
                                    double* restrict K, int num_points,
                                    const double* restrict x,
                                    const double* restrict coordinate_dofs,
                                    int cell_orientation);
void (*compute_jacobians)(double* restrict J, int num_points,
                            const double* restrict X,
                            const double* restrict coordinate_dofs);
void (*compute_jacobian_determinants)(double* restrict detJ, int num_points,
                                        const double* restrict J,
                                        int cell_orientation);
void (*compute_jacobian_inverses)(double* restrict K, int num_points,
                                    const double* restrict J,
                                    const double* restrict detJ);
void (*compute_geometry)(double* restrict x, double* restrict J,
                            double* restrict detJ, double* restrict K,
                            int num_points, const double* restrict X,
                            const double* restrict coordinate_dofs,
                            int cell_orientation);
void (*compute_midpoint_geometry)(double* restrict x, double* restrict J,
                                    const double* restrict coordinate_dofs);

} ufc_coordinate_mapping;
"""

UFC_INTEGRAL_DECL = """
typedef struct ufc_cell_integral
{
const bool* enabled_coefficients;
void (*tabulate_tensor)(ufc_scalar_t* restrict A, const ufc_scalar_t* w,
                        const double* restrict coordinate_dofs,
                        int cell_orientation);
} ufc_cell_integral;

typedef struct ufc_exterior_facet_integral
{
const bool* enabled_coefficients;
void (*tabulate_tensor)(ufc_scalar_t* restrict A, const ufc_scalar_t* w,
                        const double* restrict coordinate_dofs, int facet,
                        int cell_orientation);
} ufc_exterior_facet_integral;

typedef struct ufc_interior_facet_integral
{
const bool* enabled_coefficients;
void (*tabulate_tensor)(ufc_scalar_t* restrict A, const ufc_scalar_t* w,
                        const double* restrict coordinate_dofs_0,
                        const double* restrict coordinate_dofs_1,
                        int facet_0, int facet_1, int cell_orientation_0,
                        int cell_orientation_1);
} ufc_interior_facet_integral;

typedef struct ufc_vertex_integral
{
const bool* enabled_coefficients;
void (*tabulate_tensor)(ufc_scalar_t* restrict A, const ufc_scalar_t* w,
                        const double* restrict coordinate_dofs, int vertex,
                        int cell_orientation);
} ufc_vertex_integral;

typedef struct ufc_custom_integral
{
const bool* enabled_coefficients;
void (*tabulate_tensor)(ufc_scalar_t* restrict A, const ufc_scalar_t* w,
                        const double* restrict coordinate_dofs,
                        int num_quadrature_points,
                        const double* restrict quadrature_points,
                        const double* restrict quadrature_weights,
                        const double* restrict facet_normals,
                        int cell_orientation);
} ufc_custom_integral;
"""

UFC_FORM_DECL = """
typedef struct ufc_form
{
const char* signature;
int rank;
int num_coefficients;
int (*original_coefficient_position)(int i);
const char* (*coefficient_name_map)(int i);
int (*coefficient_number_map)(const char* name);
ufc_finite_element* (*create_coordinate_finite_element)(void);
ufc_dofmap* (*create_coordinate_dofmap)(void);
ufc_coordinate_mapping* (*create_coordinate_mapping)(void);
ufc_finite_element* (*create_finite_element)(int i);
ufc_dofmap* (*create_dofmap)(int i);
void (*get_cell_integral_ids)(int *ids);
void (*get_exterior_facet_integral_ids)(int *ids);
void (*get_interior_facet_integral_ids)(int *ids);
void (*get_vertex_integral_ids)(int *ids);
void (*get_custom_integral_ids)(int *ids);
int num_cell_integrals;
int num_exterior_facet_integrals;
int num_interior_facet_integrals;
int num_vertex_integrals;
int num_custom_integrals;
ufc_cell_integral* (*create_cell_integral)(int subdomain_id);
ufc_exterior_facet_integral* (*create_exterior_facet_integral)(
    int subdomain_id);
ufc_interior_facet_integral* (*create_interior_facet_integral)(
    int subdomain_id);
ufc_vertex_integral* (*create_vertex_integral)(int subdomain_id);
ufc_custom_integral* (*create_custom_integral)(int subdomain_id);
} ufc_form;
"""


<<<<<<< HEAD
def get_ufl_dependencies(ufl_objects, parameters):

    analysis = analyze_ufl_objects(ufl_objects, parameters)

    mesh_id = None
    if isinstance(ufl_objects[0], ufl.Form):
        mesh_id = ufl_objects[0].ufl_domain().ufl_id()
    elif isinstance(ufl_objects[0], ufl.Mesh):
        mesh_id = ufl_objects[0].ufl_id()
    unique_meshes = []
    if mesh_id is not None:
        unique_meshes = [ufl.Mesh(element, ufl_id=mesh_id)
                         for element in analysis.unique_coordinate_elements]

    # Avoid returning self as dependency for infinite recursion
    unique_elements = tuple(element for element in analysis.unique_elements
                            if element not in ufl_objects)
    unique_meshes = tuple(mesh for mesh in unique_meshes if mesh not in ufl_objects)
    logger.info('Dependencies = ' + str(unique_elements) + str(unique_meshes))

    depfiles = []
    for el in unique_elements:
        _, module = compile_elements([el], parameters=parameters)
        libname = pathlib.Path(module.__file__).stem
        depfiles.append(libname[3:])

    for cm in unique_meshes:
        _, module = compile_coordinate_maps([cm], parameters=parameters)
        libname = pathlib.Path(module.__file__).stem
        depfiles.append(libname[3:])

    return depfiles


=======
>>>>>>> cc72a86c
def get_cached_module(module_name, object_names, parameters):
    cache_dir = pathlib.Path(parameters.get("cache_dir", "compile_cache"))
    cache_dir = cache_dir.expanduser()

    timeout = int(parameters.get("timeout", 10))

    c_filename = cache_dir.joinpath(module_name + ".c")
    ready_name = c_filename.with_suffix(".c.cached")

    # Ensure cache dir exists and ensure it is first on the path for loading modules
    os.makedirs(cache_dir, exist_ok=True)
    sys.path.insert(0, str(cache_dir))

    try:
        # Create C file with exclusive access
        open(c_filename, "x")
        return None, None
    except FileExistsError:
        logger.info("Cached C file already exists: " + str(c_filename))
        # Now wait for ready
        for i in range(timeout):
            if os.path.exists(ready_name):
                # Build list of compiled objects
                compiled_module = importlib.import_module(module_name)
                sys.path.remove(str(cache_dir))
                compiled_objects = [getattr(compiled_module.lib, "create_" + name)() for name in object_names]
                return compiled_objects, compiled_module

            logger.info("Waiting for {} to appear.".format(str(ready_name)))
            time.sleep(1)
        raise TimeoutError("""JIT compilation did not complete on another process.
        Try cleaning cache (e.g. remove {}) or increase timeout parameter.""".format(c_filename))


def compile_elements(elements, module_name=None, parameters=None):
    """Compile a list of UFL elements and dofmaps into UFC Python objects"""
    p = ffc.parameters.validate_parameters(parameters)

    logger.info('Compiling elements: ' + str(elements))

    # Get a signature for these elements
    module_name = 'libffc_elements_' + ffc.classname.compute_signature(elements, '', p)

    names = []
    for e in elements:
        name = ffc.ir.representation.make_finite_element_jit_classname(e, "JIT", p)
        names.append(name)
        name = ffc.ir.representation.make_dofmap_jit_classname(e, "JIT", p)
        names.append(name)

    obj, mod = get_cached_module(module_name, names, p)
    if obj is not None:
        # Pair up elements with dofmaps
        obj = list(zip(obj[::2], obj[1::2]))
        return obj, mod

    scalar_type = p["scalar_type"].replace("complex", "_Complex")
    decl = UFC_HEADER_DECL.format(scalar_type) + UFC_ELEMENT_DECL + UFC_DOFMAP_DECL
    element_template = "ufc_finite_element * create_{name}(void);\n"
    dofmap_template = "ufc_dofmap * create_{name}(void);\n"

    for i in range(len(elements)):
        decl += element_template.format(name=names[i * 2])
        decl += dofmap_template.format(name=names[i * 2 + 1])

    objects, module = _compile_objects(decl, elements, names, module_name, p)
    # Pair up elements with dofmaps
    objects = list(zip(objects[::2], objects[1::2]))
    return objects, module


def compile_forms(forms, module_name=None, parameters=None):
    """Compile a list of UFL forms into UFC Python objects"""
    p = ffc.parameters.validate_parameters(parameters)

    logger.info('Compiling forms: ' + str(forms))

    # Get a signature for these forms
    module_name = 'libffc_forms_' + ffc.classname.compute_signature(forms, '', p)

    form_names = [ffc.classname.make_name("JIT", "form", i)
                  for i in range(len(forms))]

    obj, mod = get_cached_module(module_name, form_names, p)
    if obj is not None:
        return obj, mod

    scalar_type = p["scalar_type"].replace("complex", "_Complex")
    decl = UFC_HEADER_DECL.format(scalar_type) + UFC_ELEMENT_DECL + UFC_DOFMAP_DECL + \
        UFC_COORDINATEMAPPING_DECL + UFC_INTEGRAL_DECL + UFC_FORM_DECL

    form_template = "ufc_form * create_{name}(void);\n"
    for name in form_names:
        decl += form_template.format(name=name)

    return _compile_objects(decl, forms, form_names, module_name, p)


def compile_coordinate_maps(meshes, module_name=None, parameters=None):
    """Compile a list of UFL coordinate mappings into UFC Python objects"""
    p = ffc.parameters.validate_parameters(parameters)

    logger.info('Compiling cmaps: ' + str(meshes))

    # Get a signature for these cmaps
    module_name = 'libffc_cmaps_' + ffc.classname.compute_signature(meshes, '', p, True)

    cmap_names = [ffc.ir.representation.make_coordinate_mapping_jit_classname(
        mesh.ufl_coordinate_element(), "JIT", p) for mesh in meshes]

    obj, mod = get_cached_module(module_name, cmap_names, p)
    if obj is not None:
        return obj, mod

    scalar_type = p["scalar_type"].replace("complex", "_Complex")
    decl = UFC_HEADER_DECL.format(scalar_type) + UFC_COORDINATEMAPPING_DECL
    cmap_template = "ufc_coordinate_mapping * create_{name}(void);\n"

    for name in cmap_names:
        decl += cmap_template.format(name=name)

    return _compile_objects(decl, meshes, cmap_names, module_name, p)


<<<<<<< HEAD
def _compile_objects(decl, ufl_objects, object_names, module_name, parameters, link=[]):
    cache_dir = pathlib.Path(parameters.get("cache_dir", "compile_cache"))
=======
def _compile_objects(decl, ufl_objects, object_names, module_name, parameters):

    cache_dir = pathlib.Path(parameters.get("cache_dir",
                                            "compile_cache"))
>>>>>>> cc72a86c
    cache_dir = cache_dir.expanduser()

    _, code_body = ffc.compiler.compile_ufl_objects(ufl_objects, prefix="JIT", parameters=parameters)

    ffibuilder = cffi.FFI()
    ffibuilder.set_source(
        module_name, code_body, include_dirs=[ffc.codegeneration.get_include_path()],
        library_dirs=[str(cache_dir.absolute())],
        runtime_library_dirs=[str(cache_dir.absolute())], extra_compile_args=['-g0'])  # turn off -g

    ffibuilder.cdef(decl)

    c_filename = cache_dir.joinpath(module_name + ".c")
    ready_name = c_filename.with_suffix(".c.cached")

    # Ensure path is set for module and ensure cache dir exists
    sys.path.insert(0, str(cache_dir))
    os.makedirs(cache_dir, exist_ok=True)

    # Compile
    ffibuilder.compile(tmpdir=cache_dir, verbose=False)

    # Create a "status ready" file. If this fails, it is an error,
    # because it should not exist yet.
    fd = open(ready_name, "x")
    fd.close()

    # Build list of compiled objects
    compiled_module = importlib.import_module(module_name)
    sys.path.remove(str(cache_dir))
    compiled_objects = [getattr(compiled_module.lib, "create_" + name)() for name in object_names]

    return compiled_objects, compiled_module<|MERGE_RESOLUTION|>--- conflicted
+++ resolved
@@ -217,44 +217,8 @@
 """
 
 
-<<<<<<< HEAD
-def get_ufl_dependencies(ufl_objects, parameters):
-
-    analysis = analyze_ufl_objects(ufl_objects, parameters)
-
-    mesh_id = None
-    if isinstance(ufl_objects[0], ufl.Form):
-        mesh_id = ufl_objects[0].ufl_domain().ufl_id()
-    elif isinstance(ufl_objects[0], ufl.Mesh):
-        mesh_id = ufl_objects[0].ufl_id()
-    unique_meshes = []
-    if mesh_id is not None:
-        unique_meshes = [ufl.Mesh(element, ufl_id=mesh_id)
-                         for element in analysis.unique_coordinate_elements]
-
-    # Avoid returning self as dependency for infinite recursion
-    unique_elements = tuple(element for element in analysis.unique_elements
-                            if element not in ufl_objects)
-    unique_meshes = tuple(mesh for mesh in unique_meshes if mesh not in ufl_objects)
-    logger.info('Dependencies = ' + str(unique_elements) + str(unique_meshes))
-
-    depfiles = []
-    for el in unique_elements:
-        _, module = compile_elements([el], parameters=parameters)
-        libname = pathlib.Path(module.__file__).stem
-        depfiles.append(libname[3:])
-
-    for cm in unique_meshes:
-        _, module = compile_coordinate_maps([cm], parameters=parameters)
-        libname = pathlib.Path(module.__file__).stem
-        depfiles.append(libname[3:])
-
-    return depfiles
-
-
-=======
->>>>>>> cc72a86c
 def get_cached_module(module_name, object_names, parameters):
+
     cache_dir = pathlib.Path(parameters.get("cache_dir", "compile_cache"))
     cache_dir = cache_dir.expanduser()
 
@@ -378,17 +342,9 @@
     return _compile_objects(decl, meshes, cmap_names, module_name, p)
 
 
-<<<<<<< HEAD
-def _compile_objects(decl, ufl_objects, object_names, module_name, parameters, link=[]):
+def _compile_objects(decl, ufl_objects, object_names, module_name, parameters):
     cache_dir = pathlib.Path(parameters.get("cache_dir", "compile_cache"))
-=======
-def _compile_objects(decl, ufl_objects, object_names, module_name, parameters):
-
-    cache_dir = pathlib.Path(parameters.get("cache_dir",
-                                            "compile_cache"))
->>>>>>> cc72a86c
     cache_dir = cache_dir.expanduser()
-
     _, code_body = ffc.compiler.compile_ufl_objects(ufl_objects, prefix="JIT", parameters=parameters)
 
     ffibuilder = cffi.FFI()
