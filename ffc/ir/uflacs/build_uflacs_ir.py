# Copyright (C) 2013-2017 Martin Sandve Alnæs
#
# This file is part of FFC (https://www.fenicsproject.org)
#
# SPDX-License-Identifier:    LGPL-3.0-or-later
"""Main algorithm for building the uflacs intermediate representation."""

import collections
import itertools
import logging

import numpy

import ufl
from ffc.ir.uflacs.analysis.factorization import compute_argument_factorization
from ffc.ir.uflacs.analysis.graph import build_scalar_graph
from ffc.ir.uflacs.analysis.modified_terminals import (analyse_modified_terminal,
                                                       is_modified_terminal)
from ffc.ir.uflacs.analysis.visualise import visualise_graph
from ffc.ir.uflacs.elementtables import (build_optimized_tables,
                                         clamp_table_small_numbers,
                                         piecewise_ttypes)
from ufl.algorithms.balancing import balance_modifiers
from ufl.checks import is_cellwise_constant
from ufl.classes import CellCoordinate, FacetCoordinate, QuadratureWeight
from ufl.measure import (facet_integral_types,
                         point_integral_types)

logger = logging.getLogger(__name__)

ma_data_t = collections.namedtuple("ma_data_t", ["ma_index", "tabledata"])

block_data_t = collections.namedtuple("block_data_t",
                                      ["block_mode",
                                       # "safe" | "full" | "preintegrated" | "premultiplied"
                                       "ttypes",  # list of table types for each block rank
                                       "factor_indices_comp_indices",  # list of tuples (factor index, component index)
                                       "factor_is_piecewise",
                                       # bool: factor is found in piecewise vertex array
                                       # instead of quadloop specific vertex array
                                       "unames",  # list of unique FE table names for each block rank
                                       "restrictions",  # restriction "+" | "-" | None for each block rank
                                       "transposed",  # block is the transpose of another
                                       "is_uniform",  # used in "preintegrated" and "premultiplied"
                                       "name",  # used in "preintegrated" and "premultiplied"
                                       "ma_data",  # used in "full", "safe" and "partial"
                                       "piecewise_ma_index"  # used in "partial"
                                       ])


def multiply_block_interior_facets(point_index, unames, ttypes, unique_tables,
                                   unique_table_num_dofs):
    rank = len(unames)
    tables = [unique_tables.get(name) for name in unames]
    num_dofs = tuple(unique_table_num_dofs[name] for name in unames)

    num_entities = max([1] + [tbl.shape[0] for tbl in tables if tbl is not None])
    ptable = numpy.zeros((num_entities, ) * rank + num_dofs)
    for facets in itertools.product(*[range(num_entities)] * rank):
        vectors = []
        for i, tbl in enumerate(tables):
            if tbl is None:
                assert ttypes[i] == "ones"
                vectors.append(numpy.ones((num_dofs[i], )))
            else:
                # Some tables are compacted along entities or points
                e = 0 if tbl.shape[0] == 1 else facets[i]
                q = 0 if tbl.shape[1] == 1 else point_index
                vectors.append(tbl[e, q, :])
        if rank > 1:
            assert rank == 2
            ptable[facets[0], facets[1], ...] = numpy.outer(*vectors)
        elif rank == 1:
            ptable[facets[0], :] = vectors[0]
        else:
            raise RuntimeError("Nothing to multiply!")

    return ptable


def multiply_block(point_index, unames, ttypes, unique_tables, unique_table_num_dofs):
    rank = len(unames)
    tables = [unique_tables.get(name) for name in unames]
    num_dofs = tuple(unique_table_num_dofs[name] for name in unames)

    num_entities = max([1] + [tbl.shape[0] for tbl in tables if tbl is not None])
    ptable = numpy.zeros((num_entities, ) + num_dofs)
    for entity in range(num_entities):
        vectors = []
        for i, tbl in enumerate(tables):
            if tbl is None:
                assert ttypes[i] == "ones"
                vectors.append(numpy.ones((num_dofs[i], )))
            else:
                # Some tables are compacted along entities or points
                e = 0 if tbl.shape[0] == 1 else entity
                q = 0 if tbl.shape[1] == 1 else point_index
                vectors.append(tbl[e, q, :])
        if rank > 1:
            ptable[entity, ...] = numpy.outer(*vectors)
        elif rank == 1:
            ptable[entity, :] = vectors[0]
        else:
            raise RuntimeError("Nothing to multiply!")

    return ptable


def integrate_block(weights, unames, ttypes, unique_tables, unique_table_num_dofs):
    tables = [unique_tables.get(name) for name in unames]
    num_dofs = tuple(unique_table_num_dofs[name] for name in unames)

    num_entities = max([1] + [tbl.shape[0] for tbl in tables if tbl is not None])
    ptable = numpy.zeros((num_entities, ) + num_dofs)
    for iq, w in enumerate(weights):
        ptable[...] += w * multiply_block(iq, unames, ttypes, unique_tables, unique_table_num_dofs)

    return ptable


def integrate_block_interior_facets(weights, unames, ttypes, unique_tables, unique_table_num_dofs):
    rank = len(unames)
    tables = [unique_tables.get(name) for name in unames]
    num_dofs = tuple(unique_table_num_dofs[name] for name in unames)

    num_entities = max([1] + [tbl.shape[0] for tbl in tables if tbl is not None])
    ptable = numpy.zeros((num_entities, ) * rank + num_dofs)
    for iq, w in enumerate(weights):
        mtable = multiply_block_interior_facets(iq, unames, ttypes, unique_tables,
                                                unique_table_num_dofs)
        ptable[...] += w * mtable

    return ptable


def uflacs_default_parameters(optimize):
    """Default parameters for tuning of uflacs code generation.

    These are considered experimental and may change without deprecation
    mechanism at any time.
    """
    p = {
        # Relative precision to use when comparing finite element table
        # values for table reuse
        "table_rtol": 1e-6,

        # Absolute precision to use when comparing finite element table
        # values for table reuse and dropping of table zeros
        "table_atol": 1e-9,

        # Point chunk size for custom integrals
        "chunk_size": 8,

        # Optimization parameters used in representation building
        # TODO: The names of these parameters can be a bit misleading
        "enable_preintegration": False,
        "enable_premultiplication": False,
        "enable_sum_factorization": False,
        "enable_block_transpose_reuse": False,
        "enable_table_zero_compression": False,

        # Code generation parameters
        "vectorize": False,
        "alignas": 0,
        "padlen": 1,
        "use_symbol_array": True
    }
    if optimize:
        # Override defaults if optimization is turned on
        p.update({
            # Optimization parameters used in representation building
            # TODO: The names of these parameters can be a bit misleading
            "enable_preintegration": True,
            "enable_premultiplication": False,
            "enable_sum_factorization": True,
            "enable_block_transpose_reuse": True,
            "enable_table_zero_compression": True,

            # Code generation parameters
            "vectorize": False,
            "alignas": 32,
            "padlen": 1,
            "use_symbol_array": True,
            "tensor_init_mode": "interleaved",  # interleaved | direct | upfront
        })
    return p


def parse_uflacs_optimization_parameters(parameters, integral_type):
    """Extract parameters.
    Following model from quadrature representation, extracting
    uflacs specific parameters from the global parameters dict."""

    # Get default parameters
    p = uflacs_default_parameters(optimize=True)

    # Override with uflacs specific parameters if present in given
    # global parameters dict
    for key in p:
        if key in parameters:
            value = parameters[key]
            # Casting done here because main doesn't know about these
            # parameters
            if isinstance(p[key], int):
                value = int(value)
            elif isinstance(p[key], float):
                value = float(value)
            p[key] = value

    # Conditionally disable some optimizations based on integral type,
    # i.e. these options are not valid for certain integral types
    skip_preintegrated = point_integral_types + ufl.custom_integral_types
    if integral_type in skip_preintegrated or integral_type == "expression":
        p["enable_preintegration"] = False

    skip_premultiplied = point_integral_types + ufl.custom_integral_types
    if integral_type in skip_premultiplied or integral_type == "expression":
        p["enable_premultiplication"] = False

    return p


<<<<<<< HEAD
def build_uflacs_ir(cell, integral_type, entitytype, integrands, argument_shape,
                    quadrature_rules, parameters):
=======
def build_uflacs_ir(cell, integral_type, entitytype, integrands, tensor_shape,
                    quadrature_rules, parameters, visualise):
>>>>>>> ed35311f
    # The intermediate representation dict we're building and returning
    # here
    ir = {}

    # Extract uflacs specific optimization and code generation
    # parameters
    p = parse_uflacs_optimization_parameters(parameters, integral_type)

    # Pass on parameters for consumption in code generation
    ir["params"] = p

    # Shared unique tables for all quadrature loops
    ir["unique_tables"] = {}
    ir["unique_table_types"] = {}

    # Shared piecewise expr_ir for all quadrature loops
    ir["piecewise_ir"] = {"factorization": None,
                          "modified_arguments": [],
                          "preintegrated_blocks": {},
                          "premultiplied_blocks": {},
                          "preintegrated_contributions": collections.defaultdict(list),
                          "block_contributions": collections.defaultdict(list)}

    # { num_points: expr_ir for one integrand }
    ir["varying_irs"] = {"factorization": None}

    # Whether we expect the quadrature weight to be applied or not (in
    # some cases it's just set to 1 in ufl integral scaling)
    tdim = cell.topological_dimension()
    expect_weight = (integral_type not in point_integral_types and (entitytype == "cell" or (
        entitytype == "facet" and tdim > 1) or (integral_type in ufl.custom_integral_types)))

    # Analyse each num_points/integrand separately
    assert isinstance(integrands, dict)
    all_num_points = sorted(integrands.keys())
    cases = [(num_points, [integrands[num_points]]) for num_points in all_num_points]
    ir["all_num_points"] = all_num_points

    for num_points, expressions in cases:

        assert len(expressions) == 1
        expression = expressions[0]

        # Rebalance order of nested terminal modifiers
        expression = balance_modifiers(expression)

        # Remove QuadratureWeight terminals from expression and replace with 1.0
        expression = replace_quadratureweight(expression)

        # Build initial scalar list-based graph representation
        S = build_scalar_graph(expression)

        # Build terminal_data from V here before factorization. Then we
        # can use it to derive table properties for all modified
        # terminals, and then use that to rebuild the scalar graph more
        # efficiently before argument factorization. We can build
        # terminal_data again after factorization if that's necessary.

        initial_terminals = {i: analyse_modified_terminal(v['expression'])
                             for i, v in S.nodes.items()
                             if is_modified_terminal(v['expression'])}

        unique_tables, unique_table_types, unique_table_num_dofs, mt_unique_table_reference = build_optimized_tables(
            num_points,
            quadrature_rules,
            cell,
            integral_type,
            entitytype,
            initial_terminals.values(),
            ir["unique_tables"],
            p["enable_table_zero_compression"],
            rtol=p["table_rtol"],
            atol=p["table_atol"])

        S_targets = [i for i, v in S.nodes.items() if v.get('target', False)]

        if 'zeros' in unique_table_types.values() and len(S_targets) == 1:
            # If there are any 'zero' tables, replace symbolically and rebuild graph
            #
            # TODO: Implement zero table elimination for non-scalar graphs
            for i, mt in initial_terminals.items():
                # Set modified terminals with zero tables to zero
                tr = mt_unique_table_reference.get(mt)
                if tr is not None and tr.ttype == "zeros":
                    S.nodes[i]['expression'] = ufl.as_ufl(0.0)

            # Propagate expression changes using dependency list
            for i, v in S.nodes.items():
                deps = [S.nodes[j]['expression'] for j in S.out_edges[i]]
                if deps:
                    v['expression'] = v['expression']._ufl_expr_reconstruct_(*deps)

            # Rebuild scalar target expressions and graph (this may be
            # overkill and possible to optimize away if it turns out to be
            # costly)
            expression = S.nodes[S_targets[0]]['expression']

            # Rebuild scalar list-based graph representation
            S = build_scalar_graph(expression)

        # Output diagnostic graph as pdf
        if visualise:
            visualise_graph(S, 'S.pdf')

        # Compute factorization of arguments
        rank = len(argument_shape)
        F = compute_argument_factorization(S, rank)

        # Get the 'target' nodes that are factors of arguments, and insert in dict
        FV_targets = [i for i, v in F.nodes.items() if v.get('target', False)]
        argument_factorization = {}

        for fi in FV_targets:
            # Number of blocks using this factor must agree with number of components
            # to which this factor contributes. I.e. there are more blocks iff there are more
            # components
            assert len(F.nodes[fi]['target']) == len(F.nodes[fi]['component'])

            k = 0
            for w in F.nodes[fi]['target']:
                comp = F.nodes[fi]['component'][k]
                argument_factorization[w] = argument_factorization.get(w, [])

                # Store tuple of (factor index, component index)
                argument_factorization[w].append((fi, comp))
                k += 1

        # Get list of indices in F which are the arguments (should be at start)
        argkeys = set()
        for w in argument_factorization:
            argkeys = argkeys | set(w)
        argkeys = list(argkeys)

        # Output diagnostic graph as pdf
        if visualise:
            visualise_graph(F, 'F.pdf')

        # Build set of modified_terminals for each mt factorized vertex in F
        # and attach tables, if appropriate
        for i, v in F.nodes.items():
            expr = v['expression']
            if is_modified_terminal(expr):
                mt = analyse_modified_terminal(expr)
                F.nodes[i]['mt'] = mt
                tr = mt_unique_table_reference.get(mt)
                if tr is not None:
                    F.nodes[i]['tr'] = tr

        # Attach 'status' to each node: 'inactive', 'piecewise' or 'varying'
        analyse_dependencies(F, mt_unique_table_reference)

        # Save the factorisation graph to the piecewise IR
        ir["piecewise_ir"]["factorization"] = F
        ir["piecewise_ir"]["modified_arguments"] = [F.nodes[i]['mt']
                                                    for i in argkeys]

        # Loop over factorization terms
        block_contributions = collections.defaultdict(list)
        for ma_indices, fi_ci in sorted(argument_factorization.items()):
            # Get a bunch of information about this term
            assert rank == len(ma_indices)
            trs = tuple(F.nodes[ai]['tr'] for ai in ma_indices)

            unames = tuple(tr.name for tr in trs)
            ttypes = tuple(tr.ttype for tr in trs)
            assert not any(tt == "zeros" for tt in ttypes)

            blockmap = tuple(tr.dofmap for tr in trs)

            block_is_uniform = all(tr.is_uniform for tr in trs)

            # Collect relevant restrictions to identify blocks correctly
            # in interior facet integrals
            block_restrictions = []
            for i, ai in enumerate(ma_indices):
                if trs[i].is_uniform:
                    r = None
                else:
                    r = F.nodes[ai]['mt'].restriction
                block_restrictions.append(r)
            block_restrictions = tuple(block_restrictions)

            # Check if each *each* factor corresponding to this argument is piecewise
            factor_is_piecewise = all(F.nodes[ifi[0]]["status"] == 'piecewise' for ifi in fi_ci)

            # TODO: Add separate block modes for quadrature
            # Both arguments in quadrature elements
            """
            for iq
                fw = f*w
                #for i
                #    for j
                #        B[i,j] = fw*U[i]*V[j] = 0 if i != iq or j != iq
                BQ[iq] = B[iq,iq] = fw
            for (iq)
                A[iq+offset0, iq+offset1] = BQ[iq]
            """
            # One argument in quadrature element
            """
            for iq
                fw[iq] = f*w
                #for i
                #    for j
                #        B[i,j] = fw*UQ[i]*V[j] = 0 if i != iq
                for j
                    BQ[iq,j] = fw[iq]*V[iq,j]
            for (iq) for (j)
                A[iq+offset, j+offset] = BQ[iq,j]
            """

            # Decide how to handle code generation for this block
            if p["enable_preintegration"] and (factor_is_piecewise and rank > 0
                                               and "quadrature" not in ttypes):
                # - Piecewise factor is an absolute prerequisite
                # - Could work for rank 0 as well but currently doesn't
                # - Haven't considered how quadrature elements work out
                block_mode = "preintegrated"
            elif p["enable_premultiplication"] and (rank > 0 and all(tt in piecewise_ttypes
                                                                     for tt in ttypes)):
                # Integrate functional in quadloop, scale block after
                # quadloop
                block_mode = "premultiplied"
            elif p["enable_sum_factorization"]:
                if (rank == 2 and any(tt in piecewise_ttypes for tt in ttypes)):
                    # Partial computation in quadloop of f*u[i], compute
                    # (f*u[i])*v[i] outside quadloop, (or with u,v
                    # swapped)
                    block_mode = "partial"
                else:
                    # Full runtime integration of f*u[i]*v[j], can still
                    # do partial computation in quadloop of f*u[i] but
                    # must compute (f*u[i])*v[i] as well inside
                    # quadloop.  (or with u,v swapped)
                    block_mode = "full"
            else:
                # Use full runtime integration with nothing fancy going
                # on
                block_mode = "safe"

            # Carry out decision
            if block_mode == "preintegrated":
                # Add to contributions:
                # P = sum_q weight*u*v;      preintegrated here
                # B[...] = f * P[...];       generated after quadloop
                # A[blockmap] += B[...];     generated after quadloop

                cache = ir["piecewise_ir"]["preintegrated_blocks"]

                block_is_transposed = False
                pname = cache.get(unames)

                # Reuse transpose to save memory
                if p["enable_block_transpose_reuse"] and pname is None and len(unames) == 2:
                    pname = cache.get((unames[1], unames[0]))
                    if pname is not None:
                        # Cache hit on transpose
                        block_is_transposed = True

                if pname is None:
                    # Cache miss, precompute block
                    weights = quadrature_rules[num_points][1]
                    if integral_type == "interior_facet":
                        ptable = integrate_block_interior_facets(
                            weights, unames, ttypes, unique_tables, unique_table_num_dofs)
                    else:
                        ptable = integrate_block(weights, unames, ttypes, unique_tables,
                                                 unique_table_num_dofs)
                    ptable = clamp_table_small_numbers(
                        ptable, rtol=p["table_rtol"], atol=p["table_atol"])

                    pname = "PI%d" % (len(cache, ))
                    cache[unames] = pname
                    unique_tables[pname] = ptable
                    unique_table_types[pname] = "preintegrated"

                assert factor_is_piecewise
                block_unames = (pname, )
                blockdata = block_data_t(
                    block_mode, ttypes, fi_ci, factor_is_piecewise, block_unames,
                    block_restrictions, block_is_transposed, block_is_uniform, pname,
                    None, None)
                block_is_piecewise = True

            elif block_mode == "premultiplied":
                # Add to contributions:
                # P = u*v;                        computed here
                # FI = sum_q weight * f;          generated inside quadloop
                # B[...] = FI * P[...];           generated after quadloop
                # A[blockmap] += B[...];          generated after quadloop

                cache = ir["piecewise_ir"]["premultiplied_blocks"]

                block_is_transposed = False
                pname = cache.get(unames)

                # Reuse transpose to save memory
                if p["enable_block_transpose_reuse"] and pname is None and len(unames) == 2:
                    pname = cache.get((unames[1], unames[0]))
                    if pname is not None:
                        # Cache hit on transpose
                        block_is_transposed = True

                if pname is None:
                    # Cache miss, precompute block
                    if integral_type == "interior_facet":
                        ptable = multiply_block_interior_facets(0, unames, ttypes, unique_tables,
                                                                unique_table_num_dofs)
                    else:
                        ptable = multiply_block(0, unames, ttypes, unique_tables,
                                                unique_table_num_dofs)
                    pname = "PM%d" % (len(cache, ))
                    cache[unames] = pname
                    unique_tables[pname] = ptable
                    unique_table_types[pname] = "premultiplied"

                block_unames = (pname, )
                blockdata = block_data_t(
                    block_mode, ttypes, fi_ci, factor_is_piecewise, block_unames,
                    block_restrictions, block_is_transposed, block_is_uniform, pname, None, None)
                block_is_piecewise = False

#           elif block_mode == "scaled":
#           # TODO: Add mode, block is piecewise but choose not to be premultiplied
#               # Add to contributions:
#               # FI = sum_q weight * f;          generated inside quadloop
#               # B[...] = FI * u * v;            generated after quadloop
#               # A[blockmap] += B[...];          generated after quadloop
#               raise NotImplementedError("scaled block mode not implemented.")
#               # (probably need mostly the same data as
#               # premultiplied, except no P table name or values)
#               block_is_piecewise = False

            elif block_mode in ("partial", "full", "safe"):
                block_is_piecewise = factor_is_piecewise and not expect_weight
                ma_data = []
                for i, ma in enumerate(ma_indices):
                    if not trs[i].is_piecewise:
                        block_is_piecewise = False
                    ma_data.append(ma_data_t(ma, trs[i]))

                block_is_transposed = False  # FIXME: Handle transposes for these block types

                if block_mode == "partial":
                    # Add to contributions:
                    # P[i] = sum_q weight * f * u[i];  generated inside quadloop
                    # B[i,j] = P[i] * v[j];            generated after quadloop (where v is the piecewise ma)
                    # A[blockmap] += B[...];           generated after quadloop

                    # Find first piecewise index TODO: Is last better? just reverse range here
                    for i in range(rank):
                        if trs[i].is_piecewise:
                            piecewise_ma_index = i
                            break
                    assert rank == 2
                    not_piecewise_ma_index = 1 - piecewise_ma_index
                    block_unames = (unames[not_piecewise_ma_index], )
                    blockdata = block_data_t(block_mode, ttypes, fi_ci,
                                             factor_is_piecewise, block_unames,
                                             block_restrictions, block_is_transposed,
                                             None, None, tuple(ma_data), piecewise_ma_index)
                elif block_mode in ("full", "safe"):
                    # Add to contributions:
                    # B[i] = sum_q weight * f * u[i] * v[j];  generated inside quadloop
                    # A[blockmap] += B[i];                    generated after quadloop

                    block_unames = unames
                    blockdata = block_data_t(block_mode, ttypes, fi_ci,
                                             factor_is_piecewise, block_unames,
                                             block_restrictions, block_is_transposed,
                                             None, None, tuple(ma_data), None)
            else:
                raise RuntimeError("Invalid block_mode %s" % (block_mode, ))

            if block_is_piecewise:
                # Insert in piecewise expr_ir
                ir["piecewise_ir"]["block_contributions"][blockmap].append(blockdata)
            else:
                # Insert in varying expr_ir for this quadrature loop
                block_contributions[blockmap].append(blockdata)

        # Figure out which table names are referenced in unstructured
        # partition
        active_table_names = set()
        for i, v in F.nodes.items():
            tr = v.get('tr')
            if tr is not None and F.nodes[i]['status'] != 'inactive':
                active_table_names.add(tr.name)

        # Figure out which table names are referenced in blocks
        for blockmap, contributions in itertools.chain(
                block_contributions.items(), ir["piecewise_ir"]["block_contributions"].items()):
            for blockdata in contributions:
                if blockdata.block_mode in ("preintegrated", "premultiplied"):
                    active_table_names.add(blockdata.name)
                elif blockdata.block_mode in ("partial", "full", "safe"):
                    for mad in blockdata.ma_data:
                        active_table_names.add(mad.tabledata.name)

        # Record all table types before dropping tables
        ir["unique_table_types"].update(unique_table_types)

        # Drop tables not referenced from modified terminals
        # and tables of zeros and ones
        unused_ttypes = ("zeros", "ones")
        keep_table_names = set()
        for name in active_table_names:
            ttype = ir["unique_table_types"][name]
            if ttype not in unused_ttypes:
                if name in unique_tables:
                    keep_table_names.add(name)
        unique_tables = {name: unique_tables[name] for name in keep_table_names}

        # Add to global set of all tables
        for name, table in unique_tables.items():
            tbl = ir["unique_tables"].get(name)
            if tbl is not None and not numpy.allclose(
                    tbl, table, rtol=p["table_rtol"], atol=p["table_atol"]):
                raise RuntimeError("Table values mismatch with same name.")
        ir["unique_tables"].update(unique_tables)

        # Analyse active terminals to check what we'll need to generate code for
        active_mts = []
        for i, v in F.nodes.items():
            mt = v.get('mt', False)
            if mt and F.nodes[i]['status'] != 'inactive':
                active_mts.append(mt)

        # Figure out if we need to access CellCoordinate to avoid
        # generating quadrature point table otherwise
        if integral_type == "cell":
            need_points = any(isinstance(mt.terminal, CellCoordinate) for mt in active_mts)
        elif integral_type in facet_integral_types:
            need_points = any(isinstance(mt.terminal, FacetCoordinate) for mt in active_mts)
        elif integral_type in ufl.custom_integral_types:
            need_points = True  # TODO: Always?
        elif integral_type == "expression":
            need_points = True
        else:
            need_points = False

        # Figure out if we need to access QuadratureWeight to avoid
        # generating quadrature point table otherwise need_weights =
        # any(isinstance(mt.terminal, QuadratureWeight) for mt in
        # active_mts)

        # Count blocks of each mode
        block_modes = collections.defaultdict(int)
        for blockmap, contributions in block_contributions.items():
            for blockdata in contributions:
                block_modes[blockdata.block_mode] += 1

        # Debug output
        summary = "\n".join(
            "  {}\t{}".format(count, mode) for mode, count in sorted(block_modes.items()))
        logger.debug("Blocks of each mode: {}".format(summary))

        # If there are any blocks other than preintegrated we need weights
        if expect_weight and any(mode != "preintegrated" for mode in block_modes):
            need_weights = True
        elif integral_type in ufl.custom_integral_types:
            need_weights = True  # TODO: Always?
        elif integral_type == "expression":
            need_weights = True
        else:
            need_weights = False

        # Build IR dict for the given expressions
        # Store final ir for this num_points
        ir["varying_irs"][num_points] = {"factorization": F,
                                         "modified_arguments": [F.nodes[i]['mt'] for i in argkeys],
                                         "block_contributions": block_contributions,
                                         "need_points": need_points,
                                         "need_weights": need_weights}
    return ir


def analyse_dependencies(F, mt_unique_table_reference):
    # Sets 'status' of all nodes to either: 'inactive', 'piecewise' or 'varying'
    # Children of 'target' nodes are either 'piecewise' or 'varying'.
    # All other nodes are 'inactive'.
    # Varying nodes are identified by their tables ('tr'). All their parent
    # nodes are also set to 'varying' - any remaining active nodes are 'piecewise'.

    # Set targets, and dependencies to 'active'
    targets = [i for i, v in F.nodes.items() if v.get('target')]
    for i, v in F.nodes.items():
        v['status'] = 'inactive'

    while targets:
        s = targets.pop()
        F.nodes[s]['status'] = 'active'
        for j in F.out_edges[s]:
            if F.nodes[j]['status'] == 'inactive':
                targets.append(j)

    # Build piecewise/varying markers for factorized_vertices
    varying_ttypes = ("varying", "uniform", "quadrature")
    varying_indices = []
    for i, v in F.nodes.items():
        if v.get('mt') is None:
            continue
        tr = v.get('tr')
        if tr is not None:
            ttype = tr.ttype
            # Check if table computations have revealed values varying over points
            # Note: uniform means entity-wise uniform, varying over points
            if ttype in varying_ttypes:
                varying_indices.append(i)
            else:
                if ttype not in ("fixed", "piecewise", "ones", "zeros"):
                    raise RuntimeError("Invalid ttype %s" % (ttype, ))

        elif not is_cellwise_constant(v['expression']):
            raise RuntimeError("Error")
            # Keeping this check to be on the safe side,
            # not sure which cases this will cover (if any)
            # varying_indices.append(i)

    # Set all parents of active varying nodes to 'varying'
    while varying_indices:
        s = varying_indices.pop()
        if F.nodes[s]['status'] == 'active':
            F.nodes[s]['status'] = 'varying'
            for j in F.in_edges[s]:
                varying_indices.append(j)

    # Any remaining active nodes must be 'piecewise'
    for i, v in F.nodes.items():
        if v['status'] == 'active':
            v['status'] = 'piecewise'


def replace_quadratureweight(expression):
    """Remove any QuadratureWeight terminals and replace with 1.0."""

    r = _find_terminals_in_ufl_expression(expression, QuadratureWeight)
    replace_map = {q: 1.0 for q in r}

    return ufl.algorithms.replace(expression, replace_map)


def _find_terminals_in_ufl_expression(e, etype):
    """Recursively search expression for terminals of type etype."""
    r = []
    for op in e.ufl_operands:
        if is_modified_terminal(op) and isinstance(op, etype):
            r.append(op)
        else:
            r += _find_terminals_in_ufl_expression(op, etype)

    return r<|MERGE_RESOLUTION|>--- conflicted
+++ resolved
@@ -220,13 +220,8 @@
     return p
 
 
-<<<<<<< HEAD
 def build_uflacs_ir(cell, integral_type, entitytype, integrands, argument_shape,
-                    quadrature_rules, parameters):
-=======
-def build_uflacs_ir(cell, integral_type, entitytype, integrands, tensor_shape,
                     quadrature_rules, parameters, visualise):
->>>>>>> ed35311f
     # The intermediate representation dict we're building and returning
     # here
     ir = {}
