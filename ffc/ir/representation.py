# -*- coding: utf-8 -*-
# Copyright (C) 2009-2017 Anders Logg, Martin Sandve Alnæs, Marie E. Rognes,
# Kristian B. Oelgaard, and others
#
# This file is part of FFC (https://www.fenicsproject.org)
#
# SPDX-License-Identifier:    LGPL-3.0-or-later
"""Compiler stage 2: Code representation

Module computes intermediate representations of forms,
elements and dofmaps. For each UFC function, we extract the
data needed for code generation at a later stage.

The representation should conform strictly to the naming and
order of functions in UFC. Thus, for code generation of the
function "foo", one should only need to use the data stored
in the intermediate representation under the key "foo".
"""

import itertools
import logging

import numpy

import ffc.fiatinterface
import FIAT.reference_element
import ufl
from ffc import classname
from ffc.fiatinterface import (EnrichedElement, MixedElement, FlattenedDimensions,
                               QuadratureElement, SpaceOfReals, create_element)
from FIAT.hdiv_trace import HDivTrace

logger = logging.getLogger(__name__)

# List of supported integral types
ufc_integral_types = ("cell", "exterior_facet", "interior_facet", "vertex", "custom")


def make_finite_element_jit_classname(ufl_element, tag, parameters):
    from ffc import jitcompiler  # FIXME circular file dependency
<<<<<<< HEAD
    kind = "element"
    sig = jitcompiler.compute_signature(ufl_element, kind, parameters)
    prefix = "ffc_{}_{}".format(kind, sig).lower()
=======
    kind, prefix = jitcompiler.compute_prefix(ufl_element, tag, parameters)
>>>>>>> 1bc1c478
    return classname.make_name(prefix, "finite_element", "main")


def make_dofmap_jit_classname(ufl_element, tag, parameters):
    from ffc import jitcompiler  # FIXME circular file dependency
<<<<<<< HEAD
    kind = "element"
    sig = jitcompiler.compute_signature(ufl_element, kind, parameters)
    prefix = "ffc_{}_{}".format(kind, sig).lower()
=======
    kind, prefix = jitcompiler.compute_prefix(ufl_element, tag, parameters)
>>>>>>> 1bc1c478
    return classname.make_name(prefix, "dofmap", "main")


def make_coordinate_mapping_jit_classname(ufl_mesh, tag, parameters):
    from ffc import jitcompiler  # FIXME circular file dependency
<<<<<<< HEAD
    kind = "coordinate_mapping"
    sig = jitcompiler.compute_signature(ufl_mesh, kind, parameters)
    prefix = "ffc_{}_{}".format(kind, sig).lower()
=======
    kind, prefix = jitcompiler.compute_prefix(ufl_mesh, tag, parameters, kind="coordinate_mapping")
>>>>>>> 1bc1c478
    return classname.make_name(prefix, "coordinate_mapping", "main")


def make_all_element_classnames(prefix, elements, coordinate_elements, element_numbers, parameters):
    # Make unique classnames to match separately jit-compiled
    # module

    print('Shall I include prefix in hash?', prefix[1])

    if (prefix[1]):
        tag = prefix[0]
    else:
        tag = ""

    classnames = {
<<<<<<< HEAD
        "finite_element": {e: make_finite_element_jit_classname(e, prefix, parameters)
                           for e in elements},
        "dofmap": {e: make_dofmap_jit_classname(e, prefix, parameters)
                   for e in elements},
        "coordinate_mapping":
        {e: make_coordinate_mapping_jit_classname(e, prefix, parameters)
=======
        "finite_element": {e: make_finite_element_jit_classname(e, tag, parameters)
                           for e in elements},
        "dofmap": {e: make_dofmap_jit_classname(e, tag, parameters)
                   for e in elements},
        "coordinate_mapping":
        {e: make_coordinate_mapping_jit_classname(e, tag, parameters)
>>>>>>> 1bc1c478
         for e in coordinate_elements},
    }

    return classnames


def compute_ir(analysis, prefix, parameters, jit=False):
    """Compute intermediate representation."""
    logger.info("Compiler stage 2: Computing intermediate representation")

    # Set code generation parameters (this is not actually a 'formatting'
    # parameter, used for table value clamping as well)
    # FIXME: Global state?!
    #    set_float_formatting(parameters["precision"])

    # Extract data from analysis
    form_datas, elements, element_numbers, coordinate_elements = analysis

    assert isinstance(prefix, tuple)

    # Construct classnames for all element objects and coordinate mappings
    classnames = make_all_element_classnames(prefix, elements, coordinate_elements, element_numbers,
                                             parameters)

    # Skip processing elements if jitting forms
    # NB! it's important that this happens _after_ the element numbers and classnames
    # above have been created.
    if jit and form_datas:
        # While we may get multiple forms during command line action,
        # not so during jit
        assert len(form_datas) == 1, "Expecting only one form data instance during jit."
        # Drop some processing
        elements = []
        coordinate_elements = []
    elif jit and coordinate_elements:
        # While we may get multiple coordinate elements during command
        # line action, or during form jit, not so during coordinate
        # mapping jit
        assert len(coordinate_elements) == 1, "Expecting only one form data instance during jit."
        # Drop some processing
        elements = []
    elif jit and elements:
        # Assuming a topological sorting of the elements,
        # only process the last (main) element from here on
        elements = [elements[-1]]

    # Compute representation of elements
    logger.info("Computing representation of {} elements".format(len(elements)))
    ir_elements = [
        _compute_element_ir(e, element_numbers, classnames, parameters, jit) for e in elements
    ]

    # Compute representation of dofmaps
    logger.info("Computing representation of {} dofmaps".format(len(elements)))
    ir_dofmaps = [
        _compute_dofmap_ir(e, element_numbers, classnames, parameters, jit) for e in elements
    ]

    # Compute representation of coordinate mappings
    logger.info("Computing representation of {} coordinate mappings".format(
        len(coordinate_elements)))
    ir_coordinate_mappings = [
        _compute_coordinate_mapping_ir(e, element_numbers, classnames, parameters, jit)
        for e in coordinate_elements
    ]

    # Compute and flatten representation of integrals
    logger.info("Computing representation of integrals")
    irs = [
        _compute_integral_ir(fd, form_index, prefix[0], element_numbers, classnames, parameters, jit)
        for (form_index, fd) in enumerate(form_datas)
    ]
    ir_integrals = list(itertools.chain(*irs))

    # Compute representation of forms
    logger.info("Computing representation of forms")
    ir_forms = [
        _compute_form_ir(fd, form_index, prefix[0], element_numbers, classnames, parameters, jit)
        for (form_index, fd) in enumerate(form_datas)
    ]

    return ir_elements, ir_dofmaps, ir_coordinate_mappings, ir_integrals, ir_forms


def _compute_element_ir(ufl_element, element_numbers, classnames, parameters, jit):
    """Compute intermediate representation of element."""
    # Create FIAT element
    fiat_element = create_element(ufl_element)
    cell = ufl_element.cell()
    cellname = cell.cellname()

    # Store id
    ir = {"id": element_numbers[ufl_element]}
    ir["classname"] = classnames["finite_element"][ufl_element]

    # Compute data for each function
    ir["signature"] = repr(ufl_element)
    ir["cell_shape"] = cellname
    ir["topological_dimension"] = cell.topological_dimension()
    ir["geometric_dimension"] = cell.geometric_dimension()
    ir["space_dimension"] = fiat_element.space_dimension()
    ir["value_shape"] = ufl_element.value_shape()
    ir["reference_value_shape"] = ufl_element.reference_value_shape()

    ir["degree"] = ufl_element.degree()
    ir["family"] = ufl_element.family()

    ir["evaluate_basis"] = _evaluate_basis(ufl_element, fiat_element, parameters["epsilon"])
    ir["evaluate_dof"] = _evaluate_dof(ufl_element, fiat_element)
    ir["tabulate_dof_coordinates"] = _tabulate_dof_coordinates(ufl_element, fiat_element)
    ir["num_sub_elements"] = ufl_element.num_sub_elements()
    ir["create_sub_element"] = [classnames["finite_element"][e] for e in ufl_element.sub_elements()]

    return ir


def _compute_dofmap_permutation_tables(fiat_element, cell):
    """Create tables of edge permutations and facet permutations for all the possible
    orientations of the cell."""

    if isinstance(fiat_element, MixedElement):
        elements = fiat_element.elements()
    else:
        elements = (fiat_element, )

    td = cell.topological_dimension()

    if td == 1:
        return ([], [], {})

    # Collect up some topological tables
    ufc_cell = FIAT.reference_element.ufc_cell
    celltype = cell.cellname()
    edge_vertices = tuple(ufc_cell(celltype).get_connectivity()[(1, 0)])
    facet_edges = tuple(ufc_cell(celltype).get_connectivity()[(2, 1)])
    facet_edge_vertices = tuple(
        tuple(ufc_cell(celltype).get_topology()[1][e] for e in f)
        for f in ufc_cell(celltype).get_connectivity()[(2, 1)])
    cell_topology = {
        'facet_edge_vertices': facet_edge_vertices,
        'facet_edges': facet_edges,
        'edge_vertices': edge_vertices
    }

    # Lists of permutations for each edge or facet (if any)
    edge_permutations = []
    face_permutations = []

    offset = 0
    for element in elements:
        nd = _num_dofs_per_entity(element)
        ed = element.entity_dofs()

        # If more than one dof on edge, then they need a permutation available
        # Just reverse the order
        if td > 1 and nd[1] > 1:
            edge_permutations = [{} for i in range(len(ed[1]))]
            for k, v in ed[1].items():
                for i in range(len(v)):
                    idx1 = v[i]
                    idx2 = v[-i - 1]
                    if idx1 != idx2:
                        edge_permutations[k][idx1 + offset] = idx2 + offset
        if td > 2 and nd[2] > 1 and cell.cellname() == 'tetrahedron':
            # Permutation on a triangular facet
            # FIXME: add support for quadrilateral facets
            # FIXME: add support for Hdiv/Hcurl elements
            d = element.degree()
            n_facet_dofs = (d - 1) * (d - 2) / 2  # Valid for Lagrange - fails for RT, Nedelec etc.
            if n_facet_dofs == nd[2]:
                tab = ffc.fiatinterface.triangle_permutation_table(d, 1)
                face_permutations = [{} for i in range(len(ed[2]))]
                for k, v in ed[2].items():
                    for i, idx in enumerate(v):
                        perms = [(v[row[i]] + offset) for row in tab]
                        face_permutations[k][idx + offset] = perms

        offset += element.space_dimension()

    return (edge_permutations, face_permutations, cell_topology)


def _compute_dofmap_ir(ufl_element, element_numbers, classnames, parameters, jit=False):
    """Compute intermediate representation of dofmap."""
    # Create FIAT element
    fiat_element = create_element(ufl_element)
    cell = ufl_element.cell()

    # Precompute repeatedly used items
    num_dofs_per_entity = _num_dofs_per_entity(fiat_element)
    entity_dofs = fiat_element.entity_dofs()

    edge_permutations, face_permutations, cell_topology = _compute_dofmap_permutation_tables(
        fiat_element, cell)

    entity_closure_dofs, num_dofs_per_entity_closure = _tabulate_entity_closure_dofs(
        fiat_element, cell)

    # Store id
    ir = {"id": element_numbers[ufl_element]}
    ir["classname"] = classnames["dofmap"][ufl_element]

    # Compute data for each function
    ir["signature"] = "FFC dofmap for " + repr(ufl_element)
    ir["needs_mesh_entities"] = _needs_mesh_entities(fiat_element)
    ir["topological_dimension"] = cell.topological_dimension()
    ir["geometric_dimension"] = cell.geometric_dimension()
    ir["global_dimension"] = _global_dimension(fiat_element)
    ir["num_global_support_dofs"] = _num_global_support_dofs(fiat_element)
    ir["num_element_support_dofs"] = fiat_element.space_dimension() - ir["num_global_support_dofs"]
    ir["num_entity_dofs"] = num_dofs_per_entity
    ir["num_entity_closure_dofs"] = num_dofs_per_entity_closure
    ir["dof_permutations"] = (edge_permutations, face_permutations, cell, cell_topology)
    ir["tabulate_entity_dofs"] = (entity_dofs, num_dofs_per_entity)
    ir["tabulate_entity_closure_dofs"] = (entity_closure_dofs, entity_dofs, num_dofs_per_entity)
    ir["num_sub_dofmaps"] = ufl_element.num_sub_elements()
    ir["create_sub_dofmap"] = [classnames["dofmap"][e] for e in ufl_element.sub_elements()]

    return ir


_midpoints = {
    "interval": (0.5, ),
    "triangle": (1.0 / 3.0, 1.0 / 3.0),
    "tetrahedron": (0.25, 0.25, 0.25),
    "quadrilateral": (0.5, 0.5),
    "hexahedron": (0.5, 0.5, 0.5),
}


def cell_midpoint(cell):
    # TODO: Is this defined somewhere more central where we can get it from?
    return _midpoints[cell.cellname()]


def _tabulate_coordinate_mapping_basis(ufl_element):
    # TODO: Move this function to a table generation module?

    # Get scalar element, assuming coordinates are represented
    # with a VectorElement of scalar subelements
    selement = ufl_element.sub_elements()[0]

    fiat_element = create_element(selement)
    cell = selement.cell()
    tdim = cell.topological_dimension()

    tables = {}

    # Get points
    origo = (0.0, ) * tdim
    midpoint = cell_midpoint(cell)

    # Tabulate basis
    t0 = fiat_element.tabulate(1, [origo])
    tm = fiat_element.tabulate(1, [midpoint])

    # Get basis values at cell origo
    tables["x0"] = t0[(0, ) * tdim][:, 0]

    # Get basis values at cell midpoint
    tables["xm"] = tm[(0, ) * tdim][:, 0]

    # Single direction derivatives, e.g. [(1,0), (0,1)] in 2d
    derivatives = [(0, ) * i + (1, ) + (0, ) * (tdim - 1 - i) for i in range(tdim)]

    # Get basis derivative values at cell origo
    tables["J0"] = numpy.asarray([t0[d][:, 0] for d in derivatives])

    # Get basis derivative values at cell midpoint
    tables["Jm"] = numpy.asarray([tm[d][:, 0] for d in derivatives])

    return tables


def _compute_coordinate_mapping_ir(ufl_coordinate_element,
                                   element_numbers,
                                   classnames,
                                   parameters,
                                   jit=False):
    """Compute intermediate representation of coordinate mapping."""
    cell = ufl_coordinate_element.cell()
    cellname = cell.cellname()

    assert ufl_coordinate_element.value_shape() == (cell.geometric_dimension(), )

    # Compute element values via fiat element
    tables = _tabulate_coordinate_mapping_basis(ufl_coordinate_element)

    # Store id
    ir = {"id": element_numbers[ufl_coordinate_element]}
    ir["classname"] = classnames["coordinate_mapping"][ufl_coordinate_element]

    # Compute data for each function
    ir["signature"] = "FFC coordinate_mapping from " + repr(ufl_coordinate_element)
    ir["cell_shape"] = cellname
    ir["topological_dimension"] = cell.topological_dimension()
    ir["geometric_dimension"] = ufl_coordinate_element.value_size()

    ir["create_coordinate_finite_element"] = classnames["finite_element"][ufl_coordinate_element]
    ir["create_coordinate_dofmap"] = classnames["dofmap"][ufl_coordinate_element]

    ir["compute_physical_coordinates"] = None  # currently unused, corresponds to function name
    ir["compute_reference_coordinates"] = None  # currently unused, corresponds to function name
    ir["compute_jacobians"] = None  # currently unused, corresponds to function name
    ir["compute_jacobian_determinants"] = None  # currently unused, corresponds to function name
    ir["compute_jacobian_inverses"] = None  # currently unused, corresponds to function name
    ir["compute_geometry"] = None  # currently unused, corresponds to function name

    # NB! The entries below breaks the pattern of using ir keywords == code keywords,
    # which I personally don't find very useful anyway (martinal).

    # Store tables and other coordinate element data
    ir["tables"] = tables
    ir["coordinate_element_degree"] = ufl_coordinate_element.degree()
    ir["num_scalar_coordinate_element_dofs"] = tables["x0"].shape[0]

    # Get classnames for coordinate element and its scalar subelement:
    ir["coordinate_finite_element_classname"] = classnames["finite_element"][ufl_coordinate_element]
    ir["scalar_coordinate_finite_element_classname"] = classnames["finite_element"][
        ufl_coordinate_element.sub_elements()[0]]

    return ir


def _num_global_support_dofs(fiat_element):
    """Compute number of global support dofs."""
    if not isinstance(fiat_element, MixedElement):
        if isinstance(fiat_element, SpaceOfReals):
            return 1
        return 0
    num_reals = 0
    for e in fiat_element.elements():
        if isinstance(e, SpaceOfReals):
            num_reals += 1
    return num_reals


def _global_dimension(fiat_element):
    """Compute intermediate representation for global_dimension."""
    if not isinstance(fiat_element, MixedElement):
        if isinstance(fiat_element, SpaceOfReals):
            return ([], 1)
        return (_num_dofs_per_entity(fiat_element), 0)

    elements = []
    num_reals = 0
    for e in fiat_element.elements():
        if not isinstance(e, SpaceOfReals):
            elements += [e]
        else:
            num_reals += 1
    fiat_cell, = set(e.get_reference_element() for e in fiat_element.elements())
    fiat_element = MixedElement(elements, ref_el=fiat_cell)
    return (_num_dofs_per_entity(fiat_element), num_reals)


def _needs_mesh_entities(fiat_element):
    """Compute intermediate representation for needs_mesh_entities."""
    # Note: The dof map for Real elements does not depend on the mesh
    num_dofs_per_entity = _num_dofs_per_entity(fiat_element)
    if isinstance(fiat_element, SpaceOfReals):
        return [False for d in num_dofs_per_entity]
    else:
        return [d > 0 for d in num_dofs_per_entity]


def _compute_integral_ir(form_data, form_index, prefix, element_numbers, classnames, parameters,
                         jit):
    """Compute intermediate represention for form integrals."""
    # For consistency, all jit objects now have classnames with postfix "main"
    if jit:
        assert form_index == 0
        form_index = "main"

    irs = []

    # Select representation
    r = form_data.representation
    if r == "uflacs":
        from ffc.ir.uflacs.uflacsrepresentation import compute_integral_ir
    elif r == "tsfc":
        from ffc.ir.tsfcrepresentation import compute_integral_ir
    else:
        raise RuntimeError("Unknown representation: {}".format(r))

    # Iterate over integrals
    for itg_data in form_data.integral_data:

        # Compute representation
        ir = compute_integral_ir(
            itg_data,
            form_data,
            form_index,  # FIXME: Can we remove this?
            element_numbers,
            classnames,
            parameters)

        # Build classname
        ir["classname"] = classname.make_integral_name(prefix, itg_data.integral_type, form_index,
                                                       itg_data.subdomain_id)

        ir["classnames"] = classnames  # FIXME XXX: Use this everywhere needed?

        # Storing prefix here for reconstruction of classnames on code
        # generation side
        ir["prefix"] = prefix  # FIXME: Drop this?

        # Store metadata for later reference (eg. printing as comment)
        # NOTE: We make a commitment not to modify it!
        ir["integrals_metadata"] = itg_data.metadata
        ir["integral_metadata"] = [integral.metadata() for integral in itg_data.integrals]

        # Append representation
        irs.append(ir)

    return irs


def _compute_form_ir(form_data, form_id, prefix, element_numbers, classnames, parameters,
                     jit=False):
    """Compute intermediate representation of form."""
    # For consistency, all jit objects now have classnames with postfix "main"
    if jit:
        assert form_id == 0
        form_id = "main"

    # Store id
    ir = {"id": form_id}

    # Storing prefix here for reconstruction of classnames on code
    # generation side
    ir["prefix"] = prefix

    # Compute common data
    ir["classname"] = classname.make_name(prefix, "form", form_id)

    # ir["members"] = None # unused
    # ir["constructor"] = None # unused
    # ir["destructor"] = None # unused
    ir["signature"] = form_data.original_form.signature()

    ir["rank"] = len(form_data.original_form.arguments())
    ir["num_coefficients"] = len(form_data.reduced_coefficients)
    ir["original_coefficient_position"] = form_data.original_coefficient_positions

    # TODO: Remove create_coordinate_{finite_element,dofmap} and
    # access through coordinate_mapping instead in dolfin, when that's
    # in place
    ir["create_coordinate_finite_element"] = [
        classnames["finite_element"][e] for e in form_data.coordinate_elements
    ]
    ir["create_coordinate_dofmap"] = [
        classnames["dofmap"][e] for e in form_data.coordinate_elements
    ]
    ir["create_coordinate_mapping"] = [
        classnames["coordinate_mapping"][e] for e in form_data.coordinate_elements
    ]
    ir["create_finite_element"] = [
        classnames["finite_element"][e]
        for e in form_data.argument_elements + form_data.coefficient_elements
    ]
    ir["create_dofmap"] = [
        classnames["dofmap"][e]
        for e in form_data.argument_elements + form_data.coefficient_elements
    ]

    # Create integral ids and names using form prefix
    # (integrals are always generated as part of form so don't get
    # their own prefix)
    for integral_type in ufc_integral_types:
        ir["max_%s_subdomain_id" % integral_type] = \
            form_data.max_subdomain_ids.get(integral_type, 0)
        ir["has_%s_integrals" % integral_type] = \
            _has_foo_integrals(prefix, form_id, integral_type, form_data)
        ir["create_%s_integral" % integral_type] = \
            _create_foo_integral(prefix, form_id, integral_type, form_data)
        ir["create_default_%s_integral" % integral_type] = \
            _create_default_foo_integral(prefix, form_id, integral_type, form_data)

    return ir


# --- Computation of intermediate representation for non-trivial functions ---


def _generate_reference_offsets(fiat_element, offset=0):
    """Generate offsets: i.e value offset for each basis function
    relative to a reference element representation."""
    if isinstance(fiat_element, MixedElement):
        offsets = []
        for e in fiat_element.elements():
            offsets += _generate_reference_offsets(e, offset)
            # NB! This is the fiat element and therefore value_shape
            # means reference_value_shape
            offset += ufl.utils.sequences.product(e.value_shape())
        return offsets

    elif isinstance(fiat_element, EnrichedElement):
        offsets = []
        for e in fiat_element.elements():
            offsets += _generate_reference_offsets(e, offset)
        return offsets

    else:
        return [offset] * fiat_element.space_dimension()


def _generate_physical_offsets(ufl_element, offset=0):
    """Generate offsets: i.e value offset for each basis function
    relative to a physical element representation."""
    cell = ufl_element.cell()
    gdim = cell.geometric_dimension()
    tdim = cell.topological_dimension()

    # Refer to reference if gdim == tdim. This is a hack to support
    # more stuff (in particular restricted elements)
    if gdim == tdim:
        return _generate_reference_offsets(create_element(ufl_element))

    if isinstance(ufl_element, ufl.MixedElement):
        offsets = []
        for e in ufl_element.sub_elements():
            offsets += _generate_physical_offsets(e, offset)
            # e is a ufl element, so value_size means the physical value size
            offset += e.value_size()
        return offsets

    elif isinstance(ufl_element, ufl.EnrichedElement):
        offsets = []
        for e in ufl_element._elements:  # TODO: Avoid private member access
            offsets += _generate_physical_offsets(e, offset)
        return offsets

    elif isinstance(ufl_element, ufl.FiniteElement):
        fiat_element = create_element(ufl_element)
        return [offset] * fiat_element.space_dimension()

    else:
        raise NotImplementedError("This element combination is not implemented")


def _generate_offsets(ufl_element, reference_offset=0, physical_offset=0):
    """Generate offsets: i.e value offset for each basis function
    relative to a physical element representation."""
    if isinstance(ufl_element, ufl.MixedElement):
        offsets = []
        for e in ufl_element.sub_elements():
            offsets += _generate_offsets(e, reference_offset, physical_offset)
            # e is a ufl element, so value_size means the physical value size
            reference_offset += e.reference_value_size()
            physical_offset += e.value_size()
        return offsets

    elif isinstance(ufl_element, ufl.EnrichedElement):
        offsets = []
        for e in ufl_element._elements:  # TODO: Avoid private member access
            offsets += _generate_offsets(e, reference_offset, physical_offset)
        return offsets

    elif isinstance(ufl_element, ufl.FiniteElement):
        fiat_element = create_element(ufl_element)
        return [(reference_offset, physical_offset)] * fiat_element.space_dimension()

    else:
        # TODO: Support RestrictedElement, QuadratureElement,
        #       TensorProductElement, etc.!  and replace
        #       _generate_{physical|reference}_offsets with this
        #       function.
        raise NotImplementedError("This element combination is not implemented")


def _evaluate_dof(ufl_element, fiat_element):
    """Compute intermediate representation of evaluate_dof."""
    cell = ufl_element.cell()
    if fiat_element.is_nodal():
        dofs = [L.pt_dict for L in fiat_element.dual_basis()]
    else:
        dofs = [None] * fiat_element.space_dimension()
    return {
        "mappings": fiat_element.mapping(),
        "reference_value_size": ufl_element.reference_value_size(),
        "physical_value_size": ufl_element.value_size(),
        "geometric_dimension": cell.geometric_dimension(),
        "topological_dimension": cell.topological_dimension(),
        "dofs": dofs,
        "physical_offsets": _generate_physical_offsets(ufl_element),
        "cell_shape": cell.cellname()
    }


def _extract_elements(fiat_element):
    new_elements = []
    if isinstance(fiat_element, (MixedElement, EnrichedElement)):
        for e in fiat_element.elements():
            new_elements += _extract_elements(e)
    else:
        new_elements.append(fiat_element)
    return new_elements


def _evaluate_basis(ufl_element, fiat_element, epsilon):
    """Compute intermediate representation for evaluate_basis."""
    cell = ufl_element.cell()
    cellname = cell.cellname()

    # Handle Mixed and EnrichedElements by extracting 'sub' elements.
    elements = _extract_elements(fiat_element)
    physical_offsets = _generate_physical_offsets(ufl_element)
    reference_offsets = _generate_reference_offsets(fiat_element)
    mappings = fiat_element.mapping()

    # This function is evidently not implemented for TensorElements
    for e in elements:
        if (len(e.value_shape()) > 1) and (e.num_sub_elements() != 1):
            return "Function not supported/implemented for TensorElements."

    # Handle QuadratureElement, not supported because the basis is only
    # defined at the dof coordinates where the value is 1, so not very
    # interesting.
    for e in elements:
        if isinstance(e, QuadratureElement):
            return "Function not supported/implemented for QuadratureElement."
        if isinstance(e, HDivTrace):
            return "Function not supported for Trace elements"

    # Initialise data with 'global' values.
    data = {
        "reference_value_size": ufl_element.reference_value_size(),
        "physical_value_size": ufl_element.value_size(),
        "cellname": cellname,
        "topological_dimension": cell.topological_dimension(),
        "geometric_dimension": cell.geometric_dimension(),
        "space_dimension": fiat_element.space_dimension(),
        "needs_oriented": needs_oriented_jacobian(fiat_element),
        "max_degree": max([e.degree() for e in elements])
    }

    # Loop element and space dimensions to generate dof data.
    dof = 0
    dofs_data = []
    for e in elements:
        num_components = ufl.utils.sequences.product(e.value_shape())

        if isinstance(e, FlattenedDimensions):
            # Tensor product element
            A = e.element.A
            B = e.element.B
            # Attach suitable coefficients to element
            if isinstance(A, FlattenedDimensions):
                # This is for hexahedral element
                ac = A.element.A.get_coeffs()
                bc = A.element.B.get_coeffs()
                ac = numpy.block([[w * ac for w in v] for v in bc])
                ad = A.element.A.dmats()
                bd = A.element.B.dmats()
                ai = numpy.eye(ad[0].shape[0])
                bi = numpy.eye(bd[0].shape[0])

                if len(bd) != 1:
                    raise NotImplementedError("Cannot create dmats")

                dmats = []
                for mat in ad:
                    dmats += [numpy.block([[w * mat for w in v] for v in bi])]
                dmats += [numpy.block([[w * ai for w in v] for v in bd[0]])]
                ad = dmats
            else:
                ac = A.get_coeffs()
                ad = A.dmats()
            bc = B.get_coeffs()
            bd = B.dmats()
            coeffs = numpy.block([[w * ac for w in v] for v in bc])
            num_expansion_members = coeffs.shape[0]
            ai = numpy.eye(ad[0].shape[0])
            bi = numpy.eye(bd[0].shape[0])

            if len(bd) != 1:
                raise NotImplementedError("Cannot create dmats")

            dmats = []
            for mat in ad:
                dmats += [numpy.block([[w * mat for w in v] for v in bi])]
            dmats += [numpy.block([[w * ai for w in v] for v in bd[0]])]

        else:
            coeffs = e.get_coeffs()
            dmats = e.dmats()
            num_expansion_members = e.get_num_members(e.degree())

        # Clamp dmats zeros
        dmats = numpy.asarray(dmats)
        dmats[numpy.where(numpy.isclose(dmats, 0.0, rtol=epsilon, atol=epsilon))] = 0.0

        # Extracted parts of dd below that are common for the element
        # here.  These dict entries are added to each dof_data dict
        # for each dof, because that's what the code generation
        # implementation expects.  If the code generation needs this
        # structure to be optimized in the future, we can store this
        # data for each subelement instead of for each dof.
        subelement_data = {
            "embedded_degree": e.degree(),
            "num_components": num_components,
            "dmats": dmats,
            "num_expansion_members": num_expansion_members,
        }
        value_rank = len(e.value_shape())

        for i in range(e.space_dimension()):
            if num_components == 1:
                coefficients = [coeffs[i]]
            elif value_rank == 1:
                # Handle coefficients for vector valued basis elements
                # [Raviart-Thomas, Brezzi-Douglas-Marini (BDM)].
                coefficients = [coeffs[i][c] for c in range(num_components)]
            elif value_rank == 2:
                # Handle coefficients for tensor valued basis elements.
                # [Regge]
                coefficients = [
                    coeffs[i][p][q] for p in range(e.value_shape()[0])
                    for q in range(e.value_shape()[1])
                ]
            else:
                raise RuntimeError("Unknown situation with num_components > 1")

            # Clamp coefficient zeros
            coefficients = numpy.asarray(coefficients)
            coefficients[numpy.where(numpy.isclose(coefficients, 0.0, rtol=epsilon,
                                                   atol=epsilon))] = 0.0

            dof_data = {
                "coeffs": coefficients,
                "mapping": mappings[dof],
                "physical_offset": physical_offsets[dof],
                "reference_offset": reference_offsets[dof],
            }
            # Still storing element data in dd to avoid rewriting dependent code
            dof_data.update(subelement_data)

            # This list will hold one dd dict for each dof
            dofs_data.append(dof_data)
            dof += 1

    data["dofs_data"] = dofs_data

    return data


def _tabulate_dof_coordinates(ufl_element, element):
    """Compute intermediate representation of tabulate_dof_coordinates."""
    if uses_integral_moments(element):
        return {}

    # Bail out if any dual basis member is missing (element is not nodal),
    # this is strictly not necessary but simpler
    if any(L is None for L in element.dual_basis()):
        return {}

    cell = ufl_element.cell()

    data = {}
    data["tdim"] = cell.topological_dimension()
    data["gdim"] = cell.geometric_dimension()
    data["points"] = [sorted(L.pt_dict.keys())[0] for L in element.dual_basis()]
    data["cell_shape"] = cell.cellname()
    return data


def _tabulate_entity_closure_dofs(element, cell):
    """Compute intermediate representation of tabulate_entity_closure_dofs."""
    # Get entity closure dofs from FIAT element
    fiat_entity_closure_dofs = element.entity_closure_dofs()

    entity_closure_dofs = {}
    for d0 in sorted(fiat_entity_closure_dofs.keys()):
        for e0 in sorted(fiat_entity_closure_dofs[d0].keys()):
            entity_closure_dofs[(d0, e0)] = fiat_entity_closure_dofs[d0][e0]

    num_entity_closure_dofs = [
        len(fiat_entity_closure_dofs[d0][0]) for d0 in sorted(fiat_entity_closure_dofs.keys())
    ]

    return entity_closure_dofs, num_entity_closure_dofs


def _has_foo_integrals(prefix, form_id, integral_type, form_data):
    """Compute intermediate representation of has_foo_integrals."""
    v = (form_data.max_subdomain_ids.get(integral_type, 0) > 0
         or _create_default_foo_integral(prefix, form_id, integral_type, form_data) is not None)
    return bool(v)


def _create_foo_integral(prefix, form_id, integral_type, form_data):
    """Compute intermediate representation of create_foo_integral."""
    subdomain_ids = [
        itg_data.subdomain_id for itg_data in form_data.integral_data
        if (itg_data.integral_type == integral_type and isinstance(itg_data.subdomain_id, int))
    ]
    classnames = [
        classname.make_integral_name(prefix, integral_type, form_id, subdomain_id)
        for subdomain_id in subdomain_ids
    ]
    return subdomain_ids, classnames


def _create_default_foo_integral(prefix, form_id, integral_type, form_data):
    """Compute intermediate representation of create_default_foo_integral."""
    itg_data = [
        itg_data for itg_data in form_data.integral_data
        if (itg_data.integral_type == integral_type and itg_data.subdomain_id == "otherwise")
    ]

    if len(itg_data) > 1:
        raise RuntimeError("Expecting at most one default integral of each type.")
    if itg_data:
        return classname.make_integral_name(prefix, integral_type, form_id, "otherwise")
    else:
        return None


# --- Utility functions ---


def all_elements(fiat_element):
    if isinstance(fiat_element, MixedElement):
        return fiat_element.elements()
    return [fiat_element]


def _num_dofs_per_entity(fiat_element):
    """Compute list of integers representing the number of dofs
    associated with a single mesh entity.

    Example: Lagrange of degree 3 on triangle: [1, 2, 1]

    """
    entity_dofs = fiat_element.entity_dofs()
    return [len(entity_dofs[e][0]) for e in sorted(entity_dofs.keys())]


def uses_integral_moments(fiat_element):
    """True if element uses integral moments for its degrees of freedom."""
    integrals = set(["IntegralMoment", "FrobeniusIntegralMoment"])
    tags = set([L.get_type_tag() for L in fiat_element.dual_basis() if L])
    return len(integrals & tags) > 0


def needs_oriented_jacobian(fiat_element):
    # Check whether this element needs an oriented jacobian
    # (only contravariant piolas seem to need it)
    return "contravariant piola" in fiat_element.mapping()<|MERGE_RESOLUTION|>--- conflicted
+++ resolved
@@ -38,37 +38,19 @@
 
 def make_finite_element_jit_classname(ufl_element, tag, parameters):
     from ffc import jitcompiler  # FIXME circular file dependency
-<<<<<<< HEAD
-    kind = "element"
-    sig = jitcompiler.compute_signature(ufl_element, kind, parameters)
-    prefix = "ffc_{}_{}".format(kind, sig).lower()
-=======
     kind, prefix = jitcompiler.compute_prefix(ufl_element, tag, parameters)
->>>>>>> 1bc1c478
     return classname.make_name(prefix, "finite_element", "main")
 
 
 def make_dofmap_jit_classname(ufl_element, tag, parameters):
     from ffc import jitcompiler  # FIXME circular file dependency
-<<<<<<< HEAD
-    kind = "element"
-    sig = jitcompiler.compute_signature(ufl_element, kind, parameters)
-    prefix = "ffc_{}_{}".format(kind, sig).lower()
-=======
     kind, prefix = jitcompiler.compute_prefix(ufl_element, tag, parameters)
->>>>>>> 1bc1c478
     return classname.make_name(prefix, "dofmap", "main")
 
 
 def make_coordinate_mapping_jit_classname(ufl_mesh, tag, parameters):
     from ffc import jitcompiler  # FIXME circular file dependency
-<<<<<<< HEAD
-    kind = "coordinate_mapping"
-    sig = jitcompiler.compute_signature(ufl_mesh, kind, parameters)
-    prefix = "ffc_{}_{}".format(kind, sig).lower()
-=======
     kind, prefix = jitcompiler.compute_prefix(ufl_mesh, tag, parameters, kind="coordinate_mapping")
->>>>>>> 1bc1c478
     return classname.make_name(prefix, "coordinate_mapping", "main")
 
 
@@ -84,21 +66,12 @@
         tag = ""
 
     classnames = {
-<<<<<<< HEAD
-        "finite_element": {e: make_finite_element_jit_classname(e, prefix, parameters)
-                           for e in elements},
-        "dofmap": {e: make_dofmap_jit_classname(e, prefix, parameters)
-                   for e in elements},
-        "coordinate_mapping":
-        {e: make_coordinate_mapping_jit_classname(e, prefix, parameters)
-=======
         "finite_element": {e: make_finite_element_jit_classname(e, tag, parameters)
                            for e in elements},
         "dofmap": {e: make_dofmap_jit_classname(e, tag, parameters)
                    for e in elements},
         "coordinate_mapping":
         {e: make_coordinate_mapping_jit_classname(e, tag, parameters)
->>>>>>> 1bc1c478
          for e in coordinate_elements},
     }
 
