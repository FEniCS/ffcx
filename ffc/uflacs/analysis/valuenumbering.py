# -*- coding: utf-8 -*-
# Copyright (C) 2011-2017 Martin Sandve Alnæs
#
# This file is part of FFC (https://www.fenicsproject.org)
#
# SPDX-License-Identifier:    LGPL-3.0-or-later
"""Algorithms for value numbering within computational graphs."""

import logging

import ufl
from ffc import FFCError
from ffc.uflacs.analysis.indexing import (map_component_tensor_arg_components,
                                          map_indexed_arg_components)
from ffc.uflacs.analysis.modified_terminals import analyse_modified_terminal

logger = logging.getLogger(__name__)


class ValueNumberer(ufl.corealg.multifunction.MultiFunction):
    """An algorithm to map the scalar components of an expression node to unique value numbers,
    with fallthrough for types that can be mapped to the value numbers
    of their operands."""

<<<<<<< HEAD
    def __init__(self, V, V_sizes, V_symbols):
        MultiFunction.__init__(self)
=======
    def __init__(self, e2i, V_sizes, V_symbols):
        ufl.corealg.multifunction.MultiFunction.__init__(self)
>>>>>>> dce1c0a3
        self.symbol_count = 0
        self.V = V
        self.V_sizes = V_sizes
        self.V_symbols = V_symbols

    def new_symbols(self, n):
        """Generator for new symbols with a running counter."""
        begin = self.symbol_count
        end = begin + n
        self.symbol_count = end
        return list(range(begin, end))

    def new_symbol(self):
        """Generator for new symbols with a running counter."""
        begin = self.symbol_count
        self.symbol_count += 1
        return begin

    def get_node_symbols(self, expr):
        idx = self.V.index(expr)
        return self.V_symbols[idx]

    def expr(self, v, i):
        """Create new symbols for expressions that represent new values."""
        n = self.V_sizes[i]
        return self.new_symbols(n)

    def form_argument(self, v, i):
        """Create new symbols for expressions that represent new values."""
        symmetry = v.ufl_element().symmetry()

        if symmetry:
            # Build symbols with symmetric components skipped
            symbols = []
            mapped_symbols = {}
            for c in ufl.permutation.compute_indices(v.ufl_shape):
                # Build mapped component mc with symmetries from element considered
                mc = symmetry.get(c, c)

                # Get existing symbol or create new and store with mapped component mc as key
                s = mapped_symbols.get(mc)
                if s is None:
                    s = self.new_symbol()
                    mapped_symbols[mc] = s
                symbols.append(s)
        else:
            n = self.V_sizes[i]
            symbols = self.new_symbols(n)

        return symbols

    def _modified_terminal(self, v, i):
        """Modifiers:
        terminal           - the underlying Terminal object
        global_derivatives - tuple of ints, each meaning derivative in that global direction
        local_derivatives  - tuple of ints, each meaning derivative in that local direction
        reference_value    - bool, whether this is represented in reference frame
        averaged           - None, 'facet' or 'cell'
        restriction        - None, '+' or '-'
        component          - tuple of ints, the global component of the Terminal
        flat_component     - single int, flattened local component of the Terminal, considering symmetry
        """
        # (1) mt.terminal.ufl_shape defines a core indexing space UNLESS mt.reference_value,
        #     in which case the reference value shape of the element must be used.
        # (2) mt.terminal.ufl_element().symmetry() defines core symmetries
        # (3) averaging and restrictions define distinct symbols, no additional symmetries
        # (4) two or more grad/reference_grad defines distinct symbols with additional symmetries

        # v is not necessary scalar here, indexing in (0,...,0) picks the first scalar component
        # to analyse, which should be sufficient to get the base shape and derivatives
        if v.ufl_shape:
            mt = analyse_modified_terminal(v[(0, ) * len(v.ufl_shape)])
        else:
            mt = analyse_modified_terminal(v)

        # Get derivatives
        num_ld = len(mt.local_derivatives)
        num_gd = len(mt.global_derivatives)
        assert not (num_ld and num_gd)
        if num_ld:
            domain = mt.terminal.ufl_domain()
            tdim = domain.topological_dimension()
            d_components = ufl.permutation.compute_indices((tdim, ) * num_ld)
        elif num_gd:
            domain = mt.terminal.ufl_domain()
            gdim = domain.geometric_dimension()
            d_components = ufl.permutation.compute_indices((gdim, ) * num_gd)
        else:
            d_components = [()]

        # Get base shape without the derivative axes
        base_components = ufl.permutation.compute_indices(mt.base_shape)

        # Build symbols with symmetric components and derivatives skipped
        symbols = []
        mapped_symbols = {}
        for bc in base_components:
            for dc in d_components:
                # Build mapped component mc with symmetries from element
                # and derivatives combined
                mbc = mt.base_symmetry.get(bc, bc)
                mdc = tuple(sorted(dc))
                mc = mbc + mdc

                # Get existing symbol or create new and store with
                # mapped component mc as key
                s = mapped_symbols.get(mc)
                if s is None:
                    s = self.new_symbol()
                    mapped_symbols[mc] = s
                symbols.append(s)

        # Consistency check before returning symbols
        assert not v.ufl_free_indices
        if ufl.product(v.ufl_shape) != len(symbols):
            raise FFCError("Internal error in value numbering.")
        return symbols

    # Handle modified terminals with element symmetries and second derivative symmetries!
    # terminals are implemented separately, or maybe they don't need to be?
    grad = _modified_terminal
    reference_grad = _modified_terminal
    facet_avg = _modified_terminal
    cell_avg = _modified_terminal
    restricted = _modified_terminal
    reference_value = _modified_terminal

    # indexed is implemented as a fall-through operation

    def indexed(self, Aii, i):
        # Reuse symbols of arg A for Aii
        A = Aii.ufl_operands[0]

        # Get symbols of argument A
        A_symbols = self.get_node_symbols(A)

        # Map A_symbols to Aii_symbols
        d = map_indexed_arg_components(Aii)
        symbols = [A_symbols[k] for k in d]
        return symbols

    def component_tensor(self, A, i):
        # Reuse symbols of arg Aii for A
        Aii = A.ufl_operands[0]

        # Get symbols of argument Aii
        Aii_symbols = self.get_node_symbols(Aii)

        # Map A_symbols to Aii_symbols
        d = map_component_tensor_arg_components(A)
        symbols = [Aii_symbols[k] for k in d]
        return symbols

    def list_tensor(self, v, i):
        row_symbols = [self.get_node_symbols(row) for row in v.ufl_operands]
        symbols = []
        for rowsymb in row_symbols:
            symbols.extend(rowsymb)
        return symbols

    def variable(self, v, i):
        """Direct reuse of all symbols."""
        return self.get_node_symbols(v.ufl_operands[0])<|MERGE_RESOLUTION|>--- conflicted
+++ resolved
@@ -22,13 +22,8 @@
     with fallthrough for types that can be mapped to the value numbers
     of their operands."""
 
-<<<<<<< HEAD
-    def __init__(self, V, V_sizes, V_symbols):
-        MultiFunction.__init__(self)
-=======
     def __init__(self, e2i, V_sizes, V_symbols):
         ufl.corealg.multifunction.MultiFunction.__init__(self)
->>>>>>> dce1c0a3
         self.symbol_count = 0
         self.V = V
         self.V_sizes = V_sizes
