"QuadratureTransformer for quadrature code generation to translate UFL expressions."

# Copyright (C) 2009-2011 Kristian B. Oelgaard
#
# This file is part of FFC.
#
# FFC is free software: you can redistribute it and/or modify
# it under the terms of the GNU Lesser General Public License as published by
# the Free Software Foundation, either version 3 of the License, or
# (at your option) any later version.
#
# FFC is distributed in the hope that it will be useful,
# but WITHOUT ANY WARRANTY; without even the implied warranty of
# MERCHANTABILITY or FITNESS FOR A PARTICULAR PURPOSE. See the
# GNU Lesser General Public License for more details.
#
# You should have received a copy of the GNU Lesser General Public License
# along with FFC. If not, see <http://www.gnu.org/licenses/>.
#
# Modified by Peter Brune 2009
# Modified by Anders Logg 2009, 2013
#
# First added:  2009-02-09
# Last changed: 2013-01-10

# Python modules.
from numpy import shape

# UFL common.
from ufl.common import product, StackDict, Stack

# UFL Classes.
from ufl.classes import FixedIndex
from ufl.classes import IntValue
from ufl.classes import FloatValue
from ufl.classes import Coefficient
from ufl.classes import Operator

# UFL Algorithms.
from ufl.algorithms.printing import tree_format

# FFC modules.
from ffc.log import info, debug, error, ffc_assert
from ffc.cpp import format

# Utility and optimisation functions for quadraturegenerator.
from quadraturetransformerbase import QuadratureTransformerBase
from quadratureutils import create_permutations
from reduce_operations import operation_count
from symbolics import IP

class QuadratureTransformer(QuadratureTransformerBase):
    "Transform UFL representation to quadrature code."

    def __init__(self, *args):

        # Initialise base class.
        QuadratureTransformerBase.__init__(self, *args)

    # -------------------------------------------------------------------------
    # Start handling UFL classes.
    # -------------------------------------------------------------------------
    # -------------------------------------------------------------------------
    # AlgebraOperators (algebra.py).
    # -------------------------------------------------------------------------
    def sum(self, o, *operands):
        #print("Visiting Sum: " + "\noperands: \n" + "\n".join(map(repr, operands)))

        # Prefetch formats to speed up code generation.
        f_group  = format["grouping"]
        f_add    = format["add"]
        f_mult   = format["multiply"]
        f_float  = format["floating point"]
        code = {}

        # Loop operands that has to be summed and sort according to map (j,k).
        for op in operands:
            # If entries does already exist we can add the code, otherwise just
            # dump them in the element tensor.
            for key, val in op.items():
                if key in code:
                    code[key].append(val)
                else:
                    code[key] = [val]

        # Add sums and group if necessary.
        for key, val in code.items():

            # Exclude all zero valued terms from sum
            value = [v for v in val if not v is None]

            if len(value) > 1:
                # NOTE: Since we no longer call expand_indices, the following
                # is needed to prevent the code from exploding for forms like
                # HyperElasticity
                duplications = {}
                for val in value:
                    if val in duplications:
                        duplications[val] += 1
                        continue
                    duplications[val] = 1

                # Add a product for each term that has duplicate code
                expressions = []
                for expr, num_occur in duplications.items():
                    if num_occur > 1:
                        # Pre-multiply expression with number of occurrences
                        expressions.append(f_mult([f_float(num_occur), expr]))
                        continue
                    # Just add expression if there is only one
                    expressions.append(expr)
                ffc_assert(expressions, "Where did the expressions go?")

                if len(expressions) > 1:
                    code[key] = f_group(f_add(expressions))
                    continue
                code[key] = expressions[0]
            else:
                # Check for zero valued sum and delete from code
                # This might result in returning an empty dict, but that should
                # be interpreted as zero by other handlers.
                if not value:
                    del code[key]
                    continue
                code[key] = value[0]

        return code

    def product(self, o, *operands):
        #print("Visiting Product with operands: \n" + "\n".join(map(repr,operands)))

        # Prefetch formats to speed up code generation.
        f_mult = format["multiply"]
        permute = []
        not_permute = []

        # Sort operands in objects that needs permutation and objects that does not.
        for op in operands:
            # If we get an empty dict, something was zero and so is the product.
            if not op:
                return {}
            if len(op) > 1 or (op and op.keys()[0] != ()):
                permute.append(op)
            elif op and op.keys()[0] == ():
                not_permute.append(op[()])

        # Create permutations.
        #print("\npermute: " + repr(permute))
        #print("\nnot_permute: " + repr(not_permute))
        permutations = create_permutations(permute)
        #print("\npermutations: " + repr(permutations))

        # Create code.
        code ={}
        if permutations:
            for key, val in permutations.items():
                # Sort key in order to create a unique key.
                l = list(key)
                l.sort()

                # Loop products, don't multiply by '1' and if we encounter a None the product is zero.
                # TODO: Need to find a way to remove and J_inv00 terms that might
                # disappear as a consequence of eliminating a zero valued term
                value = []
                zero = False
                for v in val + not_permute:
                    if v is None:
                        ffc_assert(tuple(l) not in code, "This key should not be in the code.")
                        code[tuple(l)] = None
                        zero = True
                        break
                    elif not v:
                        print "v: '%s'" % repr(v)
                        error("should not happen")
                    elif v == "1":
                        pass
                    else:
                        value.append(v)

                if not value:
                    value = ["1"]
                if zero:
                    code[tuple(l)] = None
                else:
                    code[tuple(l)] = f_mult(value)
        else:
            # Loop products, don't multiply by '1' and if we encounter a None the product is zero.
            # TODO: Need to find a way to remove terms from 'used sets' that might
            # disappear as a consequence of eliminating a zero valued term
            value = []
            for v in not_permute:
                if v is None:
                    code[()] = None
                    return code
                elif not v:
                    print "v: '%s'" % repr(v)
                    error("should not happen")
                elif v == "1":
                    pass
                else:
                    value.append(v)
            # We did have values, but they might have been all ones.
            if value == [] and not_permute != []:
                code[()] = f_mult(["1"])
            else:
                code[()] = f_mult(value)
        return code

    def division(self, o, *operands):
        #print("Visiting Division with operands: \n" + "\n".join(map(repr,operands)))

        # Prefetch formats to speed up code generation.
        f_div      = format["div"]
        f_grouping = format["grouping"]

        ffc_assert(len(operands) == 2, \
                   "Expected exactly two operands (numerator and denominator): " + repr(operands))

        # Get the code from the operands.
        numerator_code, denominator_code = operands

        # TODO: Are these safety checks needed? Need to check for None?
        ffc_assert(() in denominator_code and len(denominator_code) == 1, \
                   "Only support function type denominator: " + repr(denominator_code))

        code = {}
        # Get denominator and create new values for the numerator.
        denominator = denominator_code[()]
        ffc_assert(denominator is not None, "Division by zero!")

        for key, val in numerator_code.items():
            # If numerator is None the fraction is also None
            if val is None:
                code[key] = None
            # If denominator is '1', just return numerator
            elif denominator == "1":
                code[key] = val
            # Create fraction and add to code
            else:
                code[key] = f_div(val, f_grouping(denominator))

        return code

    def power(self, o):
        #print("\n\nVisiting Power: " + repr(o))

        # Get base and exponent.
        base, expo = o.operands()

        # Visit base to get base code.
        base_code = self.visit(base)

        # TODO: Are these safety checks needed? Need to check for None?
        ffc_assert(() in base_code and len(base_code) == 1, "Only support function type base: " + repr(base_code))

        # Get the base code.
        val = base_code[()]

        # Handle different exponents
        if isinstance(expo, IntValue):
            return {(): format["power"](val, expo.value())}
        elif isinstance(expo, FloatValue):
            return {(): format["std power"](val, format["floating point"](expo.value()))}
        elif isinstance(expo, (Coefficient, Operator)):
            exp = self.visit(expo)
            return {(): format["std power"](val, exp[()])}
        else:
            error("power does not support this exponent: " + repr(expo))

    def abs(self, o, *operands):
        #print("\n\nVisiting Abs: " + repr(o) + "with operands: " + "\n".join(map(repr,operands)))

        # Prefetch formats to speed up code generation.
        f_abs = format["absolute value"]

        # TODO: Are these safety checks needed? Need to check for None?
        ffc_assert(len(operands) == 1 and () in operands[0] and len(operands[0]) == 1, \
                   "Abs expects one operand of function type: " + repr(operands))

        # Take absolute value of operand.
        return {():f_abs(operands[0][()])}

    # -------------------------------------------------------------------------
    # Condition, Conditional (conditional.py).
    # -------------------------------------------------------------------------
    def not_condition(self, o, *operands):
        # This is a Condition but not a BinaryCondition, and the operand will be another Condition
        # Get condition expression and do safety checks.
        # Might be a bit too strict?
        cond, = operands
        ffc_assert(len(cond) == 1 and cond.keys()[0] == (),\
            "Condition for NotCondition should only be one function: " + repr(cond))
        return {(): format["not"](cond[()])}

    def binary_condition(self, o, *operands):

        # Get LHS and RHS expressions and do safety checks.
        # Might be a bit too strict?
        lhs, rhs = operands
        ffc_assert(len(lhs) == 1 and lhs.keys()[0] == (),\
            "LHS of Condition should only be one function: " + repr(lhs))
        ffc_assert(len(rhs) == 1 and rhs.keys()[0] == (),\
            "RHS of Condition should only be one function: " + repr(rhs))

        # Map names from UFL to cpp.py.
        name_map = {"==":"is equal", "!=":"not equal",\
                    "<":"less than", ">":"greater than",\
                    "<=":"less equal", ">=":"greater equal",\
                    "&&":"and", "||": "or"}

        # Get values and test for None
        l_val = lhs[()]
        r_val = rhs[()]
        if l_val is None:
            l_val = format["float"](0.0)
        if r_val is None:
            r_val = format["float"](0.0)

        return {(): format["grouping"](l_val + format[name_map[o._name]] + r_val)}

    def conditional(self, o, *operands):

        # Get condition and return values; and do safety check.
        cond, true, false = operands
        ffc_assert(len(cond) == 1 and cond.keys()[0] == (),\
            "Condtion should only be one function: " + repr(cond))
        ffc_assert(len(true) == 1 and true.keys()[0] == (),\
            "True value of Condtional should only be one function: " + repr(true))
        ffc_assert(len(false) == 1 and false.keys()[0] == (),\
            "False value of Condtional should only be one function: " + repr(false))

        # Get values and test for None
        t_val = true[()]
        f_val = false[()]
        if t_val is None:
            t_val = format["float"](0.0)
        if f_val is None:
            f_val = format["float"](0.0)

        # Create expression for conditional
        expr = format["evaluate conditional"](cond[()], t_val, f_val)
        num = len(self.conditionals)
        name = format["conditional"](num)
        if not expr in self.conditionals:
            self.conditionals[expr] = (IP, operation_count(expr, format), num)
        else:
            num = self.conditionals[expr][2]
            name = format["conditional"](num)
        return {():name}

    # -------------------------------------------------------------------------
    # FacetNormal, CellVolume, Circumradius, FacetArea (geometry.py).
    # -------------------------------------------------------------------------
    def facet_normal(self, o):
        #print("Visiting FacetNormal:")

        # Get the component
        components = self.component()

        # Safety check.
        ffc_assert(len(components) == 1, "FacetNormal expects 1 component index: " + repr(components))

        # Handle 1D as a special case.
        # FIXME: KBO: This has to change for mD elements in R^n : m < n
        if self.gdim == 1: # FIXME: MSA: UFL uses shape (1,) now, can we remove the special case here then?
            normal_component = format["normal component"](self.restriction, "")
        else:
            normal_component = format["normal component"](self.restriction, components[0])
        self.trans_set.add(normal_component)

        return {():normal_component}

    def cell_volume(self, o):
        # FIXME: KBO: This has to change for higher order elements
        volume = format["cell volume"](self.restriction)
        self.trans_set.add(volume)

        return {():volume}

    def circumradius(self, o):
        # FIXME: KBO: This has to change for higher order elements
        circumradius = format["circumradius"](self.restriction)
        self.trans_set.add(circumradius)

        return {():circumradius}

    def facet_area(self, o):
        # FIXME: KBO: This has to change for higher order elements
        # NOTE: Omitting restriction because the area of a facet is the same
        # on both sides.
        # FIXME: Since we use the scale factor, facet area has no meaning
        # for cell integrals. (Need check in FFC or UFL).
        area = format["facet area"]
        self.trans_set.add(area)

        return {():area}

    def min_facet_edge_length(self, o):
        # FIXME: this has no meaning for cell integrals. (Need check in FFC or UFL).

        if self.tdim < 3:
            return self.facet_area(o)

        edgelen = format["min facet edge length"](self.restriction)
        self.trans_set.add(edgelen)

        return {():edgelen}

    def max_facet_edge_length(self, o):
        # FIXME: this has no meaning for cell integrals. (Need check in FFC or UFL).

        if self.tdim < 3:
            return self.facet_area(o)

        edgelen = format["max facet edge length"](self.restriction)
        self.trans_set.add(edgelen)

        return {():edgelen}

    # -------------------------------------------------------------------------

    def create_argument(self, ufl_argument, derivatives, component, local_comp,
                        local_offset, ffc_element, transformation, multiindices,
                        tdim, gdim, avg):
        "Create code for basis functions, and update relevant tables of used basis."
        ffc_assert(ufl_argument in self._function_replace_values, "Expecting ufl_argument to have been mapped prior to this call.")

        # Prefetch formats to speed up code generation.
        f_group         = format["grouping"]
        f_add           = format["add"]
        f_mult          = format["multiply"]
        f_transform     = format["transform"]
        f_detJ          = format["det(J)"]
        f_inv           = format["inverse"]

        # Reset code
        code = {}

        # Handle affine mappings.
        if transformation == "affine":
            # Loop derivatives and get multi indices.
            for multi in multiindices:
                deriv = [multi.count(i) for i in range(self.tdim)]
                if not any(deriv):
                    deriv = []

                # Create mapping and basis name.
                #print "component = ", component
                mapping, basis = self._create_mapping_basis(component, deriv, avg, ufl_argument, ffc_element)
                if not mapping in code:
                    code[mapping] = []

                if basis is not None:
                    # Add transformation
                    code[mapping].append(self.__apply_transform(basis, derivatives, multi, tdim, gdim))

        # Handle non-affine mappings.
        else:
            ffc_assert(avg is None, "Taking average is not supported for non-affine mappings.")

            # Loop derivatives and get multi indices.
            for multi in multiindices:
                deriv = [multi.count(i) for i in range(self.tdim)]
                if not any(deriv):
                    deriv = []

                for c in range(self.tdim):
                    # Create mapping and basis name.
                    mapping, basis = self._create_mapping_basis(c + local_offset, deriv, avg, ufl_argument, ffc_element)
                    if not mapping in code:
                        code[mapping] = []

                    if basis is not None:
                        # Multiply basis by appropriate transform.
                        if transformation == "covariant piola":
                            dxdX = f_transform("JINV", c, local_comp, tdim, gdim, self.restriction)
                            self.trans_set.add(dxdX)
                            basis = f_mult([dxdX, basis])
                        elif transformation == "contravariant piola":
                            self.trans_set.add(f_detJ(self.restriction))
                            detJ = f_inv(f_detJ(self.restriction))
                            dXdx = f_transform("J", local_comp, c, gdim, tdim, self.restriction)
                            self.trans_set.add(dXdx)
                            basis = f_mult([detJ, dXdx, basis])
                        else:
                            error("Transformation is not supported: " + repr(transformation))

                        # Add transformation if needed.
                        code[mapping].append(self.__apply_transform(basis, derivatives, multi, tdim, gdim))

        # Add sums and group if necessary.
        for key, val in code.items():
            if len(val) > 1:
                code[key] = f_group(f_add(val))
            elif val:
                code[key] = val[0]
            else:
                # Return a None (zero) because val == []
                code[key] = None

        return code

    def create_function(self, ufl_function, derivatives, component, local_comp,
                        local_offset, ffc_element, is_quad_element,
                        transformation, multiindices, tdim, gdim, avg):
        "Create code for basis functions, and update relevant tables of used basis."
        ffc_assert(ufl_function in self._function_replace_values, "Expecting ufl_function to have been mapped prior to this call.")

        # Prefetch formats to speed up code generation.
        f_mult          = format["multiply"]
        f_transform     = format["transform"]
        f_detJ          = format["det(J)"]
        f_inv           = format["inverse"]

        # Reset code
        code = []

        # Handle affine mappings.
        if transformation == "affine":
            # Loop derivatives and get multi indices.
            for multi in multiindices:
                deriv = [multi.count(i) for i in range(self.tdim)]
                if not any(deriv):
                    deriv = []

                # Create function name.
                function_name = self._create_function_name(component, deriv, avg, is_quad_element, ufl_function, ffc_element)
                if function_name:
                    # Add transformation if needed.
                    code.append(self.__apply_transform(function_name, derivatives, multi, tdim, gdim))

        # Handle non-affine mappings.
        else:
            ffc_assert(avg is None, "Taking average is not supported for non-affine mappings.")

            # Loop derivatives and get multi indices.
            for multi in multiindices:
                deriv = [multi.count(i) for i in range(self.tdim)]
                if not any(deriv):
                    deriv = []

                for c in range(self.tdim):
                    function_name = self._create_function_name(c + local_offset, deriv, avg, is_quad_element, ufl_function, ffc_element)
                    if function_name:
                        # Multiply basis by appropriate transform.
                        if transformation == "covariant piola":
                            dxdX = f_transform("JINV", c, local_comp, tdim, gdim, self.restriction)
                            self.trans_set.add(dxdX)
                            function_name = f_mult([dxdX, function_name])
                        elif transformation == "contravariant piola":
                            self.trans_set.add(f_detJ(self.restriction))
                            detJ = f_inv(f_detJ(self.restriction))
                            dXdx = f_transform("J", local_comp, c, gdim, tdim, self.restriction)
                            self.trans_set.add(dXdx)
                            function_name = f_mult([detJ, dXdx, function_name])
                        else:
                            error("Transformation is not supported: ", repr(transformation))

                        # Add transformation if needed.
                        code.append(self.__apply_transform(function_name, derivatives, multi, tdim, gdim))

        if not code:
            return None
        elif len(code) > 1:
            code = format["grouping"](format["add"](code))
        else:
            code = code[0]

        return code

    # -------------------------------------------------------------------------
    # Helper functions for Argument and Coefficient
    # -------------------------------------------------------------------------
    def __apply_transform(self, function, derivatives, multi, tdim, gdim): # XXX UFLACS REUSE
        "Apply transformation (from derivatives) to basis or function."
        f_mult          = format["multiply"]
        f_transform     = format["transform"]

        # Add transformation if needed.
        transforms = []
        for i, direction in enumerate(derivatives):
            ref = multi[i]
            t = f_transform("JINV", ref, direction, tdim, gdim, self.restriction)
            self.trans_set.add(t)
            transforms.append(t)

        # Only multiply by basis if it is present.
        if function:
            prods = transforms + [function]
        else:
            prods = transforms

        return format["multiply"](prods)

    # -------------------------------------------------------------------------
    # Helper functions for transformation of UFL objects in base class
    # -------------------------------------------------------------------------
    def _create_symbol(self, symbol, domain):
        return {():symbol}

    def _create_product(self, symbols):
        return format["multiply"](symbols)

    def _format_scalar_value(self, value):
        #print("format_scalar_value: %d" % value)
        if value is None:
            return {():None}
        # TODO: Handle value < 0 better such that we don't have + -2 in the code.
        return {():format["floating point"](value)}

    def _math_function(self, operands, format_function):
        # TODO: Are these safety checks needed?
        ffc_assert(len(operands) == 1 and () in operands[0] and len(operands[0]) == 1, \
                   "MathFunctions expect one operand of function type: " + repr(operands))
        # Use format function on value of operand.
        new_operand = {}
        operand = operands[0]
        for key, val in operand.items():
            new_operand[key] = format_function(val)
        return new_operand

    def _atan_2_function(self, operands, format_function):
        x1,x2 = operands
        x1,x2 = x1.values()[0],x2.values()[0]
<<<<<<< HEAD
=======
        if x1 is None:
            x1 = format["floating point"](0.0)
        if x2 is None:
            x2 = format["floating point"](0.0)
>>>>>>> f2d47ca2
        return {():format_function(x1, x2)}

    def _bessel_function(self, operands, format_function):
        # TODO: Are these safety checks needed?
        ffc_assert(len(operands) == 2,\
          "BesselFunctions expect two operands of function type: " + repr(operands))
        nu, x = operands
        ffc_assert(len(nu) == 1 and () in nu,\
          "Expecting one operand of function type as first argument to BesselFunction : " + repr(nu))
        ffc_assert(len(x) == 1 and () in x,\
          "Expecting one operand of function type as second argument to BesselFunction : " + repr(x))
        nu = nu[()]
        x = x[()]
        if nu is None:
            nu = format["floating point"](0.0)
        if x is None:
            x = format["floating point"](0.0)

        # Use format function on arguments.
        # NOTE: Order of nu and x is reversed compared to the UFL and C++
        # function calls because of how Symbol treats exponents.
        # this will change once quadrature optimisations has been cleaned up.
        return {():format_function(x, nu)}

    # -------------------------------------------------------------------------
    # Helper functions for code_generation()
    # -------------------------------------------------------------------------
    def _count_operations(self, expression):
        return operation_count(expression, format)

    def _create_entry_data(self, val, domain_type):
        # Multiply value by weight and determinant
        # Create weight and scale factor.
        weight = format["weight"](self.points)
        if self.points > 1:
            weight += format["component"]("", format["integration points"])

        # Update sets of used variables.
        if domain_type == "point":
            trans_set = set()
            value = format["mul"]([val, weight])
        else:
            f_scale_factor = format["scale factor"]
            trans_set = set([f_scale_factor])
            value = format["mul"]([val, weight, f_scale_factor])

        trans_set.update(self.trans_set)
        used_points = set([self.points])
        ops = self._count_operations(value)
        used_psi_tables = set([v for k, v in self.psi_tables_map.items()])

        return (value, ops, [trans_set, used_points, used_psi_tables])<|MERGE_RESOLUTION|>--- conflicted
+++ resolved
@@ -622,13 +622,11 @@
     def _atan_2_function(self, operands, format_function):
         x1,x2 = operands
         x1,x2 = x1.values()[0],x2.values()[0]
-<<<<<<< HEAD
-=======
+
         if x1 is None:
             x1 = format["floating point"](0.0)
         if x2 is None:
             x2 = format["floating point"](0.0)
->>>>>>> f2d47ca2
         return {():format_function(x1, x2)}
 
     def _bessel_function(self, operands, format_function):
