--- conflicted
+++ resolved
@@ -149,13 +149,8 @@
         # If we have more than one variable and the first float is -1 exlude the 1.
         if len(self.vrs) > 1 and self.vrs[0]._prec == 0 and self.vrs[0].val == -1.0:
             # Join string representation of members by multiplication
-<<<<<<< HEAD
-            return   format["subtract"](["", format["multiply"]([str(v) for v in self.vrs[1:]])])
-        return format["multiply"]([str(v) for v in self.vrs])
-=======
             return   format["sub"](["", format["mul"]([str(v) for v in self.vrs[1:]])])
         return format["mul"]([str(v) for v in self.vrs])
->>>>>>> 5a7413a9
 
     # Binary operators.
     def __add__(self, other):
