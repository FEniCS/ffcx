"""QuadratureTransformerBase, a common class for quadrature
transformers to translate UFL expressions."""

# Copyright (C) 2009-2013 Kristian B. Oelgaard
#
# This file is part of FFC.
#
# FFC is free software: you can redistribute it and/or modify
# it under the terms of the GNU Lesser General Public License as published by
# the Free Software Foundation, either version 3 of the License, or
# (at your option) any later version.
#
# FFC is distributed in the hope that it will be useful,
# but WITHOUT ANY WARRANTY; without even the implied warranty of
# MERCHANTABILITY or FITNESS FOR A PARTICULAR PURPOSE. See the
# GNU Lesser General Public License for more details.
#
# You should have received a copy of the GNU Lesser General Public License
# along with FFC. If not, see <http://www.gnu.org/licenses/>.
#
# Modified by Martin Alnaes, 2013
# Modified by Garth N. Wells, 2013
#
# First added:  2009-10-13
# Last changed: 2014-06-09

# Python modules.
from six.moves import zip
from numpy import shape, array

# UFL Classes.
from ufl.classes import FixedIndex, Index
from ufl.common import StackDict, Stack, product
from ufl.permutation import build_component_numbering

# UFL Algorithms.
from ufl.algorithms import Transformer

# FFC modules.
from ffc.log import ffc_assert, error, info
from ffc.fiatinterface import create_element, map_facet_points
from ffc.mixedelement import MixedElement
from ffc.cpp import format

# FFC tensor modules.
from ffc.tensor.multiindex import MultiIndex as FFCMultiIndex
from ffc.representationutils import transform_component

# Utility and optimisation functions for quadraturegenerator.
from .quadratureutils import create_psi_tables
from .symbolics import BASIS, IP, GEO, CONST

class QuadratureTransformerBase(Transformer):
    "Transform UFL representation to quadrature code."

    def __init__(self,
                 psi_tables,
                 quad_weights,
                 gdim,
                 tdim,
                 entity_type,
                 function_replace_map,
                 optimise_parameters):

        Transformer.__init__(self)

        # Save optimise_parameters, weights and fiat_elements_map.
        self.optimise_parameters = optimise_parameters

        # Map from original functions with possibly incomplete elements
        # to functions with properly completed elements
        self._function_replace_map = function_replace_map
        self._function_replace_values = set(function_replace_map.values()) # For assertions

        # Create containers and variables.
        self.used_psi_tables = set()
        self.psi_tables_map = {}
        self.used_weights = set()
        self.quad_weights = quad_weights
        self.used_nzcs = set()
        self.ip_consts = {}
        self.trans_set = set()
        self.function_data = {}
        self.tdim = tdim
        self.gdim = gdim
        self.entity_type = entity_type
        self.points = 0
        self.facet0 = None
        self.facet1 = None
        self.vertex = None
        self.restriction = None
        self.avg = None
        self.coordinate = None
        self.conditionals = {}
        self.additional_includes_set = set()
        self.__psi_tables = psi_tables # TODO: Unused? Remove?

        # Stacks.
        self._derivatives = []
        self._index2value = StackDict()
        self._components = Stack()

        self.element_map, self.name_map, self.unique_tables =\
            create_psi_tables(psi_tables, self.optimise_parameters["eliminate zeros"], self.entity_type)

        # Cache.
        self.argument_cache = {}
        self.function_cache = {}

    def update_cell(self):
        ffc_assert(self.entity_type == "cell", "Not expecting update_cell on a %s." % self.entity_type)
        self.facet0 = None
        self.facet1 = None
        self.vertex = None
        self.coordinate = None
        self.conditionals = {}

    def update_facets(self, facet0, facet1):
        ffc_assert(self.entity_type == "facet", "Not expecting update_facet on a %s." % self.entity_type)
        self.facet0 = facet0
        self.facet1 = facet1
        self.vertex = None
        self.coordinate = None
        self.conditionals = {}

    def update_vertex(self, vertex):
        ffc_assert(self.entity_type == "vertex", "Not expecting update_vertex on a %s." % self.entity_type)
        self.facet0 = None
        self.facet1 = None
        self.vertex = vertex
        self.coordinate = None
        self.conditionals = {}

    def update_points(self, points):
        self.points = points
        self.coordinate = None
        # Reset functions everytime we move to a new quadrature loop
        self.conditionals = {}
        self.function_data = {}

        # Reset cache
        self.argument_cache = {}
        self.function_cache = {}

    def disp(self):
        print("\n\n **** Displaying QuadratureTransformer ****")
        print("\nQuadratureTransformer, element_map:\n", self.element_map)
        print("\nQuadratureTransformer, name_map:\n", self.name_map)
        print("\nQuadratureTransformer, unique_tables:\n", self.unique_tables)
        print("\nQuadratureTransformer, used_psi_tables:\n", self.used_psi_tables)
        print("\nQuadratureTransformer, psi_tables_map:\n", self.psi_tables_map)
        print("\nQuadratureTransformer, used_weights:\n", self.used_weights)

    def component(self):
        "Return current component tuple."
        if len(self._components):
            return self._components.peek()
        return ()

    def derivatives(self):
        "Return all derivatives tuple."
        if len(self._derivatives):
            return tuple(self._derivatives[:])
        return ()

    # -------------------------------------------------------------------------
    # Start handling UFL classes.
    # -------------------------------------------------------------------------
    # Nothing in expr.py is handled. Can only handle children of these clases.
    def expr(self, o):
        print("\n\nVisiting basic Expr:", repr(o), "with operands:")
        error("This expression is not handled: " + repr(o))

    # Nothing in terminal.py is handled. Can only handle children of these clases.
    def terminal(self, o):
        print("\n\nVisiting basic Terminal:", repr(o), "with operands:")
        error("This terminal is not handled: " + repr(o))

    # -------------------------------------------------------------------------
    # Things which should not be here (after expansion etc.) from:
    # algebra.py, differentiation.py, finiteelement.py,
    # form.py, geometry.py, indexing.py, integral.py, tensoralgebra.py, variable.py.
    # -------------------------------------------------------------------------
<<<<<<< HEAD
    def algebra_operator(self, o, *operands):
        print("\n\nVisiting AlgebraOperator: ", repr(o))
        error("This type of AlgebraOperator should have been expanded!!" + repr(o))

=======
>>>>>>> 19eaf255
    def derivative(self, o, *operands):
        print("\n\nVisiting Derivative: ", repr(o))
        error("All derivatives apart from Grad should have been expanded!!")

    def compound_tensor_operator(self, o):
        print("\n\nVisiting CompoundTensorOperator: ", repr(o))
        error("CompoundTensorOperator should have been expanded.")

    def label(self, o):
        print("\n\nVisiting Label: ", repr(o))
        error("What is a Lable doing in the integrand?")

    # -------------------------------------------------------------------------
    # Things which are not supported yet, from:
    # condition.py, constantvalue.py, function.py, geometry.py, lifting.py,
    # mathfunctions.py, restriction.py
    # -------------------------------------------------------------------------
    def condition(self, o):
        print("\n\nVisiting Condition:", repr(o))
        error("This type of Condition is not supported (yet).")

    def constant_value(self, o):
        print("\n\nVisiting ConstantValue:", repr(o))
        error("This type of ConstantValue is not supported (yet).")

<<<<<<< HEAD
    def index_annotated(self, o):
        print("\n\nVisiting IndexAnnotated:", repr(o))
        error("Only child classes of IndexAnnotated is supported.")

    def constant_base(self, o):
        print("\n\nVisiting ConstantBase:", repr(o))
        error("This type of ConstantBase is not supported (yet).")

=======
>>>>>>> 19eaf255
    def geometric_quantity(self, o):
        print("\n\nVisiting GeometricQuantity:", repr(o))
        error("This type of GeometricQuantity is not supported (yet).")

    def math_function(self, o):
        print("\n\nVisiting MathFunction:", repr(o))
        error("This MathFunction is not supported (yet).")

    def atan_2_function(self, o):
        print("\n\nVisiting Atan2Function:", repr(o))
        error("Atan2Function is not implemented (yet).")

    def bessel_function(self, o):
        print("\n\nVisiting BesselFunction:", repr(o))
        error("BesselFunction is not implemented (yet).")

    def restricted(self, o):
        print("\n\nVisiting Restricted:", repr(o))
        error("This type of Restricted is not supported (only positive and negative are currently supported).")

    # -------------------------------------------------------------------------
    # Handlers that should be implemented by child classes.
    # -------------------------------------------------------------------------
    # -------------------------------------------------------------------------
    # AlgebraOperators (algebra.py).
    # -------------------------------------------------------------------------
    def sum(self, o, *operands):
        print("\n\nVisiting Sum: ", repr(o))
        error("This object should be implemented by the child class.")

    def product(self, o, *operands):
        print("\n\nVisiting Product: ", repr(o))
        error("This object should be implemented by the child class.")

    def division(self, o, *operands):
        print("\n\nVisiting Division: ", repr(o))
        error("This object should be implemented by the child class.")

    def power(self, o):
        print("\n\nVisiting Power: ", repr(o))
        error("This object should be implemented by the child class.")

    def abs(self, o, *operands):
        print("\n\nVisiting Abs: ", repr(o))
        error("This object should be implemented by the child class.")

    # -------------------------------------------------------------------------
    # FacetNormal, CellVolume, Circumradius (geometry.py).
    # -------------------------------------------------------------------------
    def cell_coordinate(self, o):
        error("This object should be implemented by the child class.")

    def facet_coordinate(self, o):
        error("This object should be implemented by the child class.")

    def cell_origin(self, o):
        error("This object should be implemented by the child class.")

    def facet_origin(self, o):
        error("This object should be implemented by the child class.")

    def cell_facet_origin(self, o):
        error("This object should be implemented by the child class.")

    def jacobian(self, o):
        error("This object should be implemented by the child class.")

    def jacobian_determinant(self, o):
        error("This object should be implemented by the child class.")

    def jacobian_inverse(self, o):
        error("This object should be implemented by the child class.")

    def facet_jacobian(self, o):
        error("This object should be implemented by the child class.")

    def facet_jacobian_determinant(self, o):
        error("This object should be implemented by the child class.")

    def facet_jacobian_inverse(self, o):
        error("This object should be implemented by the child class.")

    def cell_facet_jacobian(self, o):
        error("This object should be implemented by the child class.")

    def cell_facet_jacobian_determinant(self, o):
        error("This object should be implemented by the child class.")

    def cell_facet_jacobian_inverse(self, o):
        error("This object should be implemented by the child class.")

    def facet_normal(self, o):
        error("This object should be implemented by the child class.")

    def cell_normal(self, o):
        error("This object should be implemented by the child class.")

    def cell_volume(self, o):
        error("This object should be implemented by the child class.")

    def circumradius(self, o):
        error("This object should be implemented by the child class.")

    def facet_area(self, o):
        error("This object should be implemented by the child class.")

    def min_facet_edge_length(self, o):
        error("This object should be implemented by the child class.")

    def max_facet_edge_length(self, o):
        error("This object should be implemented by the child class.")

    def cell_orientation(self, o):
        error("This object should be implemented by the child class.")

    def quadrature_weight(self, o):
        error("This object should be implemented by the child class.")

    # -------------------------------------------------------------------------
    # Things that can be handled by the base class.
    # -------------------------------------------------------------------------
    # -------------------------------------------------------------------------
    # Argument (basisfunction.py).
    # -------------------------------------------------------------------------
    def argument(self, o):
        #print("\nVisiting Argument:" + repr(o))

        # Create aux. info.
        components = self.component()
        derivatives = self.derivatives()

        # Check if basis is already in cache
        key = (o, components, derivatives, self.restriction, self.avg)
        basis = self.argument_cache.get(key, None)

        tdim = self.tdim # FIXME: o.domain().topological_dimension() ???

        # FIXME: Why does using a code dict from cache make the expression manipulations blow (MemoryError) up later?
        if basis is None or self.optimise_parameters["optimisation"]:
            # Get auxiliary variables to generate basis
            (component, local_elem, local_comp, local_offset,
             ffc_element, transformation, multiindices) = self._get_auxiliary_variables(o, components, derivatives)

            # Create mapping and code for basis function and add to dict.
            basis = self.create_argument(o, derivatives, component, local_comp,
                                         local_offset, ffc_element,
                                         transformation, multiindices,
                                         tdim, self.gdim, self.avg)
            self.argument_cache[key] = basis

        return basis

    # -------------------------------------------------------------------------
    # Constant values (constantvalue.py).
    # -------------------------------------------------------------------------
    def identity(self, o):
        #print "\n\nVisiting Identity: ", repr(o)

        # Get components
        i, j = self.component()

        # Only return a value if i==j
        if i == j:
            return self._format_scalar_value(1.0)
        else:
            return self._format_scalar_value(None)

    def scalar_value(self, o):
        "ScalarValue covers IntValue and FloatValue"
        #print "\n\nVisiting ScalarValue: ", repr(o)
        return self._format_scalar_value(o.value())

    def zero(self, o):
        #print "\n\nVisiting Zero:", repr(o)
        return self._format_scalar_value(None)

    # -------------------------------------------------------------------------
    # Grad (differentiation.py).
    # -------------------------------------------------------------------------
    def grad(self, o):
        #print("\n\nVisiting Grad: " + repr(o))

        # Get expression
        derivative_expr, = o.ufl_operands

        # Get components
        components = self.component()

        en = derivative_expr.rank()
        cn = len(components)
        ffc_assert(o.rank() == cn, "Expecting rank of grad expression to match components length.")

        # Get direction of derivative
        if cn == en+1:
            der = components[en]
            self._components.push(components[:en])
        elif cn == en:
            # This happens in 1D, sligtly messy result of defining grad(f) == f.dx(0)
            der = 0
        else:
            error("Unexpected rank %d and component length %d in grad expression." % (en, cn))

        # Add direction to list of derivatives
        self._derivatives.append(der)

        # Visit children to generate the derivative code.
        code = self.visit(derivative_expr)

        # Remove the direction from list of derivatives
        self._derivatives.pop()
        if cn == en+1:
            self._components.pop()
        return code

    # -------------------------------------------------------------------------
    # Coefficient and Constants (function.py).
    # -------------------------------------------------------------------------
    def coefficient(self, o):
        #print("\nVisiting Coefficient: " + repr(o))

        # Map o to object with proper element and count
        o = self._function_replace_map[o]

        # Create aux. info.
        components = self.component()
        derivatives = self.derivatives()

        # Check if function is already in cache
        key = (o, components, derivatives, self.restriction, self.avg)
        function_code = self.function_cache.get(key)

        # FIXME: Why does using a code dict from cache make the expression manipulations blow (MemoryError) up later?
        if function_code is None or self.optimise_parameters["optimisation"]:
            # Get auxiliary variables to generate function
            (component, local_elem, local_comp, local_offset,
             ffc_element, transformation, multiindices) = self._get_auxiliary_variables(o, components, derivatives)

            # Check that we don't take derivatives of QuadratureElements.
            is_quad_element = local_elem.family() == "Quadrature"
            ffc_assert(not (derivatives and is_quad_element), \
                       "Derivatives of Quadrature elements are not supported: " + repr(o))

            tdim = self.tdim # FIXME: o.domain().topological_dimension() ???

            # Create code for function and add empty tuple to cache dict.
            function_code = {(): self.create_function(o, derivatives, component,
                                                      local_comp, local_offset, ffc_element, is_quad_element,
                                                      transformation, multiindices, tdim, self.gdim, self.avg)}

            self.function_cache[key] = function_code

        return function_code

    # -------------------------------------------------------------------------
    # SpatialCoordinate (geometry.py).
    # -------------------------------------------------------------------------
    def spatial_coordinate(self, o):
        #print "\n\nVisiting SpatialCoordinate:", repr(o)
        #print "\n\nVisiting SpatialCoordinate:", repr(operands)

        # Get the component.
        components = self.component()
        c, = components

        if self.vertex is not None:
            error("Spatial coordinates (x) not implemented for point measure (dP)") # TODO: Implement this, should be just the point.
        else:
            # Generate the appropriate coordinate and update tables.
            coordinate = format["ip coordinates"](self.points, c)
            self._generate_affine_map()
            return self._create_symbol(coordinate, IP)

    # -------------------------------------------------------------------------
    # Indexed (indexed.py).
    # -------------------------------------------------------------------------
    def indexed(self, o):
        #print("\n\nVisiting Indexed:" + repr(o))

        # Get indexed expression and index, map index to current value
        # and update components
        indexed_expr, index = o.ufl_operands
        self._components.push(self.visit(index))

        # Visit expression subtrees and generate code.
        code = self.visit(indexed_expr)

        # Remove component again
        self._components.pop()

        return code

    # -------------------------------------------------------------------------
    # MultiIndex (indexing.py).
    # -------------------------------------------------------------------------
    def multi_index(self, o):
        #print("\n\nVisiting MultiIndex:" + repr(o))

        # Loop all indices in MultiIndex and get current values
        subcomp = []
        for i in o:
            if isinstance(i, FixedIndex):
                subcomp.append(i._value)
            elif isinstance(i, Index):
                subcomp.append(self._index2value[i])

        return tuple(subcomp)

    # -------------------------------------------------------------------------
    # IndexSum (indexsum.py).
    # -------------------------------------------------------------------------
    def index_sum(self, o):
        #print("\n\nVisiting IndexSum: " + str(tree_format(o)))

        # Get expression and index that we're summing over
        summand, multiindex = o.ufl_operands
        index, = multiindex

        # Loop index range, update index/value dict and generate code
        ops = []
        for i in range(o.dimension()):
            self._index2value.push(index, i)
            ops.append(self.visit(summand))
            self._index2value.pop()

        # Call sum to generate summation
        code = self.sum(o, *ops)

        return code

    # -------------------------------------------------------------------------
    # MathFunctions (mathfunctions.py).
    # -------------------------------------------------------------------------
    def sqrt(self, o, *operands):
        #print("\n\nVisiting Sqrt: " + repr(o) + "with operands: " + "\n".join(map(repr,operands)))
        return self._math_function(operands, format["sqrt"])

    def exp(self, o, *operands):
        #print("\n\nVisiting Exp: " + repr(o) + "with operands: " + "\n".join(map(repr,operands)))
        return self._math_function(operands, format["exp"])

    def ln(self, o, *operands):
        #print("\n\nVisiting Ln: " + repr(o) + "with operands: " + "\n".join(map(repr,operands)))
        return self._math_function(operands, format["ln"])

    def cos(self, o, *operands):
        #print("\n\nVisiting Cos: " + repr(o) + "with operands: " + "\n".join(map(repr,operands)))
        return self._math_function(operands, format["cos"])

    def sin(self, o, *operands):
        #print("\n\nVisiting Sin: " + repr(o) + "with operands: " + "\n".join(map(repr,operands)))
        return self._math_function(operands, format["sin"])

    def tan(self, o, *operands):
        #print("\n\nVisiting Tan: " + repr(o) + "with operands: " + "\n".join(map(repr,operands)))
        return self._math_function(operands, format["tan"])

    def cosh(self, o, *operands):
        #print("\n\nVisiting Cosh: " + repr(o) + "with operands: " + "\n".join(map(repr,operands)))
        return self._math_function(operands, format["cosh"])

    def sinh(self, o, *operands):
        #print("\n\nVisiting Sinh: " + repr(o) + "with operands: " + "\n".join(map(repr,operands)))
        return self._math_function(operands, format["sinh"])

    def tanh(self, o, *operands):
        #print("\n\nVisiting Tanh: " + repr(o) + "with operands: " + "\n".join(map(repr,operands)))
        return self._math_function(operands, format["tanh"])

    def acos(self, o, *operands):
        #print("\n\nVisiting Acos: " + repr(o) + "with operands: " + "\n".join(map(repr,operands)))
        return self._math_function(operands, format["acos"])

    def asin(self, o, *operands):
        #print("\n\nVisiting Asin: " + repr(o) + "with operands: " + "\n".join(map(repr,operands)))
        return self._math_function(operands, format["asin"])

    def atan(self, o, *operands):
        #print("\n\nVisiting Atan: " + repr(o) + "with operands: " + "\n".join(map(repr,operands)))
        return self._math_function(operands, format["atan"])

    def atan_2(self, o, *operands):
        #print("\n\nVisiting Atan2: " + repr(o) + "with operands: " + "\n".join(map(repr,operands)))
        self.additional_includes_set.add("#include <cmath>")
        return self._atan_2_function(operands, format["atan_2"])

    def erf(self, o, *operands):
        #print("\n\nVisiting Erf: " + repr(o) + "with operands: " + "\n".join(map(repr,operands)))
        return self._math_function(operands, format["erf"])

    def bessel_i(self, o, *operands):
        #print("\n\nVisiting Bessel_I: " + repr(o) + "with operands: " + "\n".join(map(repr,operands)))
        #self.additional_includes_set.add("#include <tr1/cmath>")
        self.additional_includes_set.add("#include <boost/math/special_functions.hpp>")
        return self._bessel_function(operands, format["bessel_i"])

    def bessel_j(self, o, *operands):
        #print("\n\nVisiting Bessel_J: " + repr(o) + "with operands: " + "\n".join(map(repr,operands)))
        #self.additional_includes_set.add("#include <tr1/cmath>")
        self.additional_includes_set.add("#include <boost/math/special_functions.hpp>")
        return self._bessel_function(operands, format["bessel_j"])

    def bessel_k(self, o, *operands):
        #print("\n\nVisiting Bessel_K: " + repr(o) + "with operands: " + "\n".join(map(repr,operands)))
        #self.additional_includes_set.add("#include <tr1/cmath>")
        self.additional_includes_set.add("#include <boost/math/special_functions.hpp>")
        return self._bessel_function(operands, format["bessel_k"])

    def bessel_y(self, o, *operands):
        #print("\n\nVisiting Bessel_Y: " + repr(o) + "with operands: " + "\n".join(map(repr,operands)))
        #self.additional_includes_set.add("#include <tr1/cmath>")
        self.additional_includes_set.add("#include <boost/math/special_functions.hpp>")
        return self._bessel_function(operands, format["bessel_y"])

    # -------------------------------------------------------------------------
    # PositiveRestricted and NegativeRestricted (restriction.py).
    # -------------------------------------------------------------------------
    def positive_restricted(self, o):
        #print("\n\nVisiting PositiveRestricted: " + repr(o))

        # Just get the first operand, there should only be one.
        restricted_expr = o.ufl_operands
        ffc_assert(len(restricted_expr) == 1, "Only expected one operand for restriction: " + repr(restricted_expr))
        ffc_assert(self.restriction is None, "Expression is restricted twice: " + repr(restricted_expr))

        # Set restriction, visit operand and reset restriction
        self.restriction = "+"
        code = self.visit(restricted_expr[0])
        self.restriction = None

        return code

    def negative_restricted(self, o):
        #print("\n\nVisiting NegativeRestricted: " + repr(o))

        # Just get the first operand, there should only be one.
        restricted_expr = o.ufl_operands
        ffc_assert(len(restricted_expr) == 1, "Only expected one operand for restriction: " + repr(restricted_expr))
        ffc_assert(self.restriction is None, "Expression is restricted twice: " + repr(restricted_expr))

        # Set restriction, visit operand and reset restriction
        self.restriction = "-"
        code = self.visit(restricted_expr[0])
        self.restriction = None

        return code

    def cell_avg(self, o):
        ffc_assert(self.avg is None, "Not expecting nested averages.")

        # Just get the first operand, there should only be one.
        expr, = o.ufl_operands

        # Set average marker, visit operand and reset marker
        self.avg = "cell"
        code = self.visit(expr)
        self.avg = None

        return code

    def facet_avg(self, o):
        ffc_assert(self.avg is None, "Not expecting nested averages.")
        ffc_assert(self.entity_type != "cell", "Cannot take facet_avg in a cell integral.")

        # Just get the first operand, there should only be one.
        expr, = o.ufl_operands

        # Set average marker, visit operand and reset marker
        self.avg = "facet"
        code = self.visit(expr)
        self.avg = None

        return code

    # -------------------------------------------------------------------------
    # ComponentTensor (tensors.py).
    # -------------------------------------------------------------------------
    def component_tensor(self, o):
        #print("\n\nVisiting ComponentTensor:\n" + str(tree_format(o)))

        # Get expression and indices
        component_expr, indices = o.ufl_operands

        # Get current component(s)
        components = self.component()

        ffc_assert(len(components) == len(indices), \
                   "The number of known components must be equal to the number of components of the ComponentTensor for this to work.")

        # Update the index dict (map index values of current known indices to
        # those of the component tensor)
        for i, v in zip(indices._indices, components):
            self._index2value.push(i, v)

        # Push an empty component tuple
        self._components.push(())

        # Visit expression subtrees and generate code.
        code = self.visit(component_expr)

        # Remove the index map from the StackDict
        for i in range(len(components)):
            self._index2value.pop()

        # Remove the empty component tuple
        self._components.pop()

        return code

    def list_tensor(self, o):
        #print("\n\nVisiting ListTensor: " + repr(o))

        # Get the component
        component = self.component()

        # Extract first and the rest of the components
        c0, c1 = component[0], component[1:]

        # Get first operand
        op = o.ufl_operands[c0]

        # Evaluate subtensor with this subcomponent
        self._components.push(c1)
        code = self.visit(op)
        self._components.pop()

        return code

    # -------------------------------------------------------------------------
    # Variable (variable.py).
    # -------------------------------------------------------------------------
    def variable(self, o):
        #print("\n\nVisiting Variable: " + repr(o))
        # Just get the expression associated with the variable
        return self.visit(o.expression())

    # -------------------------------------------------------------------------
    # Generate terms for representation.
    # -------------------------------------------------------------------------
    def generate_terms(self, integrand, integral_type):
        "Generate terms for code generation."

        # Set domain type
        self.integral_type = integral_type

        # Get terms
        terms = self.visit(integrand)

        # Get formatting
        f_nzc = format["nonzero columns"](0).split("0")[0]

        # Loop code and add weight and scale factor to value and sort after
        # loop ranges.
        new_terms = {}
        for key, val in sorted(terms.items()):
            # If value was zero continue.
            if val is None:
                continue
            # Create data.
            value, ops, sets = self._create_entry_data(val, integral_type)
            # Extract nzc columns if any and add to sets.
            used_nzcs = set([int(k[1].split(f_nzc)[1].split("[")[0]) for k in key if f_nzc in k[1]])
            sets.append(used_nzcs)

            # Create loop information and entry from key info and insert into dict.
            loop, entry = self._create_loop_entry(key, f_nzc)
            if not loop in new_terms:
                sets.append({})
                new_terms[loop] = [sets, [(entry, value, ops)]]
            else:
                for i, s in enumerate(sets):
                    new_terms[loop][0][i].update(s)
                new_terms[loop][1].append((entry, value, ops))

        return new_terms

    def _create_loop_entry(self, key, f_nzc):

        indices = {0: format["first free index"],  1: format["second free index"]}

        # Create appropriate entries.
        # FIXME: We only support rank 0, 1 and 2.
        entry = ""
        loop = ()
        if len(key) == 0:
            entry = "0"
        elif len(key) == 1:
            key = key[0]
            # Checking if the basis was a test function.
            # TODO: Make sure test function indices are always rearranged to 0.
            ffc_assert(key[0] == -2 or key[0] == 0, \
                        "Linear forms must be defined using test functions only: " + repr(key))
            index_j, entry, range_j, space_dim_j = key
            loop = ((indices[index_j], 0, range_j),)
            if range_j == 1 and self.optimise_parameters["ignore ones"] and not (f_nzc in entry):
                loop = ()
        elif len(key) == 2:
            # Extract test and trial loops in correct order and check if for is legal.
            key0, key1 = (0, 0)
            for k in key:
                ffc_assert(k[0] in indices, \
                "Bilinear forms must be defined using test and trial functions (index -2, -1, 0, 1): " + repr(k))
                if k[0] == -2 or k[0] == 0:
                    key0 = k
                else:
                    key1 = k
            index_j, entry_j, range_j, space_dim_j = key0
            index_k, entry_k, range_k, space_dim_k = key1

            loop = []
            if not (range_j == 1 and self.optimise_parameters["ignore ones"]) or f_nzc in entry_j:
                loop.append((indices[index_j], 0, range_j))
            if not (range_k == 1 and self.optimise_parameters["ignore ones"]) or f_nzc in entry_k:
                loop.append((indices[index_k], 0, range_k))
            entry = format["add"]([format["mul"]([entry_j, str(space_dim_k)]), entry_k])
            loop = tuple(loop)
        else:
            error("Only rank 0, 1 and 2 tensors are currently supported: " + repr(key))
        # Generate the code line for the entry.
        # Try to evaluate entry ("3*6 + 2" --> "20").
        try:
            entry = str(eval(entry))
        except:
            pass
        return loop, entry

    # -------------------------------------------------------------------------
    # Helper functions for transformation of UFL objects in base class
    # -------------------------------------------------------------------------
    def _create_symbol(self, symbol, domain):
        error("This function should be implemented by the child class.")

    def _create_product(self, symbols):
        error("This function should be implemented by the child class.")

    def _format_scalar_value(self, value):
        error("This function should be implemented by the child class.")

    def _math_function(self, operands, format_function):
        error("This function should be implemented by the child class.")

    def _atan_2_function(self, operands, format_function):
        error("This function should be implemented by the child class.")

    def _get_auxiliary_variables(self,
                                 ufl_function,
                                 component,
                                 derivatives):
        "Helper function for both Coefficient and Argument."

        # Get UFL element.
        ufl_element = ufl_function.element()

        # Get subelement and the relative (flattened) component (in case we have mixed elements).
        local_comp, local_elem = ufl_element.extract_component(component)
        ffc_assert(len(local_comp) <= 1, "Assuming there are no tensor-valued basic elements.")
        local_comp = local_comp[0] if local_comp else 0

        # Check that component != not () since the UFL component map will turn
        # it into 0, and () does not mean zeroth component in this context.
        if len(component):
            # Map component using component map from UFL. (TODO: inefficient use of this function)
            comp_map, comp_num = build_component_numbering(ufl_element.value_shape(), ufl_element.symmetry())
            component = comp_map[component]

            # Map physical components into reference components
            component, dummy = transform_component(component, 0, ufl_element)

            # Compute the local offset (needed for non-affine mappings).
            local_offset = component - local_comp
        else:
            # Compute the local offset (needed for non-affine mappings).
            local_offset = 0

        # Create FFC element.
        ffc_element = create_element(ufl_element)

        # Assuming that mappings for all basisfunctions are equal
        # (they should be).
        ffc_sub_element = create_element(local_elem)
        transformation = ffc_sub_element.mapping()[0]

        # Generate FFC multi index for derivatives.
        tdim = self.tdim # FIXME: ufl_element.domain().topological_dimension() ???
        multiindices = FFCMultiIndex([list(range(tdim))]*len(derivatives)).indices

        return (component, local_elem, local_comp, local_offset, ffc_element, transformation, multiindices)

    def _get_current_entity(self):
        if self.entity_type == "cell":
            # If we add macro cell integration, I guess the 'current cell number' would go here?
            return 0
        elif self.entity_type == "facet":
            # Handle restriction through facet.
            return {"+": self.facet0, "-": self.facet1, None: self.facet0}[self.restriction]
        elif self.entity_type == "vertex":
            return self.vertex
        else:
            error("Unknown entity type %s." % self.entity_type)

    def _create_mapping_basis(self, component, deriv, avg, ufl_argument, ffc_element):
        "Create basis name and mapping from given basis_info."

        # Get string for integration points.
        f_ip = "0" if (avg or self.points == 1) else format["integration points"]
        generate_psi_name = format["psi name"]

        # Only support test and trial functions.
        indices = {0: format["first free index"],
                   1: format["second free index"]}

        # Check that we have a basis function.
        ffc_assert(ufl_argument.number() in indices,
                   "Currently, Argument number must be either 0 or 1: " + repr(ufl_argument))
        ffc_assert(ufl_argument.part() is None,
                   "Currently, Argument part is not supporte: " + repr(ufl_argument))

        # Get element counter and loop index.
        element_counter = self.element_map[1 if avg else self.points][ufl_argument.element()]
        loop_index = indices[ufl_argument.number()]

        # Offset element space dimension in case of negative restriction,
        # need to use the complete element for offset in case of mixed element.
        space_dim = ffc_element.space_dimension()
        offset = {"+": "", "-": str(space_dim), None: ""}[self.restriction]

        # If we have a restricted function multiply space_dim by two.
        if self.restriction in ("+", "-"):
            space_dim *= 2

        # Create basis access, we never need to map the entry in the basis table
        # since we will either loop the entire space dimension or the non-zeros.
        if self.restriction in ("+", "-") and self.integral_type == "custom" and offset != "":
            # Special case access for custom integrals (all basis functions stored in flattened array)
            basis_access = format["component"]("", [f_ip, format["add"]([loop_index, offset])])
        else:
            # Normal basis function access
            basis_access = format["component"]("", [f_ip, loop_index])

        # Get current cell entity, with current restriction considered
        entity = self._get_current_entity()
        name = generate_psi_name(element_counter, self.entity_type, entity, component, deriv, avg)
        name, non_zeros, zeros, ones = self.name_map[name]
        loop_index_range = shape(self.unique_tables[name])[1]

        # If domain type is custom, then special-case set loop index
        # range since table is empty
        if self.integral_type == "custom":
            loop_index_range = ffc_element.space_dimension() # different from `space_dimension`...

        basis = ""
        # Ignore zeros if applicable
        if zeros and (self.optimise_parameters["ignore zero tables"] or self.optimise_parameters["remove zero terms"]):
            basis = self._format_scalar_value(None)[()]
        # If the loop index range is one we can look up the first component
        # in the psi array. If we only have ones we don't need the basis.
        elif self.optimise_parameters["ignore ones"] and loop_index_range == 1 and ones:
            loop_index = "0"
            basis = self._format_scalar_value(1.0)[()]
        else:
            # Add basis name to the psi tables map for later use.
            basis = self._create_symbol(name + basis_access, BASIS)[()]
            self.psi_tables_map[basis] = name

        # Create the correct mapping of the basis function into the local element tensor.
        basis_map = loop_index
        if non_zeros and basis_map == "0":
            basis_map = str(non_zeros[1][0])
        elif non_zeros:
            basis_map = format["component"](format["nonzero columns"](non_zeros[0]), basis_map)
        if offset:
            basis_map = format["grouping"](format["add"]([basis_map, offset]))

        # Try to evaluate basis map ("3 + 2" --> "5").
        try:
            basis_map = str(eval(basis_map))
        except:
            pass

        # Create mapping (index, map, loop_range, space_dim).
        # Example dx and ds: (0, j, 3, 3)
        # Example dS: (0, (j + 3), 3, 6), 6=2*space_dim
        # Example dS optimised: (0, (nz2[j] + 3), 2, 6), 6=2*space_dim
        mapping = ((ufl_argument.number(), basis_map, loop_index_range, space_dim),)

        return (mapping, basis)

    def _create_function_name(self, component, deriv, avg, is_quad_element, ufl_function, ffc_element):
        ffc_assert(ufl_function in self._function_replace_values,
                   "Expecting ufl_function to have been mapped prior to this call.")

        # Get string for integration points.
        f_ip = "0" if (avg or self.points == 1) else format["integration points"]

        # Get the element counter.
        element_counter = self.element_map[1 if avg else self.points][ufl_function.element()]

        # Get current cell entity, with current restriction considered
        entity = self._get_current_entity()

        # Set to hold used nonzero columns
        used_nzcs = set()

        # Create basis name and map to correct basis and get info.
        generate_psi_name = format["psi name"]
        psi_name = generate_psi_name(element_counter, self.entity_type, entity, component, deriv, avg)
        psi_name, non_zeros, zeros, ones = self.name_map[psi_name]

        # If all basis are zero we just return None.
        if zeros and self.optimise_parameters["ignore zero tables"]:
            return self._format_scalar_value(None)[()]

        # Get the index range of the loop index.
        loop_index_range = shape(self.unique_tables[psi_name])[1]
        if loop_index_range > 1:
            # Pick first free index of secondary type
            # (could use primary indices, but it's better to avoid confusion).
            loop_index = format["free indices"][0]

        # If we have a quadrature element we can use the ip number to look
        # up the value directly. Need to add offset in case of components.
        if is_quad_element:
            quad_offset = 0
            if component:
                # FIXME: Should we add a member function elements() to FiniteElement?
                if isinstance(ffc_element, MixedElement):
                    for i in range(component):
                        quad_offset += ffc_element.elements()[i].space_dimension()
                elif component != 1:
                    error("Can't handle components different from 1 if we don't have a MixedElement.")
                else:
                    quad_offset += ffc_element.space_dimension()
            if quad_offset:
                coefficient_access = format["add"]([f_ip, str(quad_offset)])
            else:
                if non_zeros and f_ip == "0":
                    # If we have non zero column mapping but only one value just pick it.
                    # MSA: This should be an exact refactoring of the previous logic,
                    #      but I'm not sure if these lines were originally intended
                    #      here in the quad_element section, or what this even does:
                    coefficient_access = str(non_zeros[1][0])
                else:
                    coefficient_access = f_ip

        elif non_zeros:
            if loop_index_range == 1:
                # If we have non zero column mapping but only one value just pick it.
                coefficient_access = str(non_zeros[1][0])
            else:
                used_nzcs.add(non_zeros[0])
                coefficient_access = format["component"](format["nonzero columns"](non_zeros[0]), loop_index)

        elif loop_index_range == 1:
            # If the loop index range is one we can look up the first component
            # in the coefficient array.
            coefficient_access = "0"

        else:
            # Or just set default coefficient access.
            coefficient_access = loop_index

        # Offset by element space dimension in case of negative restriction.
        offset = {"+": "", "-": str(ffc_element.space_dimension()), None: ""}[self.restriction]
        if offset:
            coefficient_access = format["add"]([coefficient_access, offset])

        # Try to evaluate coefficient access ("3 + 2" --> "5").
        try:
            coefficient_access = str(eval(coefficient_access))
            C_ACCESS = GEO
        except:
            C_ACCESS = IP
        # Format coefficient access
        coefficient = format["coefficient"](str(ufl_function.count()), coefficient_access)

        # Build and cache some function data only if we need the basis
        # MSA: I don't understand the mix of loop index range check and ones check here, but that's how it was.
        if is_quad_element or (loop_index_range == 1 and ones and self.optimise_parameters["ignore ones"]):
            # If we only have ones or if we have a quadrature element we don't need the basis.
            function_symbol_name = coefficient
            F_ACCESS = C_ACCESS

        else:
            # Add basis name to set of used tables and add matrix access.
            # TODO: We should first add this table if the function is used later
            # in the expressions. If some term is multiplied by zero and it falls
            # away there is no need to compute the function value
            self.used_psi_tables.add(psi_name)

            # Create basis access, we never need to map the entry in the basis
            # table since we will either loop the entire space dimension or the
            # non-zeros.
            basis_index = "0" if loop_index_range == 1 else loop_index
            basis_access = format["component"]("", [f_ip, basis_index])
            basis_name = psi_name + basis_access
            # Try to set access to the outermost possible loop
            if f_ip == "0" and basis_access == "0":
                B_ACCESS = GEO
                F_ACCESS = C_ACCESS
            else:
                B_ACCESS = IP
                F_ACCESS = IP

            # Format expression for function
            function_expr = self._create_product([self._create_symbol(basis_name, B_ACCESS)[()],
                                                  self._create_symbol(coefficient, C_ACCESS)[()]])

            # Check if the expression to compute the function value is already in
            # the dictionary of used function. If not, generate a new name and add.
            data = self.function_data.get(function_expr)
            if data is None:
                function_count = len(self.function_data)
                data = (function_count, loop_index_range,
                        self._count_operations(function_expr),
                        psi_name, used_nzcs, ufl_function.element())
                self.function_data[function_expr] = data
            function_symbol_name = format["function value"](data[0])

        # TODO: This access stuff was changed subtly during my refactoring, the
        # X_ACCESS vars is an attempt at making it right, make sure it is correct now!
        return self._create_symbol(function_symbol_name, F_ACCESS)[()]

    def _generate_affine_map(self):
        """Generate psi table for affine map, used by spatial coordinate to map
        integration point to physical element."""

        # TODO: KBO: Perhaps it is better to create a fiat element and tabulate
        # the values at the integration points?
        f_FEA = format["affine map table"]
        f_ip  = format["integration points"]

        affine_map = {1: lambda x: [1.0 - x[0],               x[0]],
                      2: lambda x: [1.0 - x[0] - x[1],        x[0], x[1]],
                      3: lambda x: [1.0 - x[0] - x[1] - x[2], x[0], x[1], x[2]]}

        num_ip = self.points
        w, points = self.quad_weights[num_ip]

        if self.facet0 is not None:
            points = map_facet_points(points, self.facet0)
            name = f_FEA(num_ip, self.facet0)
        elif self.vertex is not None:
            error("Spatial coordinates (x) not implemented for point measure (dP)") # TODO: Implement this, should be just the point.
            #name = f_FEA(num_ip, self.vertex)
        else:
            name = f_FEA(num_ip, 0)

        if name not in self.unique_tables:
            self.unique_tables[name] = array([affine_map[len(p)](p) for p in points])

        if self.coordinate is None:
            ip = f_ip if num_ip > 1 else 0
            r = None if self.facet1 is None else "+"
            self.coordinate = [name, self.gdim, ip, r]

    # -------------------------------------------------------------------------
    # Helper functions for code_generation()
    # -------------------------------------------------------------------------
    def _count_operations(self, expression):
        error("This function should be implemented by the child class.")

    def _create_entry_data(self, val):
        error("This function should be implemented by the child class.")<|MERGE_RESOLUTION|>--- conflicted
+++ resolved
@@ -181,13 +181,6 @@
     # algebra.py, differentiation.py, finiteelement.py,
     # form.py, geometry.py, indexing.py, integral.py, tensoralgebra.py, variable.py.
     # -------------------------------------------------------------------------
-<<<<<<< HEAD
-    def algebra_operator(self, o, *operands):
-        print("\n\nVisiting AlgebraOperator: ", repr(o))
-        error("This type of AlgebraOperator should have been expanded!!" + repr(o))
-
-=======
->>>>>>> 19eaf255
     def derivative(self, o, *operands):
         print("\n\nVisiting Derivative: ", repr(o))
         error("All derivatives apart from Grad should have been expanded!!")
@@ -213,17 +206,6 @@
         print("\n\nVisiting ConstantValue:", repr(o))
         error("This type of ConstantValue is not supported (yet).")
 
-<<<<<<< HEAD
-    def index_annotated(self, o):
-        print("\n\nVisiting IndexAnnotated:", repr(o))
-        error("Only child classes of IndexAnnotated is supported.")
-
-    def constant_base(self, o):
-        print("\n\nVisiting ConstantBase:", repr(o))
-        error("This type of ConstantBase is not supported (yet).")
-
-=======
->>>>>>> 19eaf255
     def geometric_quantity(self, o):
         print("\n\nVisiting GeometricQuantity:", repr(o))
         error("This type of GeometricQuantity is not supported (yet).")
@@ -476,6 +458,74 @@
             self.function_cache[key] = function_code
 
         return function_code
+
+    def constant(self, o):
+        #print("\n\nVisiting Constant: " + repr(o))
+
+        # Map o to object with proper element and count
+        o = self._function_replace_map[o]
+
+        # Safety checks.
+        ffc_assert(len(self.component()) == 0, "Constant does not expect component indices: " + repr(self._components))
+        ffc_assert(o.shape() == (), "Constant should not have a value shape: " + repr(o.shape()))
+
+        # Component default is 0
+        component = 0
+
+        # Handle restriction.
+        if self.restriction == "-":
+            component += 1
+
+        # Let child class create constant symbol
+        coefficient = format["coefficient"](o.count(), component)
+        return self._create_symbol(coefficient, CONST)
+
+    def vector_constant(self, o):
+        #print("\n\nVisiting VectorConstant: " + repr(o))
+
+        # Map o to object with proper element and count
+        o = self._function_replace_map[o]
+
+        # Get the component
+        components = self.component()
+
+        # Safety checks.
+        ffc_assert(len(components) == 1, "VectorConstant expects 1 component index: " + repr(components))
+
+        # We get one component.
+        component = components[0]
+
+        # Handle restriction.
+        if self.restriction == "-":
+            component += o.shape()[0]
+
+        # Let child class create constant symbol
+        coefficient = format["coefficient"](o.count(), component)
+        return self._create_symbol(coefficient, CONST)
+
+    def tensor_constant(self, o):
+        #print("\n\nVisiting TensorConstant: " + repr(o))
+
+        # Map o to object with proper element and count
+        o = self._function_replace_map[o]
+
+        # Get the components
+        components = self.component()
+
+        # Safety checks.
+        ffc_assert(len(components) == len(o.shape()), \
+                   "The number of components '%s' must be equal to the number of shapes '%s' for TensorConstant." % (repr(components), repr(o.shape())))
+
+        # Let the UFL element handle the component map.
+        component = o.element()._sub_element_mapping[components]
+
+        # Handle restriction (offset by value shape).
+        if self.restriction == "-":
+            component += product(o.shape())
+
+        # Let child class create constant symbol
+        coefficient = format["coefficient"](o.count(), component)
+        return self._create_symbol(coefficient, CONST)
 
     # -------------------------------------------------------------------------
     # SpatialCoordinate (geometry.py).
