"""QuadratureTransformerBase, a common class for quadrature
transformers to translate UFL expressions."""

# Copyright (C) 2009-2013 Kristian B. Oelgaard
#
# This file is part of FFC.
#
# FFC is free software: you can redistribute it and/or modify
# it under the terms of the GNU Lesser General Public License as published by
# the Free Software Foundation, either version 3 of the License, or
# (at your option) any later version.
#
# FFC is distributed in the hope that it will be useful,
# but WITHOUT ANY WARRANTY; without even the implied warranty of
# MERCHANTABILITY or FITNESS FOR A PARTICULAR PURPOSE. See the
# GNU Lesser General Public License for more details.
#
# You should have received a copy of the GNU Lesser General Public License
# along with FFC. If not, see <http://www.gnu.org/licenses/>.
#
# Modified by Martin Alnaes, 2013
# Modified by Garth N. Wells, 2013
#
# First added:  2009-10-13
# Last changed: 2013-02-02

# Python modules.
from itertools import izip
import time
from numpy import shape, array

# UFL Classes.
from ufl.classes import MultiIndex, FixedIndex, Index
from ufl.common import StackDict, Stack
from ufl.permutation import build_component_numbering

# UFL Algorithms.
from ufl.algorithms import Transformer, tree_format
from ufl.algorithms import strip_variables

# FFC modules.
from ffc.log import ffc_assert, error, info
from ffc.fiatinterface import create_element, map_facet_points
from ffc.mixedelement import MixedElement
from ffc.cpp import format

# FFC tensor modules.
from ffc.tensor.multiindex import MultiIndex as FFCMultiIndex
from ffc.representationutils import transform_component

# Utility and optimisation functions for quadraturegenerator.
from quadratureutils import create_psi_tables
from symbolics import generate_aux_constants
from symbolics import BASIS, IP, GEO, CONST

class QuadratureTransformerBase(Transformer):
    "Transform UFL representation to quadrature code."

    def __init__(self,
                 psi_tables,
                 quad_weights,
<<<<<<< HEAD
                 gdim,
                 tdim,
=======
                 geo_dim,
                 top_dim,
                 function_replace_map,
>>>>>>> 3acb4118
                 optimise_parameters):

        Transformer.__init__(self)

        # Save optimise_parameters, weights and fiat_elements_map.
        self.optimise_parameters = optimise_parameters

        self._function_replace_map = function_replace_map

        # Create containers and variables.
        self.used_psi_tables = set()
        self.psi_tables_map = {}
        self.used_weights = set()
        self.quad_weights = quad_weights
        self.used_nzcs = set()
        self.ip_consts = {}
        self.trans_set = set()
        self.functions = {}
        self.function_count = 0
        self.tdim = tdim
        self.gdim = gdim
        self.points = 0
        self.facet0 = None
        self.facet1 = None
        self.vertex = None
        self.restriction = None
        self.coordinate = None
        self.conditionals = {}
        self.additional_includes_set = set()
        self.__psi_tables = psi_tables

        # Stacks.
        self._derivatives = []
        self._index2value = StackDict()
        self._components = Stack()

        self.element_map, self.name_map, self.unique_tables =\
              create_psi_tables(psi_tables, self.optimise_parameters)

        # Cache.
        self.argument_cache = {}
        self.function_cache = {}

    def update_facets(self, facet0, facet1):
        self.facet0 = facet0
        self.facet1 = facet1
        self.coordinate = None
        self.conditionals = {}

    def update_vertex(self, vertex):
        self.vertex = vertex
        self.coordinate = None
        self.conditionals = {}

        # MER: This is a hack in case you are in doubt.
        self.element_map, self.name_map, self.unique_tables =\
              create_psi_tables(self.__psi_tables, self.optimise_parameters,
                                self.vertex)

    def update_points(self, points):
        self.points = points
        self.coordinate = None
        # Reset functions everytime we move to a new quadrature loop
        self.conditionals = {}
        self.functions = {}
        self.function_count = 0

        # Reset cache
        self.argument_cache = {}
        self.function_cache = {}

    def disp(self):
        print "\n\n **** Displaying QuadratureTransformer ****"
        print "\nQuadratureTransformer, element_map:\n", self.element_map
        print "\nQuadratureTransformer, name_map:\n", self.name_map
        print "\nQuadratureTransformer, unique_tables:\n", self.unique_tables
        print "\nQuadratureTransformer, used_psi_tables:\n", self.used_psi_tables
        print "\nQuadratureTransformer, psi_tables_map:\n", self.psi_tables_map
        print "\nQuadratureTransformer, used_weights:\n", self.used_weights

    def component(self):
        "Return current component tuple."
        if len(self._components):
            return self._components.peek()
        return ()

    def derivatives(self):
        "Return all derivatives tuple."
        if len(self._derivatives):
            return tuple(self._derivatives[:])
        return ()

    # -------------------------------------------------------------------------
    # Start handling UFL classes.
    # -------------------------------------------------------------------------
    # Nothing in expr.py is handled. Can only handle children of these clases.
    def expr(self, o):
        print "\n\nVisiting basic Expr:", repr(o), "with operands:"
        error("This expression is not handled: ", repr(o))

    # Nothing in terminal.py is handled. Can only handle children of these clases.
    def terminal(self, o):
        print "\n\nVisiting basic Terminal:", repr(o), "with operands:"
        error("This terminal is not handled: ", repr(o))

    # -------------------------------------------------------------------------
    # Things which should not be here (after expansion etc.) from:
    # algebra.py, differentiation.py, finiteelement.py,
    # form.py, geometry.py, indexing.py, integral.py, tensoralgebra.py, variable.py.
    # -------------------------------------------------------------------------
    def algebra_operator(self, o, *operands):
        print "\n\nVisiting AlgebraOperator: ", repr(o)
        error("This type of AlgebraOperator should have been expanded!!" + repr(o))

    def derivative(self, o, *operands):
        print "\n\nVisiting Derivative: ", repr(o)
        error("All derivatives apart from Grad should have been expanded!!")

    def compound_tensor_operator(self, o):
        print "\n\nVisiting CompoundTensorOperator: ", repr(o)
        error("CompoundTensorOperator should have been expanded.")

    def label(self, o):
        print "\n\nVisiting Label: ", repr(o)
        error("What is a Lable doing in the integrand?")

    # -------------------------------------------------------------------------
    # Things which are not supported yet, from:
    # condition.py, constantvalue.py, function.py, geometry.py, lifting.py,
    # mathfunctions.py, restriction.py
    # -------------------------------------------------------------------------
    def condition(self, o):
        print "\n\nVisiting Condition:", repr(o)
        error("This type of Condition is not supported (yet).")

    def constant_value(self, o):
        print "\n\nVisiting ConstantValue:", repr(o)
        error("This type of ConstantValue is not supported (yet).")

    def index_annotated(self, o):
        print "\n\nVisiting IndexAnnotated:", repr(o)
        error("Only child classes of IndexAnnotated is supported.")

    def constant_base(self, o):
        print "\n\nVisiting ConstantBase:", repr(o)
        error("This type of ConstantBase is not supported (yet).")

    def geometric_quantity(self, o):
        print "\n\nVisiting GeometricQuantity:", repr(o)
        error("This type of GeometricQuantity is not supported (yet).")

    def math_function(self, o):
        print "\n\nVisiting MathFunction:", repr(o)
        error("This MathFunction is not supported (yet).")

    def bessel_function(self, o):
        print "\n\nVisiting BesselFunction:", repr(o)
        error("BesselFunction is not implemented (yet).")

    def restricted(self, o):
        print "\n\nVisiting Restricted:", repr(o)
        error("This type of Restricted is not supported (only positive and negative are currently supported).")

    # -------------------------------------------------------------------------
    # Handlers that should be implemented by child classes.
    # -------------------------------------------------------------------------
    # -------------------------------------------------------------------------
    # AlgebraOperators (algebra.py).
    # -------------------------------------------------------------------------
    def sum(self, o, *operands):
        print "\n\nVisiting Sum: ", repr(o)
        error("This object should be implemented by the child class.")

    def product(self, o, *operands):
        print "\n\nVisiting Product: ", repr(o)
        error("This object should be implemented by the child class.")

    def division(self, o, *operands):
        print "\n\nVisiting Division: ", repr(o)
        error("This object should be implemented by the child class.")

    def power(self, o):
        print "\n\nVisiting Power: ", repr(o)
        error("This object should be implemented by the child class.")

    def abs(self, o, *operands):
        print "\n\nVisiting Abs: ", repr(o)
        error("This object should be implemented by the child class.")

    # -------------------------------------------------------------------------
    # FacetNormal, CellVolume, Circumradius (geometry.py).
    # -------------------------------------------------------------------------
    def facet_normal(self, o):
        print "\n\nVisiting FacetNormal: ", repr(o)
        error("This object should be implemented by the child class.")

    def cell_volume(self, o):
        print "\n\nVisiting CellVolume: ", repr(o)
        error("This object should be implemented by the child class.")

    def circumradius(self, o):
        print "\n\nVisiting Circumeradius: ", repr(o)
        error("This object should be implemented by the child class.")

    # -------------------------------------------------------------------------
    # Things that can be handled by the base class.
    # -------------------------------------------------------------------------
    # -------------------------------------------------------------------------
    # Argument (basisfunction.py).
    # -------------------------------------------------------------------------
    def argument(self, o):
        #print("\nVisiting Argument:" + repr(o))

        # Map o to object with proper element and numbering
        o = self._function_replace_map[o]

        # Create aux. info.
        components = self.component()
        derivatives = self.derivatives()

        # Check if basis is already in cache
        basis = self.argument_cache.get((o, components, derivatives, self.restriction), None)
        # FIXME: Why does using a code dict from cache make the expression manipulations blow (MemoryError) up later?
        if basis is not None and not self.optimise_parameters["optimisation"]:
        #if basis is not None:
            return basis

        # Get auxiliary variables to generate basis
        component, local_comp, local_offset, ffc_element, quad_element, \
        transformation, multiindices = self._get_auxiliary_variables(o, components, derivatives)

        # Create mapping and code for basis function and add to dict.
        basis = self.create_argument(o, derivatives, component, local_comp,
                                     local_offset, ffc_element,
                                     transformation, multiindices,
                                     self.tdim, self.gdim)

        self.argument_cache[(o, components, derivatives, self.restriction)] = basis

        return basis

    # -------------------------------------------------------------------------
    # Constant values (constantvalue.py).
    # -------------------------------------------------------------------------
    def identity(self, o):
        #print "\n\nVisiting Identity: ", repr(o)

        # Get components
        i, j = self.component()

        # Only return a value if i==j
        if i == j:
            return self._format_scalar_value(1.0)
        else:
            return self._format_scalar_value(None)

    def scalar_value(self, o):
        "ScalarValue covers IntValue and FloatValue"
        #print "\n\nVisiting ScalarValue: ", repr(o)
        return self._format_scalar_value(o.value())

    def zero(self, o):
        #print "\n\nVisiting Zero:", repr(o)
        return self._format_scalar_value(None)

    # -------------------------------------------------------------------------
    # Grad (differentiation.py).
    # -------------------------------------------------------------------------
    def grad(self, o):
        #print("\n\nVisiting Grad: " + repr(o))

        # Get expression
        derivative_expr, = o.operands()

        # Get components
        components = self.component()

        en = derivative_expr.rank()
        cn = len(components)
        ffc_assert(o.rank() == cn, "Expecting rank of grad expression to match components length.")

        # Get direction of derivative
        if cn == en+1:
            der = components[en]
            self._components.push(components[:en])
        elif cn == en:
            # This happens in 1D, sligtly messy result of defining grad(f) == f.dx(0)
            der = 0
        else:
            ffc_error("Unexpected rank %d and component length %d in grad expression." % (en, cn))

        # Add direction to list of derivatives
        self._derivatives.append(der)

        # Visit children to generate the derivative code.
        code = self.visit(derivative_expr)

        # Remove the direction from list of derivatives
        self._derivatives.pop()
        if cn == en+1:
            self._components.pop()
        return code

    # -------------------------------------------------------------------------
    # Coefficient and Constants (function.py).
    # -------------------------------------------------------------------------
    def coefficient(self, o):
        #print("\nVisiting Coefficient: " + repr(o))

        # Map o to object with proper element and numbering
        o = self._function_replace_map[o]

        # Create aux. info.
        components = self.component()
        derivatives = self.derivatives()

        # Check if function is already in cache
        function_code = self.function_cache.get((o, components, derivatives, self.restriction), None)
        # FIXME: Why does using a code dict from cache make the expression manipulations blow (MemoryError) up later?
        if function_code is not None and not self.optimise_parameters["optimisation"]:
        #if function_code is not None:
            return function_code

        # Get auxiliary variables to generate function
        component, local_comp, local_offset, ffc_element, quad_element, \
        transformation, multiindices = self._get_auxiliary_variables(o, components, derivatives)

        # Create code for function and add empty tuple to cache dict.
        function_code = {(): self.create_function(o, derivatives, component,
                              local_comp, local_offset, ffc_element, quad_element,
                              transformation, multiindices, self.tdim, self.gdim)}

        self.function_cache[(o, components, derivatives, self.restriction)] = function_code

        return function_code

    def constant(self, o):
        #print("\n\nVisiting Constant: " + repr(o))

        # Map o to object with proper element and numbering
        o = self._function_replace_map[o]

        # Safety checks.
        ffc_assert(len(self.component()) == 0, "Constant does not expect component indices: " + repr(self._components))
        ffc_assert(o.shape() == (), "Constant should not have a value shape: " + repr(o.shape()))

        # Component default is 0
        component = 0

        # Handle restriction.
        if self.restriction == "-":
            component += 1

        # Let child class create constant symbol
        coefficient = format["coefficient"](o.count(), component)
        return self._create_symbol(coefficient, CONST)

    def vector_constant(self, o):
        #print("\n\nVisiting VectorConstant: " + repr(o))

        # Map o to object with proper element and numbering
        o = self._function_replace_map[o]

        # Get the component
        components = self.component()

        # Safety checks.
        ffc_assert(len(components) == 1, "VectorConstant expects 1 component index: " + repr(components))

        # We get one component.
        component = components[0]

        # Handle restriction.
        if self.restriction == "-":
            component += o.shape()[0]

        # Let child class create constant symbol
        coefficient = format["coefficient"](o.count(), component)
        return self._create_symbol(coefficient, CONST)

    def tensor_constant(self, o):
        #print("\n\nVisiting TensorConstant: " + repr(o))

        # Map o to object with proper element and numbering
        o = self._function_replace_map[o]

        # Get the components
        components = self.component()

        # Safety checks.
        ffc_assert(len(components) == len(o.shape()), \
                   "The number of components '%s' must be equal to the number of shapes '%s' for TensorConstant." % (repr(components), repr(o.shape())))

        # Let the UFL element handle the component map.
        component = o.element()._sub_element_mapping[components]

        # Handle restriction (offset by value shape).
        if self.restriction == "-":
            component += product(o.shape())

        # Let child class create constant symbol
        coefficient = format["coefficient"](o.count(), component)
        return self._create_symbol(coefficient, CONST)

    # -------------------------------------------------------------------------
    # SpatialCoordinate (geometry.py).
    # -------------------------------------------------------------------------
    def spatial_coordinate(self, o, *operands):
        #print "\n\nVisiting SpatialCoordinate:", repr(o)
        #print "\n\nVisiting SpatialCoordinate:", repr(operands)

        # Get the component.
        components = self.component()

        # Safety checks.
        ffc_assert(not operands, "Didn't expect any operands for spatial_coordinate: " + repr(operands))

        ffc_assert(len(components) == 1,
                   " expects 1 component index: " + repr(components))
        c, = components

        # Generate the appropriate coordinate and update tables.
        coordinate = format["ip coordinates"](self.points, c)
        self._generate_affine_map()

        return self._create_symbol(coordinate, IP)

    # -------------------------------------------------------------------------
    # Indexed (indexed.py).
    # -------------------------------------------------------------------------
    def indexed(self, o):
        #print("\n\nVisiting Indexed:" + repr(o))

        # Get indexed expression and index, map index to current value
        # and update components
        indexed_expr, index = o.operands()
        self._components.push(self.visit(index))

        # Visit expression subtrees and generate code.
        code = self.visit(indexed_expr)

        # Remove component again
        self._components.pop()

        return code

    # -------------------------------------------------------------------------
    # MultiIndex (indexing.py).
    # -------------------------------------------------------------------------
    def multi_index(self, o):
        #print("\n\nVisiting MultiIndex:" + repr(o))

        # Loop all indices in MultiIndex and get current values
        subcomp = []
        for i in o:
            if isinstance(i, FixedIndex):
                subcomp.append(i._value)
            elif isinstance(i, Index):
                subcomp.append(self._index2value[i])

        return tuple(subcomp)

    # -------------------------------------------------------------------------
    # IndexSum (indexsum.py).
    # -------------------------------------------------------------------------
    def index_sum(self, o):
        #print("\n\nVisiting IndexSum: " + str(tree_format(o)))

        # Get expression and index that we're summing over
        summand, multiindex = o.operands()
        index, = multiindex

        # Loop index range, update index/value dict and generate code
        ops = []
        for i in range(o.dimension()):
            self._index2value.push(index, i)
            ops.append(self.visit(summand))
            self._index2value.pop()

        # Call sum to generate summation
        code = self.sum(o, *ops)

        return code

    # -------------------------------------------------------------------------
    # MathFunctions (mathfunctions.py).
    # -------------------------------------------------------------------------
    def sqrt(self, o, *operands):
        #print("\n\nVisiting Sqrt: " + repr(o) + "with operands: " + "\n".join(map(repr,operands)))
        return self._math_function(operands, format["sqrt"])

    def exp(self, o, *operands):
        #print("\n\nVisiting Exp: " + repr(o) + "with operands: " + "\n".join(map(repr,operands)))
        return self._math_function(operands, format["exp"])

    def ln(self, o, *operands):
        #print("\n\nVisiting Ln: " + repr(o) + "with operands: " + "\n".join(map(repr,operands)))
        return self._math_function(operands, format["ln"])

    def cos(self, o, *operands):
        #print("\n\nVisiting Cos: " + repr(o) + "with operands: " + "\n".join(map(repr,operands)))
        return self._math_function(operands, format["cos"])

    def sin(self, o, *operands):
        #print("\n\nVisiting Sin: " + repr(o) + "with operands: " + "\n".join(map(repr,operands)))
        return self._math_function(operands, format["sin"])

    def tan(self, o, *operands):
        #print("\n\nVisiting Tan: " + repr(o) + "with operands: " + "\n".join(map(repr,operands)))
        return self._math_function(operands, format["tan"])

    def acos(self, o, *operands):
        #print("\n\nVisiting Acos: " + repr(o) + "with operands: " + "\n".join(map(repr,operands)))
        return self._math_function(operands, format["acos"])

    def asin(self, o, *operands):
        #print("\n\nVisiting Asin: " + repr(o) + "with operands: " + "\n".join(map(repr,operands)))
        return self._math_function(operands, format["asin"])

    def atan(self, o, *operands):
        #print("\n\nVisiting Atan: " + repr(o) + "with operands: " + "\n".join(map(repr,operands)))
        return self._math_function(operands, format["atan"])

    def erf(self, o, *operands):
        #print("\n\nVisiting Erf: " + repr(o) + "with operands: " + "\n".join(map(repr,operands)))
        return self._math_function(operands, format["erf"])

    def bessel_i(self, o, *operands):
        #print("\n\nVisiting Bessel_I: " + repr(o) + "with operands: " + "\n".join(map(repr,operands)))
        #self.additional_includes_set.add("#include <tr1/cmath>")
        self.additional_includes_set.add("#include <boost/math/special_functions.hpp>")
        return self._bessel_function(operands, format["bessel_i"])

    def bessel_j(self, o, *operands):
        #print("\n\nVisiting Bessel_J: " + repr(o) + "with operands: " + "\n".join(map(repr,operands)))
        #self.additional_includes_set.add("#include <tr1/cmath>")
        self.additional_includes_set.add("#include <boost/math/special_functions.hpp>")
        return self._bessel_function(operands, format["bessel_j"])

    def bessel_k(self, o, *operands):
        #print("\n\nVisiting Bessel_K: " + repr(o) + "with operands: " + "\n".join(map(repr,operands)))
        #self.additional_includes_set.add("#include <tr1/cmath>")
        self.additional_includes_set.add("#include <boost/math/special_functions.hpp>")
        return self._bessel_function(operands, format["bessel_k"])

    def bessel_y(self, o, *operands):
        #print("\n\nVisiting Bessel_Y: " + repr(o) + "with operands: " + "\n".join(map(repr,operands)))
        #self.additional_includes_set.add("#include <tr1/cmath>")
        self.additional_includes_set.add("#include <boost/math/special_functions.hpp>")
        return self._bessel_function(operands, format["bessel_y"])

    # -------------------------------------------------------------------------
    # PositiveRestricted and NegativeRestricted (restriction.py).
    # -------------------------------------------------------------------------
    def positive_restricted(self, o):
        #print("\n\nVisiting PositiveRestricted: " + repr(o))

        # Just get the first operand, there should only be one.
        restricted_expr = o.operands()
        ffc_assert(len(restricted_expr) == 1, "Only expected one operand for restriction: " + repr(restricted_expr))
        ffc_assert(self.restriction is None, "Expression is restricted twice: " + repr(restricted_expr))

        # Set restriction, visit operand and reset restriction
        self.restriction = "+"
        code = self.visit(restricted_expr[0])
        self.restriction = None

        return code

    def negative_restricted(self, o):
        #print("\n\nVisiting NegativeRestricted: " + repr(o))

        # Just get the first operand, there should only be one.
        restricted_expr = o.operands()
        ffc_assert(len(restricted_expr) == 1, "Only expected one operand for restriction: " + repr(restricted_expr))
        ffc_assert(self.restriction is None, "Expression is restricted twice: " + repr(restricted_expr))

        # Set restriction, visit operand and reset restriction
        self.restriction = "-"
        code = self.visit(restricted_expr[0])
        self.restriction = None

        return code

    # -------------------------------------------------------------------------
    # ComponentTensor (tensors.py).
    # -------------------------------------------------------------------------
    def component_tensor(self, o):
        #print("\n\nVisiting ComponentTensor:\n" + str(tree_format(o)))

        # Get expression and indices
        component_expr, indices = o.operands()

        # Get current component(s)
        components = self.component()

        ffc_assert(len(components) == len(indices), \
                   "The number of known components must be equal to the number of components of the ComponentTensor for this to work.")

        # Update the index dict (map index values of current known indices to
        # those of the component tensor)
        for i, v in izip(indices._indices, components):
            self._index2value.push(i, v)

        # Push an empty component tuple
        self._components.push(())

        # Visit expression subtrees and generate code.
        code = self.visit(component_expr)

        # Remove the index map from the StackDict
        for i in range(len(components)):
            self._index2value.pop()

        # Remove the empty component tuple
        self._components.pop()

        return code

    def list_tensor(self, o):
        #print("\n\nVisiting ListTensor: " + repr(o))

        # Get the component
        component = self.component()

        # Extract first and the rest of the components
        c0, c1 = component[0], component[1:]

        # Get first operand
        op = o.operands()[c0]

        # Evaluate subtensor with this subcomponent
        self._components.push(c1)
        code = self.visit(op)
        self._components.pop()

        return code

    # -------------------------------------------------------------------------
    # Variable (variable.py).
    # -------------------------------------------------------------------------
    def variable(self, o):
        #print("\n\nVisiting Variable: " + repr(o))
        # Just get the expression associated with the variable
        return self.visit(o.expression())

    # -------------------------------------------------------------------------
    # Generate terms for representation.
    # -------------------------------------------------------------------------
    def generate_terms(self, integrand, domain_type):
        "Generate terms for code generation."
        #print integrand
        #print tree_format(integrand, 0, False)
        # Get terms.
        terms = self.visit(integrand)

        f_nzc = format["nonzero columns"](0).split("0")[0]

        # Loop code and add weight and scale factor to value and sort after
        # loop ranges.
        new_terms = {}
        for key, val in terms.items():
            # If value was zero continue.
            if val is None:
                continue
            # Create data.
            value, ops, sets = self._create_entry_data(val, domain_type)
            # Extract nzc columns if any and add to sets.
            used_nzcs = set([int(k[1].split(f_nzc)[1].split("[")[0]) for k in key if f_nzc in k[1]])
            sets.append(used_nzcs)

            # Create loop information and entry from key info and insert into dict.
            loop, entry = self._create_loop_entry(key, f_nzc)
            if not loop in new_terms:
                sets.append({})
                new_terms[loop] = [sets, [(entry, value, ops)]]
            else:
                for i, s in enumerate(sets):
                    new_terms[loop][0][i].update(s)
                new_terms[loop][1].append((entry, value, ops))

        return new_terms

    def _create_loop_entry(self, key, f_nzc):

        # TODO: Verify that test and trial functions will ALWAYS be rearranged to 0 and 1.
        indices = {-2: format["first free index"], -1: format["second free index"],
                    0: format["first free index"],  1: format["second free index"]}

        # Create appropriate entries.
        # FIXME: We only support rank 0, 1 and 2.
        entry = ""
        loop = ()
        if len(key) == 0:
            entry = "0"
        elif len(key) == 1:
            key = key[0]
            # Checking if the basis was a test function.
            # TODO: Make sure test function indices are always rearranged to 0.
            ffc_assert(key[0] == -2 or key[0] == 0, \
                        "Linear forms must be defined using test functions only: " + repr(key))
            index_j, entry, range_j, space_dim_j = key
            loop = ((indices[index_j], 0, range_j),)
            if range_j == 1 and self.optimise_parameters["ignore ones"] and not (f_nzc in entry):
                loop = ()
        elif len(key) == 2:
            # Extract test and trial loops in correct order and check if for is legal.
            key0, key1 = (0, 0)
            for k in key:
                ffc_assert(k[0] in indices, \
                "Bilinear forms must be defined using test and trial functions (index -2, -1, 0, 1): " + repr(k))
                if k[0] == -2 or k[0] == 0:
                    key0 = k
                else:
                    key1 = k
            index_j, entry_j, range_j, space_dim_j = key0
            index_k, entry_k, range_k, space_dim_k = key1

            loop = []
            if not (range_j == 1 and self.optimise_parameters["ignore ones"]) or f_nzc in entry_j:
                loop.append((indices[index_j], 0, range_j))
            if not (range_k == 1 and self.optimise_parameters["ignore ones"]) or f_nzc in entry_k:
                loop.append((indices[index_k], 0, range_k))
            entry = format["add"]([format["mul"]([entry_j, str(space_dim_k)]), entry_k])
            loop = tuple(loop)
        else:
            error("Only rank 0, 1 and 2 tensors are currently supported: " + repr(key))
        # Generate the code line for the entry.
        # Try to evaluate entry ("3*6 + 2" --> "20").
        try:
            entry = str(eval(entry))
        except:
            pass
        return loop, entry

    # -------------------------------------------------------------------------
    # Helper functions for transformation of UFL objects in base class
    # -------------------------------------------------------------------------
    def _create_symbol(self, symbol, domain):
        error("This function should be implemented by the child class.")

    def _create_product(self, symbols):
        error("This function should be implemented by the child class.")

    def _format_scalar_value(self, value):
        error("This function should be implemented by the child class.")

    def _math_function(self, operands, format_function):
        error("This function should be implemented by the child class.")

    def _get_auxiliary_variables(self,
                                 ufl_function,
                                 component,
                                 derivatives):
        "Helper function for both Coefficient and Argument."

        # Get UFL element.
        ufl_element = ufl_function.element()

        # Get local component (in case we have mixed elements).
        local_comp, local_elem = ufl_element.extract_component(component)

        # Check that we don't take derivatives of QuadratureElements.
        quad_element = local_elem.family() == "Quadrature"
        ffc_assert(not (derivatives and quad_element), \
                   "Derivatives of Quadrature elements are not supported: " + repr(ufl_function))

        # Create FFC element.
        ffc_element = create_element(ufl_element)

        # Get relevant sub element and mapping.
        sub_element = create_element(local_elem)

        # Assuming that mappings for all basisfunctions are equal
        # (they should be).
        transformation = sub_element.mapping()[0]

        # Handle tensor elements.
        if len(local_comp) > 1:
            local_comp = local_elem._sub_element_mapping[local_comp]
        elif local_comp:
            local_comp = local_comp[0]
        else:
            local_comp = 0

        # Check that component != not () since the UFL component map will turn
        # it into 0, and () does not mean zeroth component in this context.
        if component != ():
            # Map component using component map from UFL.
            comp_map, comp_num = build_component_numbering(ufl_element.value_shape(), ufl_element.symmetry())
            component = comp_map[component]

        # Map physical components into reference components
        component, dummy = transform_component(component, 0, ufl_element)

        # Compute the local offset (needed for non-affine mappings).
        local_offset = 0
        if component:
            local_offset = component - local_comp

        # Generate FFC multi index for derivatives.
        multiindices = FFCMultiIndex([range(self.tdim)]*len(derivatives)).indices

        #print "in create_auxiliary"
        #print "component = ", component
        return (component, local_comp, local_offset, ffc_element, quad_element, transformation, multiindices)

    def _create_mapping_basis(self, component, deriv, ufl_argument, ffc_element):
        "Create basis name and mapping from given basis_info."

        # Get string for integration points.
        f_ip = format["integration points"]
        generate_psi_name = format["psi name"]

        # Only support test and trial functions.
        #indices = {-2: format["first free index"],
        #           -1: format["second free index"],
        indices = { 0: format["first free index"],
                    1: format["second free index"]}

        # Check that we have a basis function.
        ffc_assert(ufl_argument.count() in indices, \
                   "Currently, Argument index must be either -2, -1, 0 or 1: " + repr(ufl_argument))

        # Handle restriction through facet.
        facet = {"+": self.facet0, "-": self.facet1, None: self.facet0}[self.restriction]

        # Get element counter and loop index.
        element_counter = self.element_map[self.points][ufl_argument.element()]
        loop_index = indices[ufl_argument.count()]

        # Create basis access, we never need to map the entry in the basis table
        # since we will either loop the entire space dimension or the non-zeros.
        if self.points == 1:
            f_ip = "0"
        basis_access = format["component"]("", [f_ip, loop_index])

        # Offset element space dimension in case of negative restriction,
        # need to use the complete element for offset in case of mixed element.
        space_dim = ffc_element.space_dimension()
        offset = {"+": "", "-": str(space_dim), None: ""}[self.restriction]

        # If we have a restricted function multiply space_dim by two.
        if self.restriction == "+" or self.restriction == "-":
            space_dim *= 2

        name = generate_psi_name(element_counter, facet, component, deriv,
                                 self.vertex)
        name, non_zeros, zeros, ones = self.name_map[name]
        loop_index_range = shape(self.unique_tables[name])[1]

        basis = ""
        # Ignore zeros if applicable
        if zeros and (self.optimise_parameters["ignore zero tables"] or self.optimise_parameters["remove zero terms"]):
            basis = self._format_scalar_value(None)[()]
        # If the loop index range is one we can look up the first component
        # in the psi array. If we only have ones we don't need the basis.
        elif self.optimise_parameters["ignore ones"] and loop_index_range == 1 and ones:
            loop_index = "0"
            basis = self._format_scalar_value(1.0)[()]
        else:
            # Add basis name to the psi tables map for later use.
            basis = self._create_symbol(name + basis_access, BASIS)[()]
            self.psi_tables_map[basis] = name

        # Create the correct mapping of the basis function into the local element tensor.
        basis_map = loop_index
        if non_zeros and basis_map == "0":
            basis_map = str(non_zeros[1][0])
        elif non_zeros:
            basis_map = format["component"](format["nonzero columns"](non_zeros[0]), basis_map)
        if offset:
            basis_map = format["grouping"](format["add"]([basis_map, offset]))

        # Try to evaluate basis map ("3 + 2" --> "5").
        try:
            basis_map = str(eval(basis_map))
        except:
            pass

        # Create mapping (index, map, loop_range, space_dim).
        # Example dx and ds: (0, j, 3, 3)
        # Example dS: (0, (j + 3), 3, 6), 6=2*space_dim
        # Example dS optimised: (0, (nz2[j] + 3), 2, 6), 6=2*space_dim
        mapping = ((ufl_argument.count(), basis_map, loop_index_range, space_dim),)

        return (mapping, basis)

    def _create_function_name(self, component, deriv, quad_element, ufl_function, ffc_element):

        # Get string for integration points.
        f_ip = format["integration points"]
        generate_psi_name = format["psi name"]

        # Pick first free index of secondary type
        # (could use primary indices, but it's better to avoid confusion).
        loop_index = format["free indices"][0]

        # Create basis access, we never need to map the entry in the basis
        # table since we will either loop the entire space dimension or the
        # non-zeros.
        if self.points == 1:
            f_ip = "0"
        basis_access = format["component"]("", [f_ip, loop_index])

        # Handle restriction through facet.
        facet = {"+": self.facet0, "-": self.facet1, None: self.facet0}[self.restriction]

        # Get the element counter.
        element_counter = self.element_map[self.points][ufl_function.element()]

        # Offset by element space dimension in case of negative restriction.
        offset = {"+": "", "-": str(ffc_element.space_dimension()), None: ""}[self.restriction]

        # Create basis name and map to correct basis and get info.
        psi_name = generate_psi_name(element_counter, facet, component, deriv,
                                     self.vertex)
        psi_name, non_zeros, zeros, ones = self.name_map[psi_name]

        # If all basis are zero we just return None.
        if zeros and self.optimise_parameters["ignore zero tables"]:
            return self._format_scalar_value(None)[()]

        # Get the index range of the loop index.
        loop_index_range = shape(self.unique_tables[psi_name])[1]

        # Set default coefficient access.
        coefficient_access = loop_index

        # If the loop index range is one we can look up the first component
        # in the coefficient array. If we only have ones we don't need the basis.
        basis_name = psi_name
        if self.optimise_parameters["ignore ones"] and loop_index_range == 1 and ones:
            coefficient_access = "0"
            basis_name = ""
        elif not quad_element:
            # Add basis name to set of used tables and add matrix access.
            # TODO: We should first add this table if the function is used later
            # in the expressions. If some term is multiplied by zero and it falls
            # away there is no need to compute the function value
            self.used_psi_tables.add(psi_name)
            basis_name += basis_access

        # If we have a quadrature element we can use the ip number to look
        # up the value directly. Need to add offset in case of components.
        if quad_element:
            quad_offset = 0
            if component:
                # FIXME: Should we add a member function elements() to FiniteElement?
                if isinstance(ffc_element, MixedElement):
                    for i in range(component):
                        quad_offset += ffc_element.elements()[i].space_dimension()
                elif component != 1:
                    error("Can't handle components different from 1 if we don't have a MixedElement.")
                else:
                    quad_offset += ffc_element.space_dimension()
            if quad_offset:
                coefficient_access = format["add"]([f_ip, str(quad_offset)])
            else:
                coefficient_access = f_ip

        # If we have non zero column mapping but only one value just pick it.
        used_nzcs = set()
        if non_zeros and coefficient_access == "0":
            coefficient_access = str(non_zeros[1][0])
        elif non_zeros and not quad_element:
            used_nzcs.add(non_zeros[0])
            coefficient_access = format["component"](format["nonzero columns"](non_zeros[0]), coefficient_access)
        if offset:
            coefficient_access = format["add"]([coefficient_access, offset])

        # Try to evaluate coefficient access ("3 + 2" --> "5").
        ACCESS = IP
        try:
            coefficient_access = str(eval(coefficient_access))
            ACCESS = GEO
        except:
            pass

        coefficient = format["coefficient"](str(ufl_function.count()), coefficient_access)
        function_expr = self._create_symbol(coefficient, ACCESS)[()]
        if basis_name:
            function_expr = self._create_product([self._create_symbol(basis_name, ACCESS)[()],
                                                  self._create_symbol(coefficient, ACCESS)[()]])

        # If we have a quadrature element (or if basis was deleted) we don't need the basis.
        if quad_element or not basis_name:
            function_name = self._create_symbol(coefficient, ACCESS)[()]
        else:
            # Check if the expression to compute the function value is already in
            # the dictionary of used function. If not, generate a new name and add.
            function_name = self._create_symbol(format["function value"](self.function_count), ACCESS)[()]
            if not function_expr in self.functions:
                function_name = self._create_symbol(format["function value"](self.function_count), ACCESS)[()]
                data = (self.function_count, loop_index_range, self._count_operations(function_expr),\
                        psi_name, used_nzcs, ufl_function.element())
                self.functions[function_expr] = data
                # Increase count.
                self.function_count += 1
            else:
                data = self.functions[function_expr]
                function_name = self._create_symbol(format["function value"](data[0]), ACCESS)[()]
                # Check just to make sure.
                ffc_assert(data[1] == loop_index_range, "Index ranges does not match." + repr(data[1]) + repr(loop_index_range))
        return function_name

    def _generate_affine_map(self):
        """Generate psi table for affine map, used by spatial coordinate to map
        integration point to physical element."""

        # TODO: KBO: Perhaps it is better to create a fiat element and tabulate
        # the values at the integration points?
        f_FEA = format["affine map table"]
        f_ip  = format["integration points"]

        affine_map = {1: lambda x: [1.0 - x[0],               x[0]],
                      2: lambda x: [1.0 - x[0] - x[1],        x[0], x[1]],
                      3: lambda x: [1.0 - x[0] - x[1] - x[2], x[0], x[1], x[2]]}

        num_ip = self.points
        w, points = self.quad_weights[num_ip]
        if not self.facet0 is None:
            points = map_facet_points(points, self.facet0)
            name = f_FEA(num_ip, self.facet0)
        elif self.vertex is not None:
            error("Spatial coordinates (x) not implemented for point measure (dP)")
        else:
            name = f_FEA(num_ip, 0)

        if name not in self.unique_tables:
            vals = []
            for p in points:
                vals.append(affine_map[len(p)](p))
            self.unique_tables[name] = array(vals)
        if self.coordinate is None:
            ip = 0
            r = None
            if num_ip > 1:
                ip = f_ip
            if self.facet1 is not None:
                r = "+"
            self.coordinate = [name, self.gdim, ip, r]

    # -------------------------------------------------------------------------
    # Helper functions for code_generation()
    # -------------------------------------------------------------------------
    def _count_operations(self, expression):
        error("This function should be implemented by the child class.")

    def _create_entry_data(self, val):
        error("This function should be implemented by the child class.")<|MERGE_RESOLUTION|>--- conflicted
+++ resolved
@@ -59,14 +59,9 @@
     def __init__(self,
                  psi_tables,
                  quad_weights,
-<<<<<<< HEAD
                  gdim,
                  tdim,
-=======
-                 geo_dim,
-                 top_dim,
                  function_replace_map,
->>>>>>> 3acb4118
                  optimise_parameters):
 
         Transformer.__init__(self)
