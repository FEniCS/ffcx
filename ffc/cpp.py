"This module defines rules and algorithms for generating C++ code."

# Copyright (C) 2009-2013 Anders Logg
#
# This file is part of FFC.
#
# FFC is free software: you can redistribute it and/or modify
# it under the terms of the GNU Lesser General Public License as published by
# the Free Software Foundation, either version 3 of the License, or
# (at your option) any later version.
#
# FFC is distributed in the hope that it will be useful,
# but WITHOUT ANY WARRANTY; without even the implied warranty of
# MERCHANTABILITY or FITNESS FOR A PARTICULAR PURPOSE. See the
# GNU Lesser General Public License for more details.
#
# You should have received a copy of the GNU Lesser General Public License
# along with FFC. If not, see <http://www.gnu.org/licenses/>.
#
# Modified by Kristian B. Oelgaard 2011
# Modified by Marie E. Rognes 2010
# Modified by Martin Alnaes 2013
#
# First added:  2009-12-16
# Last changed: 2014-04-02

# Python modules
import re, numpy, platform

# FFC modules
from ffc.log import debug, error

# Mapping of restrictions
_fixed_map = {None: "", "+": "_0", "-": "_1"}
_choose_map = lambda r: _fixed_map[r] if r in _fixed_map else "_%s" % str(r)

# FIXME: MSA: Using a dict to collect functions in a namespace is weird
#             and makes the code harder to follow, change to a class
#             with member functions instead!
# FIXME: KBO: format is a builtin_function, i.e., we should use a different name.
# Formatting rules
format = {}

# Program flow
format.update({
    "return":         lambda v: "return %s;" % str(v),
    "grouping":       lambda v: "(%s)" % v,
    "block":          lambda v: "{%s}" % v,
    "block begin":    "{",
    "block end":      "}",
    "list":           lambda v: format["block"](format["list separator"].join([str(l) for l in v])),
    "switch":         lambda v, cases, default=None, numbers=None: _generate_switch(v, cases, default, numbers),
    "exception":      lambda v: "throw std::runtime_error(\"%s\");" % v,
    "warning":        lambda v: 'std::cerr << "*** FFC warning: " << "%s" << std::endl;' % v,
    "comment":        lambda v: "// %s" % v,
    "if":             lambda c, v: "if (%s)\n{\n%s\n}\n" % (c, v),
    "loop":           lambda i, j, k: "for (unsigned int %s = %s; %s < %s; %s++)"% (i, j, i, k, i),
    "generate loop":  lambda v, w, _indent=0: _generate_loop(v, w, _indent),
    "is equal":       " == ",
    "not equal":      " != ",
    "less than":      " < ",
    "greater than":   " > ",
    "less equal":     " <= ",
    "greater equal":  " >= ",
    "and":            " && ",
    "or":             " || ",
    "not":            lambda v: "!(%s)" % v,
    "do nothing":     "// Do nothing"
})

# Declarations
format.update({
    "declaration":                    lambda t, n, v=None: _declaration(t, n, v),
    "float declaration":              "double",
    "int declaration":                "int",
    "uint declaration":               "unsigned int",
    "static const uint declaration":  "static const unsigned int",
    "static const float declaration": "static const double",
    "vector table declaration":       "std::vector< std::vector<double> >",
    "double array declaration":       "double*",
    "const double array declaration": "const double*",
    "const float declaration":        lambda v, w: "const double %s = %s;" % (v, w),
    "const uint declaration":         lambda v, w: "const unsigned int %s = %s;" % (v, w),
    "dynamic array":                  lambda t, n, s: "%s *%s = new %s[%s];" % (t, n, t, s),
    "static array":                   lambda t, n, s: "static %s %s[%d];" % (t, n, s),
    "fixed array":                    lambda t, n, s: "%s %s[%d];" % (t, n, s),
    "delete dynamic array":           lambda n, s=None: _delete_array(n, s),
    "create foo":                     lambda v: "new %s()" % v
})

# Mathematical operators
format.update({
    "add":            lambda v: " + ".join(v),
    "iadd":           lambda v, w: "%s += %s;" % (str(v), str(w)),
    "sub":            lambda v: " - ".join(v),
    "neg":            lambda v: "-%s" % v,
    "mul":            lambda v: "*".join(v),
    "imul":           lambda v, w: "%s *= %s;" % (str(v), str(w)),
    "div":            lambda v, w: "%s/%s" % (str(v), str(w)),
    "inverse":        lambda v: "(1.0/%s)" % v,
    "std power":      lambda base, exp: "std::pow(%s, %s)" % (base, exp),
    "exp":            lambda v: "std::exp(%s)" % str(v),
    "ln":             lambda v: "std::log(%s)" % str(v),
    "cos":            lambda v: "std::cos(%s)" % str(v),
    "sin":            lambda v: "std::sin(%s)" % str(v),
    "tan":            lambda v: "std::tan(%s)" % str(v),
    "cosh":           lambda v: "std::cosh(%s)" % str(v),
    "sinh":           lambda v: "std::sinh(%s)" % str(v),
    "tanh":           lambda v: "std::tanh(%s)" % str(v),
    "acos":           lambda v: "std::acos(%s)" % str(v),
    "asin":           lambda v: "std::asin(%s)" % str(v),
    "atan":           lambda v: "std::atan(%s)" % str(v),
    "atan_2":         lambda v1,v2: "std::atan2(%s,%s)" % (str(v1),str(v2)),
    "erf":            lambda v: "erf(%s)" % str(v),
    "bessel_i":       lambda v, n: "boost::math::cyl_bessel_i(%s, %s)" % (str(n), str(v)),
    "bessel_j":       lambda v, n: "boost::math::cyl_bessel_j(%s, %s)" % (str(n), str(v)),
    "bessel_k":       lambda v, n: "boost::math::cyl_bessel_k(%s, %s)" % (str(n), str(v)),
    "bessel_y":       lambda v, n: "boost::math::cyl_neumann(%s, %s)" % (str(n), str(v)),
    "absolute value": lambda v: "std::abs(%s)" % str(v),
    "sqrt":           lambda v: "std::sqrt(%s)" % str(v),
    "addition":       lambda v: _add(v),
    "multiply":       lambda v: _multiply(v),
    "power":          lambda base, exp: _power(base, exp),
    "inner product":  lambda v, w: _inner_product(v, w),
    "assign":         lambda v, w: "%s = %s;" % (v, str(w)),
    "component":      lambda v, k: _component(v, k)
})

# Formatting used in tabulate_tensor
format.update({
    "geometry tensor": lambda j, a: "G%d_%s" % (j, "_".join(["%d" % i for i in a]))
})

# Geometry related variable names (from code snippets).
format.update({
    "entity index":       "c.entity_indices",
    "num entities":       "num_global_entities",
    "cell":               lambda s: "ufc::%s" % s,
    "J":                  lambda i, j, m, n: "J[%d]" % _flatten(i, j, m, n),
    "inv(J)":             lambda i, j, m, n: "K[%d]" % _flatten(i, j, m, n),
    "det(J)":             lambda r=None: "detJ%s" % _choose_map(r),
    "cell volume":        lambda r=None: "volume%s" % _choose_map(r),
    "circumradius":       lambda r=None: "circumradius%s" % _choose_map(r),
    "facet area":         "facet_area",
    "min facet edge length": lambda r: "min_facet_edge_length",
    "max facet edge length": lambda r: "max_facet_edge_length",
    "scale factor":       "det",
    "transform":          lambda t, i, j, m, n, r: _transform(t, i, j, m, n, r),
    "normal component":   lambda r, j: "n%s%s" % (_choose_map(r), j),
    "x coordinate":       "X",
    "y coordinate":       "Y",
    "z coordinate":       "Z",
    "ip coordinates":     lambda i, j: "X%d[%d]" % (i, j),
    "affine map table":   lambda i, j: "FEA%d_f%d" % (i, j),
    "vertex_coordinates": lambda r=None: "vertex_coordinates%s" % _choose_map(r)
})

# UFC function arguments and class members (names)
format.update({
    "element tensor":             lambda i: "A[%s]" % i,
    "element tensor term":        lambda i, j: "A%d[%s]" % (j, i),
    "coefficient":                lambda j, k: format["component"]("w", [j, k]),
    "argument basis num":         "i",
    "argument derivative order":  "n",
    "argument values":            "values",
    "argument coordinates":       "dof_coordinates",
    "facet":                      lambda r: "facet%s" % _choose_map(r),
    "vertex":                     "vertex",
    "argument axis":              "i",
    "argument dimension":         "d",
    "argument entity":            "i",
    "member global dimension":    "_global_dimension",
    "argument dofs":              "dofs",
    "argument dof num":           "i",
    "argument dof values":        "dof_values",
    "argument vertex values":     "vertex_values",
    "argument sub":               "i" # sub domain, sub element
})

# Formatting used in evaluatedof.
format.update({
    "dof vals":                 "vals",
    "dof result":               "result",
    "dof X":                    lambda i: "X_%d" % i,
    "dof D":                    lambda i: "D_%d" % i,
    "dof W":                    lambda i: "W_%d" % i,
    "dof copy":                 lambda i: "copy_%d" % i,
    "dof physical coordinates": "y"
})


# Formatting used in evaluate_basis, evaluate_basis_derivatives and quadrature
# code generators.
format.update({
    # evaluate_basis and evaluate_basis_derivatives
    "tmp value":                  lambda i: "tmp%d" % i,
    "tmp ref value":              lambda i: "tmp_ref%d" % i,
    "local dof":                  "dof",
    "basisvalues":                "basisvalues",
    "coefficients":               lambda i: "coefficients%d" %(i),
    "num derivatives":            lambda t_or_g :"num_derivatives" + t_or_g,
    "derivative combinations":    lambda t_or_g :"combinations" + t_or_g,
    "transform matrix":           "transform",
    "transform Jinv":             "Jinv",
    "dmats":                      lambda i: "dmats%s" %(i),
    "dmats old":                  "dmats_old",
    "reference derivatives":      "derivatives",
    "dof values":                 "dof_values",
    "dof map if":                 lambda i,j: "%d <= %s && %s <= %d"\
                                  % (i, format["argument basis num"], format["argument basis num"], j),
    "dereference pointer":        lambda n: "*%s" % n,
    "reference variable":         lambda n: "&%s" % n,
    "call basis":                 lambda i, s: "_evaluate_basis(%s, %s, x, vertex_coordinates, cell_orientation);" % (i, s),
    "call basis_all":             "_evaluate_basis_all(values, x, vertex_coordinates, cell_orientation);",
    "call basis_derivatives":     lambda i, s: "_evaluate_basis_derivatives(%s, n, %s, x, vertex_coordinates, cell_orientation);" % (i, s),
    "call basis_derivatives_all": lambda i, s: "_evaluate_basis_derivatives_all(n, %s, x, vertex_coordinates, cell_orientation);" % s,

    # quadrature code generators
    "integration points": "ip",
    "first free index":   "j",
    "second free index":  "k",
    "geometry constant":  lambda i: "G[%d]" % i,
    "ip constant":        lambda i: "I[%d]" % i,
    "basis constant":     lambda i: "B[%d]" % i,
    "conditional":        lambda i: "C[%d]" % i,
    "evaluate conditional":lambda i,j,k: "(%s) ? %s : %s" % (i,j,k),
#    "geometry constant":  lambda i: "G%d" % i,
#    "ip constant":        lambda i: "I%d" % i,
#    "basis constant":     lambda i: "B%d" % i,
    "function value":     lambda i: "F%d" % i,
    "nonzero columns":    lambda i: "nzc%d" % i,
    "weight":             lambda i: "W" if i is None else "W%d" % (i),
    "psi name":           lambda c, et, e, co, d, a: _generate_psi_name(c, et, e, co, d, a),
    # both
    "free indices":       ["r","s","t","u"],
    "matrix index":       lambda i, j, range_j: _matrix_index(i, str(j), str(range_j)),
    "quadrature point":   lambda i, gdim: "quadrature_points + %s*%d" % (i, gdim)
})

# Misc
format.update({
    "bool":             lambda v: {True: "true", False: "false"}[v],
    "str":              lambda v: "%s" % v,
    "int":              lambda v: "%d" % v,
    "list separator":   ", ",
    "block separator":  ",\n",
    "new line":         "\\\n",
    "tabulate tensor":  lambda m: _tabulate_tensor(m),
})

# Code snippets
from codesnippets import *

format.update({
    "compute_jacobian":         lambda tdim, gdim, r=None: \
                                compute_jacobian[tdim][gdim] % {"restriction": _choose_map(r)},
    "compute_jacobian_inverse": lambda tdim, gdim, r=None: \
                                compute_jacobian_inverse[tdim][gdim] % {"restriction": _choose_map(r)},
    "orientation":              lambda tdim, gdim, r=None: orientation_snippet % {"restriction": _choose_map(r)} if tdim != gdim else "",
    "facet determinant":        lambda tdim, gdim, r=None: facet_determinant[tdim][gdim] % {"restriction": _choose_map(r)},
    "fiat coordinate map":      lambda cell, gdim: fiat_coordinate_map[cell][gdim],
    "generate normal":          lambda tdim, gdim, i: _generate_normal(tdim, gdim, i),
    "generate cell volume":     lambda tdim, gdim, i, r=None: _generate_cell_volume(tdim, gdim, i, r),
    "generate circumradius":    lambda tdim, gdim, i, r=None: _generate_circumradius(tdim, gdim, i, r),
    "generate facet area":      lambda tdim, gdim: facet_area[tdim][gdim],
    "generate min facet edge length": lambda tdim, gdim, r=None: min_facet_edge_length[tdim][gdim] % {"restriction": _choose_map(r)},
    "generate max facet edge length": lambda tdim, gdim, r=None: max_facet_edge_length[tdim][gdim] % {"restriction": _choose_map(r)},
    "generate ip coordinates":  lambda g, num_ip, name, ip, r=None: (ip_coordinates[g][0], ip_coordinates[g][1] % \
                                {"restriction": _choose_map(r), "ip": ip, "name": name, "num_ip": num_ip}),
    "scale factor snippet":     scale_factor,
    "map onto physical":        map_onto_physical,
    "evaluate basis snippet":   eval_basis,
    "combinations":             combinations_snippet,
    "transform snippet":        transform_snippet,
    "evaluate function":        evaluate_f,
    "ufc comment":              comment_ufc,
    "dolfin comment":           comment_dolfin,
    "header_h":                 header_h,
    "header_c":                 header_c,
    "footer":                   footer,
    "eval_basis_decl":          eval_basis_decl,
    "eval_basis":               eval_basis,
    "eval_basis_copy":          eval_basis_copy,
    "eval_derivs_decl":         eval_derivs_decl,
    "eval_derivs":              eval_derivs,
    "eval_derivs_copy":         eval_derivs_copy,
    "extract_cell_coordinates": lambda offset, r : "const double* vertex_coordinates_%d = vertex_coordinates + %d;" % (r, offset)
    })

# Class names
format.update({
    "classname finite_element": lambda prefix, i:\
               "%s_finite_element_%d" % (prefix.lower(), i),

    "classname dofmap":  lambda prefix, i: "%s_dofmap_%d" % (prefix.lower(), i),

    "classname cell_integral":  lambda prefix, form_id, sub_domain:\
               "%s_cell_integral_%d_%s" % (prefix.lower(), form_id, sub_domain),

    "classname exterior_facet_integral":  lambda prefix, form_id, sub_domain:\
              "%s_exterior_facet_integral_%d_%s" % (prefix.lower(), form_id, sub_domain),

    "classname interior_facet_integral":  lambda prefix, form_id, sub_domain:\
              "%s_interior_facet_integral_%d_%s" % (prefix.lower(), form_id, sub_domain),

    "classname point_integral":  lambda prefix, form_id, sub_domain:\
              "%s_point_integral_%d_%s" % (prefix.lower(), form_id, sub_domain),

    "classname custom_integral":  lambda prefix, form_id, sub_domain:\
              "%s_custom_integral_%d_%s" % (prefix.lower(), form_id, sub_domain),

    "classname form": lambda prefix, i: "%s_form_%d" % (prefix.lower(), i)
})

# Helper functions for formatting

def _declaration(type, name, value=None):
    if value is None:
        return "%s %s;" % (type, name);
    return "%s %s = %s;" % (type, name, str(value));

def _component(var, k):
    if not isinstance(k, (list, tuple)):
        k = [k]
    return "%s" % var + "".join("[%s]" % str(i) for i in k)

def _delete_array(name, size=None):
    if size is None:
        return "delete [] %s;" % name
    f_r = format["free indices"][0]
    code = format["generate loop"](["delete [] %s;" % format["component"](name, f_r)], [(f_r, 0, size)])
    code.append("delete [] %s;" % name)
    return "\n".join(code)

def _multiply(factors):
    """
    Generate string multiplying a list of numbers or strings.  If a
    factor is zero, the whole product is zero. Any factors equal to
    one are ignored.
    """

    # FIXME: This could probably be way more robust and elegant.

    cpp_str = format["str"]
    non_zero_factors = []
    for f in factors:

        # Round-off if f is smaller than epsilon
        if isinstance(f, (int, float)):
            if abs(f) < format["epsilon"]:
                return cpp_str(0)
            if abs(f - 1.0) < format["epsilon"]:
                continue

        # Convert to string
        f = cpp_str(f)

        # Return zero if any factor is zero
        if f == "0":
            return cpp_str(0)

        # If f is 1, don't add it to list of factors
        if f == "1":
            continue

        # If sum-like, parentheseze factor
        if "+" in f or "-" in f:
            f = "(%s)" % f

        non_zero_factors += [f]

    if len(non_zero_factors) == 0:
        return cpp_str(1.0)

    return "*".join(non_zero_factors)

def _add(terms):
    "Generate string summing a list of strings."

    # FIXME: Subtract absolute value of negative numbers
    result = " + ".join([str(t) for t in terms if (str(t) != "0")])
    if result == "":
        return format["str"](0)
    return result

def _power(base, exponent):
    "Generate code for base^exponent."
    if exponent >= 0:
        return _multiply(exponent*(base,))
    else:
        return "1.0 / (%s)" % _power(base, -exponent)

def _inner_product(v, w):
    "Generate string for v[0]*w[0] + ... + v[n]*w[n]."

    # Check that v and w have same length
    assert(len(v) == len(w)), "Sizes differ in inner-product!"

    # Special case, zero terms
    if len(v) == 0: return format["float"](0)

    # Straightforward handling when we only have strings
    if isinstance(v[0], str):
        return _add([_multiply([v[i], w[i]]) for i in range(len(v))])

    # Fancy handling of negative numbers etc
    result = None
    eps = format["epsilon"]
    add = format["add"]
    sub = format["sub"]
    neg = format["neg"]
    mul = format["mul"]
    fl  = format["float"]
    for (c, x) in zip(v, w):
        if result:
            if abs(c - 1.0) < eps:
                result = add([result, x])
            elif abs(c + 1.0) < eps:
                result = sub([result, x])
            elif c > eps:
                result = add([result, mul([fl(c), x])])
            elif c < -eps:
                result = sub([result, mul([fl(-c), x])])
        else:
            if abs(c - 1.0) < eps:
                result = x
            elif abs(c + 1.0) < eps:
                result = neg(x)
            elif c > eps:
                result = mul([fl(c), x])
            elif c < -eps:
                result = neg(mul([fl(-c), x]))

    return result

def _transform(type, i, j, m, n, r):
    map_name = {"J": "J", "JINV": "K"}[type] + _choose_map(r)
    return (map_name + "[%d]") % _flatten(i, j, m, n)

# FIXME: Input to _generate_switch should be a list of tuples (i, case)
def _generate_switch(variable, cases, default=None, numbers=None):
    "Generate switch statement from given variable and cases"

    # Special case: no cases and no default
    if len(cases) == 0 and default is None:
        return format["do nothing"]
    elif len(cases) == 0:
        return default

    # Special case: one case and no default
    if len(cases) == 1 and default is None:
        return cases[0]

    # Create numbers for switch
    if numbers is None:
        numbers = range(len(cases))

    # Create switch
    code = "switch (%s)\n{\n" % variable
    for (i, case) in enumerate(cases):
        code += "case %d:\n  {\n  %s\n    break;\n  }\n" % (numbers[i], indent(case, 2))
    code += "}\n"

    # Default value
    if default:
        code += "\n" + default

    return code

def _tabulate_tensor(vals):
    "Tabulate a multidimensional tensor. (Replace tabulate_matrix and tabulate_vector)."

    # Prefetch formats to speed up code generation
    f_block     = format["block"]
    f_list_sep  = format["list separator"]
    f_block_sep = format["block separator"]
    # FIXME: KBO: Change this to "float" once issue in set_float_formatting is fixed.
    f_float     = format["floating point"]
    f_epsilon   = format["epsilon"]

    # Create numpy array and get shape.
    tensor = numpy.array(vals)
    shape = numpy.shape(tensor)
    if len(shape) == 1:
        # Create zeros if value is smaller than tolerance.
        values = []
        for v in tensor:
            if abs(v) < f_epsilon:
                values.append(f_float(0.0))
            else:
                values.append(f_float(v))
        # Format values.
        return f_block(f_list_sep.join(values))
    elif len(shape) > 1:
        return f_block(f_block_sep.join([_tabulate_tensor(tensor[i]) for i in range(shape[0])]))
    else:
        error("Not an N-dimensional array:\n%s" % tensor)

def _generate_loop(lines, loop_vars, _indent):
    "This function generates a loop over a vector or matrix."

    # Prefetch formats to speed up code generation.
    f_loop     = format["loop"]
    f_begin    = format["block begin"]
    f_end      = format["block end"]
    f_comment  = format["comment"]

    if not loop_vars:
        return lines

    code = []
    for ls in loop_vars:
        # Get index and lower and upper bounds.
        index, lower, upper = ls
        # Loop index.
        code.append(indent(f_loop(index, lower, upper), _indent))
        code.append(indent(f_begin, _indent))

        # Increase indentation.
        _indent += 2

        # If this is the last loop, write values.
        if index == loop_vars[-1][0]:
            for l in lines:
                code.append(indent(l, _indent))

    # Decrease indentation and write end blocks.
    indices = [var[0] for var in loop_vars]
    indices.reverse()
    for index in indices:
        _indent -= 2
        code.append(indent(f_end + " " + f_comment("end loop over '%s'" % index), _indent))

    return code

def _matrix_index(i, j, range_j):
    "Map the indices in a matrix to an index in an array i.e., m[i][j] -> a[i*range(j)+j]"
    if i == 0:
        access = j
    elif i == 1:
        access = format["add"]([range_j, j])
    else:
        irj = format["mul"]([format["str"](i), range_j])
        access = format["add"]([irj, j])
    return access

def _generate_psi_name(counter, entity_type, entity, component, derivatives, avg):
    """Generate a name for the psi table of the form:
    FE#_f#_v#_C#_D###_A#, where '#' will be an integer value.

    FE  - is a simple counter to distinguish the various bases, it will be
          assigned in an arbitrary fashion.

    f   - denotes facets if applicable, range(element.num_facets()).

    v   - denotes vertices if applicable, range(num_vertices).

    C   - is the component number if any (flattened in the case of tensor valued functions)

    D   - is the number of derivatives in each spatial direction if any.
          If the element is defined in 3D, then D012 means d^3(*)/dydz^2.

    A   - denotes averaged over cell (AC) or facet (AF)
    """

    name = "FE%d" % counter

    if entity_type == "facet":
        if entity is None:
            name += "_f0"
        else:
            name += "_f%d" % entity
    elif entity_type == "vertex":
        name += "_v%d" % entity

    if component != () and component != []:
        name += "_C%d" % component

    if any(derivatives):
        name += "_D" + "".join(map(str,derivatives))

    if avg == "cell":
        name += "_AC"
    elif avg == "facet":
        name += "_AF"

    return name

def _generate_normal(tdim, gdim, integral_type, reference_normal=False):
    "Generate code for computing normal"

    # Choose snippets
    direction = normal_direction[tdim][gdim]

    assert (facet_normal[tdim].has_key(gdim)),\
        "Facet normal not yet implemented for this tdim/gdim combo"
    normal = facet_normal[tdim][gdim]

    # Choose restrictions
    if integral_type == "exterior_facet":
        code = direction % {"restriction": "", "facet" : "facet"}
        code += normal % {"direction" : "", "restriction": ""}
<<<<<<< HEAD
    elif domain_type == "interior_facet":
        code = direction % {"restriction": _choose_map("+"), "facet": "facet_0"}
        code += normal % {"direction" : "", "restriction": _choose_map("+")}
        code += normal % {"direction" : "!", "restriction": _choose_map("-")}
=======
    elif integral_type == "interior_facet":
        code = direction % {"restriction": _choose_map["+"], "facet": "facet_0"}
        code += normal % {"direction" : "", "restriction": _choose_map["+"]}
        code += normal % {"direction" : "!", "restriction": _choose_map["-"]}
>>>>>>> fbbadf52
    else:
        error("Unsupported integral_type: %s" % str(integral_type))
    return code

<<<<<<< HEAD
def _generate_cell_volume(tdim, gdim, domain_type, r=None):
=======
def _generate_cell_volume(tdim, gdim, integral_type):
>>>>>>> fbbadf52
    "Generate code for computing cell volume."

    # Choose snippets
    volume = cell_volume[tdim][gdim]

    # Choose restrictions
    if integral_type in ("cell", "exterior_facet"):
        code = volume % {"restriction": ""}
<<<<<<< HEAD
    elif domain_type == "interior_facet":
        code = volume % {"restriction": _choose_map("+")}
        code += volume % {"restriction": _choose_map("-")}
    elif domain_type == "custom":
        code = volume % {"restriction": _choose_map(r)}
=======
    elif integral_type == "interior_facet":
        code = volume % {"restriction": _choose_map["+"]}
        code += volume % {"restriction": _choose_map["-"]}
>>>>>>> fbbadf52
    else:
        error("Unsupported integral_type: %s" % str(integral_type))
    return code

<<<<<<< HEAD
def _generate_circumradius(tdim, gdim, domain_type, r=None):
=======
def _generate_circumradius(tdim, gdim, integral_type):
>>>>>>> fbbadf52
    "Generate code for computing a cell's circumradius."

    # Choose snippets
    radius = circumradius[tdim][gdim]

    # Choose restrictions
<<<<<<< HEAD
    if domain_type in ("cell", "exterior_facet", "point"):
        code = radius % {"restriction": ""}
    elif domain_type == "interior_facet":
        code = radius % {"restriction": _choose_map("+")}
        code += radius % {"restriction": _choose_map("-")}
    elif domain_type == "custom":
        code = radius % {"restriction": _choose_map(r)}
=======
    if integral_type in ("cell", "exterior_facet", "point", "quadrature"):
        code = radius % {"restriction": ""}
    elif integral_type == "interior_facet":
        code = radius % {"restriction": _choose_map["+"]}
        code += radius % {"restriction": _choose_map["-"]}
>>>>>>> fbbadf52
    else:
        error("Unsupported integral_type: %s" % str(integral_type))
    return code

def _flatten(i, j, m, n):
    return i*n + j

# Other functions

def indent(block, num_spaces):
    "Indent each row of the given string block with n spaces."
    indentation = " " * num_spaces
    return indentation + ("\n" + indentation).join(block.split("\n"))

def count_ops(code):
    "Count the number of operations in code (multiply-add pairs)."
    num_add = code.count(" + ") + code.count(" - ")
    num_multiply = code.count("*") + code.count("/")
    return (num_add + num_multiply) / 2

def set_float_formatting(precision):
    "Set floating point formatting based on precision."

    # Options for float formatting
    #f1     = "%%.%df" % precision
    #f2     = "%%.%de" % precision
    f1     = "%%.%dg" % precision
    f2     = "%%.%dg" % precision
    f_int  = "%%.%df" % 1

    eps = eval("1e-%s" % precision)

    # Regular float formatting
    def floating_point_regular(v):
        if abs(v - round(v, 1)) < eps:
            return f_int % v
        elif abs(v) < 100.0:
            return f1 % v
        else:
            return f2 % v

    # Special float formatting on Windows (remove extra leading zero)
    def floating_point_windows(v):
        return floating_point_regular(v).replace("e-0", "e-").replace("e+0", "e+")

    # Set float formatting
    if platform.system() == "Windows":
        format["float"] = floating_point_windows
    else:
        format["float"] = floating_point_regular

    # FIXME: KBO: Remove once we agree on the format of 'f1'
    format["floating point"] = format["float"]

    # Set machine precision
    format["epsilon"] = 10.0*eval("1e-%s" % precision)

def set_exception_handling(convert_exceptions_to_warnings):
    "Set handling of exceptions."
    if convert_exceptions_to_warnings:
        format["exception"] = format["warning"]

# Declarations to examine
types = [["double"],
         ["const", "double"],
         ["const", "double", "*", "const", "*"],
         ["int"],
         ["const", "int"],
         ["unsigned", "int"],
         ["bool"],
         ["const", "bool"],
         ["static", "unsigned", "int"],
         ["const", "unsigned", "int"]]

# Special characters and delimiters
special_characters = ["+", "-", "*", "/", "=", ".", " ", ";", "(", ")", "\\", "{", "}", "[","]", "!"]

def remove_unused(code, used_set=set()):
    """
    Remove unused variables from a given C++ code. This is useful when
    generating code that will be compiled with gcc and parameters -Wall
    -Werror, in which case gcc returns an error when seeing a variable
    declaration for a variable that is never used.

    Optionally, a set may be specified to indicate a set of variables
    names that are known to be used a priori.
    """

    # Dictionary of (declaration_line, used_lines) for variables
    variables = {}

    # List of variable names (so we can search them in order)
    variable_names = []

    lines = code.split("\n")
    for (line_number, line) in enumerate(lines):
        # Exclude commented lines.
        if line[:2] == "//" or line[:3] == "///":
            continue

        # Split words
        words = [word for word in line.split(" ") if not word == ""]

        # Remember line where variable is declared
        for type in [type for type in types if " ".join(type) in " ".join(words)]: # Fewer matches than line below.
        # for type in [type for type in types if len(words) > len(type)]:
            variable_type = words[0:len(type)]
            variable_name = words[len(type)]

            # Skip special characters
            if variable_name in special_characters:
                continue

            # Test if any of the special characters are present in the variable name
            # If this is the case, then remove these by assuming that the 'real' name
            # is the first entry in the return list. This is implemented to prevent
            # removal of e.g. 'double array[6]' if it is later used in a loop as 'array[i]'
            if variable_type == type:

                # Create correct variable name (e.g. y instead of
                # y[2]) for variables with separators
                seps_present = [sep for sep in special_characters if sep in variable_name]
                if seps_present:
                    variable_name = [variable_name.split(sep)[0] for sep in seps_present]
                    variable_name.sort()
                    variable_name = variable_name[0]

                variables[variable_name] = (line_number, [])
                if not variable_name in variable_names:
                    variable_names += [variable_name]

        # Mark line for used variables
        for variable_name in variables:
            (declaration_line, used_lines) = variables[variable_name]
            if _variable_in_line(variable_name, line) and line_number > declaration_line:
                variables[variable_name] = (declaration_line, used_lines + [line_number])

    # Reverse the order of the variable names to catch variables used
    # only by variables that are removed
    variable_names.reverse()

    # Remove declarations that are not used
    removed_lines = []
    for variable_name in variable_names:
        (declaration_line, used_lines) = variables[variable_name]
        for line in removed_lines:
            if line in used_lines:
                used_lines.remove(line)
        if not used_lines and not variable_name in used_set:
            debug("Removing unused variable: %s" % variable_name)
            lines[declaration_line] = None # KBO: Need to completely remove line for evaluate_basis* to work
            # lines[declaration_line] = "// " + lines[declaration_line]
            removed_lines += [declaration_line]
    return "\n".join([line for line in lines if not line is None])

def _variable_in_line(variable_name, line):
    "Check if variable name is used in line"
    if not variable_name in line:
        return False
    for character in special_characters:
        line = line.replace(character, "\\" + character)
    delimiter = "[" + ",".join(["\\" + c for c in special_characters]) + "]"
    return not re.search(delimiter + variable_name + delimiter, line) == None<|MERGE_RESOLUTION|>--- conflicted
+++ resolved
@@ -600,26 +600,15 @@
     if integral_type == "exterior_facet":
         code = direction % {"restriction": "", "facet" : "facet"}
         code += normal % {"direction" : "", "restriction": ""}
-<<<<<<< HEAD
-    elif domain_type == "interior_facet":
+    elif integral_type == "interior_facet":
         code = direction % {"restriction": _choose_map("+"), "facet": "facet_0"}
         code += normal % {"direction" : "", "restriction": _choose_map("+")}
         code += normal % {"direction" : "!", "restriction": _choose_map("-")}
-=======
-    elif integral_type == "interior_facet":
-        code = direction % {"restriction": _choose_map["+"], "facet": "facet_0"}
-        code += normal % {"direction" : "", "restriction": _choose_map["+"]}
-        code += normal % {"direction" : "!", "restriction": _choose_map["-"]}
->>>>>>> fbbadf52
     else:
         error("Unsupported integral_type: %s" % str(integral_type))
     return code
 
-<<<<<<< HEAD
 def _generate_cell_volume(tdim, gdim, domain_type, r=None):
-=======
-def _generate_cell_volume(tdim, gdim, integral_type):
->>>>>>> fbbadf52
     "Generate code for computing cell volume."
 
     # Choose snippets
@@ -628,47 +617,29 @@
     # Choose restrictions
     if integral_type in ("cell", "exterior_facet"):
         code = volume % {"restriction": ""}
-<<<<<<< HEAD
-    elif domain_type == "interior_facet":
+    elif integral_type == "interior_facet":
         code = volume % {"restriction": _choose_map("+")}
         code += volume % {"restriction": _choose_map("-")}
-    elif domain_type == "custom":
+    elif integral_type == "custom":
         code = volume % {"restriction": _choose_map(r)}
-=======
-    elif integral_type == "interior_facet":
-        code = volume % {"restriction": _choose_map["+"]}
-        code += volume % {"restriction": _choose_map["-"]}
->>>>>>> fbbadf52
     else:
-        error("Unsupported integral_type: %s" % str(integral_type))
+        error("Unsupported domain_type: %s" % str(domain_type))
     return code
 
-<<<<<<< HEAD
 def _generate_circumradius(tdim, gdim, domain_type, r=None):
-=======
-def _generate_circumradius(tdim, gdim, integral_type):
->>>>>>> fbbadf52
     "Generate code for computing a cell's circumradius."
 
     # Choose snippets
     radius = circumradius[tdim][gdim]
 
     # Choose restrictions
-<<<<<<< HEAD
-    if domain_type in ("cell", "exterior_facet", "point"):
+    if integral_type in ("cell", "exterior_facet", "point"):
         code = radius % {"restriction": ""}
-    elif domain_type == "interior_facet":
+    elif integral_type == "interior_facet":
         code = radius % {"restriction": _choose_map("+")}
         code += radius % {"restriction": _choose_map("-")}
-    elif domain_type == "custom":
+    elif integral_type == "custom":
         code = radius % {"restriction": _choose_map(r)}
-=======
-    if integral_type in ("cell", "exterior_facet", "point", "quadrature"):
-        code = radius % {"restriction": ""}
-    elif integral_type == "interior_facet":
-        code = radius % {"restriction": _choose_map["+"]}
-        code += radius % {"restriction": _choose_map["-"]}
->>>>>>> fbbadf52
     else:
         error("Unsupported integral_type: %s" % str(integral_type))
     return code
