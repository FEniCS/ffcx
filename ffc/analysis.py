--- conflicted
+++ resolved
@@ -128,14 +128,9 @@
             do_apply_function_pullbacks=True,
             do_apply_integral_scaling=True,
             do_apply_geometry_lowering=True,
-<<<<<<< HEAD
-            preserve_geometry_types=(Jacobian, ),
+            preserve_geometry_types=(ufl.classes.Jacobian, ),
             do_apply_restrictions=True,
             complex_mode=complex_mode)
-=======
-            preserve_geometry_types=(ufl.classes.Jacobian, ),
-            do_apply_restrictions=True)
->>>>>>> 61fac241
     elif r == "tsfc":
         try:
             # TSFC provides compute_form_data wrapper using correct
@@ -517,11 +512,4 @@
     if _has_custom_integrals(integrals):
         compatible &= set()
 
-<<<<<<< HEAD
-=======
-    # UFLACS does not have complex numbers yet
-    if "complex" in parameters.get("scalar_type", "double"):
-        compatible &= set(("tsfc", ))
-
->>>>>>> 61fac241
     return compatible