--- conflicted
+++ resolved
@@ -220,16 +220,10 @@
     # Extract class names from the IR and add to a dict
     # ir_finite_elements, ir_dofmaps, ir_coordinate_mappings, ir_integrals, ir_forms = ir
     classnames = defaultdict(list)
-<<<<<<< HEAD
-    for ir, o in zip(code, ["elements", "dofmaps", "coordinate_maps", "integrals", "forms"]):
-        for e in ir:
-            classnames[o].append(e["classname"])
-=======
     comp = ["elements", "dofmaps", "coordinate_maps", "integrals", "forms"]
     for ir_comp, e_name in zip(ir, comp):
         for e in ir_comp:
             classnames[e_name].append(e["classname"])
->>>>>>> ccaaf296
 
     wrapper_code = generate_wrapper_code(analysis, prefix, object_names,
                                          classnames, parameters)
