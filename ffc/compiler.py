--- conflicted
+++ resolved
@@ -86,14 +86,9 @@
 
 def compile_ufl_objects(ufl_objects: typing.Union[typing.List, typing.Tuple],
                         object_names: typing.Dict = {},
-<<<<<<< HEAD
-                        prefix: str = "",
-                        parameters: typing.Dict = None):
-=======
                         prefix: str = None,
                         parameters: typing.Dict = None,
                         visualise: bool = False):
->>>>>>> ed35311f
     """Generate UFC code for a given UFL objects.
 
     Parameters
