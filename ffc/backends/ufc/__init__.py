# -*- coding: utf-8 -*-
<<<<<<< HEAD
"""Code generation format strings for UFC (Unified Form-assembly Code) version 2017.2.0
=======
"""Code generation format strings for UFC (Unified Form-assembly Code)
>>>>>>> d022bbaf

Five format strings are defined for each of the following UFC classes:

    cell_integral
    exterior_facet_integral
    interior_facet_integral
    custom_integral
    cutcell_integral
    interface_integral
    overlap_integral
    function

    finite_element
    dofmap
    coordinate_mapping
    form

The strings are named:

    '<classname>_header'
    '<classname>_implementation'
    '<classname>_combined'
    '<classname>_jit_header'
    '<classname>_jit_implementation'

The header and implementation contain the definition and declaration
of the class respectively, and are meant to be placed in .h and .cpp files,
while the combined version is for an implementation within a single .h header.
The _jit_ versions are used in the jit compiler and contains some additional
factory functions exported as extern "C" to allow construction of compiled
objects through ctypes without dealing with C++ ABI and name mangling issues.

Each string has at least the following format variables: 'classname',
'members', 'constructor', 'destructor', plus one for each interface
function with name equal to the function name.

For more information about UFC and the FEniCS Project, visit

    http://www.fenicsproject.org
    https://bitbucket.org/fenics-project/ffc

"""

__author__ = "Martin Sandve Alnæs, Anders Logg, Kent-Andre Mardal, Ola Skavhaug, and Hans Petter Langtangen"
__date__ = "2017-05-09"
<<<<<<< HEAD
__version__ = "2017.2.0"
=======
__version__ = "2018.1.0.dev0"
>>>>>>> d022bbaf
__license__ = "This code is released into the public domain"

import os
from hashlib import sha1

from ffc.backends.ufc.function import *
from ffc.backends.ufc.finite_element import *
from ffc.backends.ufc.dofmap import *
from ffc.backends.ufc.coordinate_mapping import *
from ffc.backends.ufc.integrals import *
from ffc.backends.ufc.form import *


# Get abspath on import, it can in some cases be
# a relative path w.r.t. curdir on startup
_include_path = os.path.dirname(os.path.abspath(__file__))

def get_include_path():
    "Return location of UFC header files"
    return _include_path


# Platform specific snippets for controlling visilibity of exported symbols in generated shared libraries
visibility_snippet = """
// Based on https://gcc.gnu.org/wiki/Visibility
#if defined _WIN32 || defined __CYGWIN__
    #ifdef __GNUC__
        #define DLL_EXPORT __attribute__ ((dllexport))
    #else
        #define DLL_EXPORT __declspec(dllexport)
    #endif
#else
    #define DLL_EXPORT __attribute__ ((visibility ("default")))
#endif
"""


# Generic factory function signature
factory_decl = """
extern "C" %(basename)s * create_%(publicname)s();
"""


# Generic factory function implementation. Set basename to the base class,
# and note that publicname and privatename does not need to match, allowing
# multiple factory functions to return the same object.
factory_impl = """
extern "C" DLL_EXPORT %(basename)s * create_%(publicname)s()
{
  return new %(privatename)s();
}
"""


def all_ufc_classnames():
    "Build list of all classnames."
    integral_names = ["cell", "exterior_facet", "interior_facet", "vertex", "custom", "cutcell", "interface", "overlap"]
    integral_classnames = [integral_name + "_integral" for integral_name in integral_names]
    jitable_classnames = ["finite_element", "dofmap", "coordinate_mapping", "form"]
    classnames = ["function"] + jitable_classnames + integral_classnames
    return classnames


def _build_templates():
    "Build collection of all templates to store in the templates dict."
    templates = {}
    classnames = all_ufc_classnames()

    for classname in classnames:
        # Expect all classes to have header, implementation, and combined versions
        header = globals()[classname + "_header"]
        implementation = globals()[classname + "_implementation"]
        combined = globals()[classname + "_combined"]

        # Construct jit header with class and factory function signature
        _fac_decl = factory_decl % {
            "basename": "ufc::" + classname,
            "publicname": "%(classname)s",
            "privatename": "%(classname)s",
            }
        jit_header = header + _fac_decl

        # Construct jit implementation template with class declaration,
        # factory function implementation, and class definition
        _fac_impl = factory_impl % {
            "basename": "ufc::" + classname,
            "publicname": "%(classname)s",
            "privatename": "%(classname)s",
            }
        jit_implementation = implementation + _fac_impl

        # Store all in templates dict
        templates[classname + "_header"] = header
        templates[classname + "_implementation"] = implementation
        templates[classname + "_combined"] = combined
        templates[classname + "_jit_header"] = jit_header
        templates[classname + "_jit_implementation"] = jit_implementation

    return templates


def _compute_ufc_templates_signature(templates):
    # Compute signature of jit templates
    h = sha1()
    for k in sorted(templates):
        h.update(k.encode("utf-8"))
        h.update(templates[k].encode("utf-8"))
    return h.hexdigest()


def _compute_ufc_signature():
    # Compute signature of ufc header files
    h = sha1()
    for fn in ("ufc.h", "ufc_geometry.h"):
        with open(os.path.join(get_include_path(), fn)) as f:
            h.update(f.read().encode("utf-8"))
    return h.hexdigest()


# Build these on import
templates = _build_templates()
_ufc_signature = _compute_ufc_signature()
_ufc_templates_signature = _compute_ufc_templates_signature(templates)


def get_ufc_signature():
    """Return SHA-1 hash of the contents of ufc.h and ufc_geometry.h.

    In this implementation, the value is computed on import.
    """
    return _ufc_signature


def get_ufc_templates_signature():
    """Return SHA-1 hash of the ufc code templates.

    In this implementation, the value is computed on import.
    """
    return _ufc_templates_signature


def get_ufc_cxx_flags():
    """Return C++ flags for compiling UFC C++11 code.

    Return type is a list of strings.

    Used internally in some tests.
    """
    return ["-std=c++11"]


# ufc_signature() already introduced to FFC standard in 1.7.0dev,
# called by the dolfin cmake build system to compare against
# future imported ffc versions for compatibility.
ufc_signature = get_ufc_signature<|MERGE_RESOLUTION|>--- conflicted
+++ resolved
@@ -1,9 +1,5 @@
 # -*- coding: utf-8 -*-
-<<<<<<< HEAD
-"""Code generation format strings for UFC (Unified Form-assembly Code) version 2017.2.0
-=======
 """Code generation format strings for UFC (Unified Form-assembly Code)
->>>>>>> d022bbaf
 
 Five format strings are defined for each of the following UFC classes:
 
@@ -49,11 +45,7 @@
 
 __author__ = "Martin Sandve Alnæs, Anders Logg, Kent-Andre Mardal, Ola Skavhaug, and Hans Petter Langtangen"
 __date__ = "2017-05-09"
-<<<<<<< HEAD
-__version__ = "2017.2.0"
-=======
 __version__ = "2018.1.0.dev0"
->>>>>>> d022bbaf
 __license__ = "This code is released into the public domain"
 
 import os
