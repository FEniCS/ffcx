--- conflicted
+++ resolved
@@ -1,9 +1,8 @@
 # -*- coding: utf-8 -*-
-<<<<<<< HEAD
-# Code generation format strings for UFC (Unified Form-assembly Code) v. 2017.1.0dev.
+# Code generation format strings for UFC (Unified Form-assembly Code) v. 2017.2.0.dev0
 # This code is released into the public domain.
 #
-# The FEniCS Project (http://www.fenicsproject.org/) 2006-2017.
+# The FEniCS Project (http://www.fenicsproject.org/) 2006-2017
 
 
 coordinate_mapping_combined = """
@@ -121,12 +120,6 @@
 };
 """
 
-=======
-# Code generation format strings for UFC (Unified Form-assembly Code) v. 2017.2.0.dev0
-# This code is released into the public domain.
-#
-# The FEniCS Project (http://www.fenicsproject.org/) 2006-2017
->>>>>>> 2d26b8cf
 
 coordinate_mapping_header = """
 class %(classname)s: public ufc::coordinate_mapping
