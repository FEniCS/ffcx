# -*- coding: utf-8 -*-
# Copyright (C) 2011-2017 Martin Sandve Alnæs
#
# This file is part of FFC (https://www.fenicsproject.org)
#
# SPDX-License-Identifier:    LGPL-3.0-or-later
"""FFC/UFC specific variable access."""

import logging
import warnings

from ffc import FFCError
from ffc.fiatinterface import create_element
from ufl.corealg.multifunction import MultiFunction
from ufl.finiteelement import MixedElement
from ufl.measure import custom_integral_types

logger = logging.getLogger(__name__)


class FFCBackendAccess(MultiFunction):
    """FFC specific cpp formatter class."""

    def __init__(self, ir, language, symbols, parameters):
        MultiFunction.__init__(self)

        # Store ir and parameters
        self.entitytype = ir["entitytype"]
        self.integral_type = ir["integral_type"]
        self.language = language
        self.symbols = symbols
        self.parameters = parameters

    # === Rules for all modified terminal types ===

    def expr(self, e, mt, tabledata, num_points):
        raise FFCError("Missing handler for type {0}.".format(e._ufl_class_.__name__))

    # === Rules for literal constants ===

    def zero(self, e, mt, tabledata, num_points):
        # We shouldn't have derivatives of constants left at this point
        assert not (mt.global_derivatives or mt.local_derivatives)
        # NB! UFL doesn't retain float/int type information for zeros...
        L = self.language
        return L.LiteralFloat(0.0)

    def int_value(self, e, mt, tabledata, num_points):
        # We shouldn't have derivatives of constants left at this point
        assert not (mt.global_derivatives or mt.local_derivatives)
        L = self.language
        return L.LiteralInt(int(e))

    def float_value(self, e, mt, tabledata, num_points):
        # We shouldn't have derivatives of constants left at this point
        assert not (mt.global_derivatives or mt.local_derivatives)
        L = self.language
        return L.LiteralFloat(float(e))

    # def quadrature_weight(self, e, mt, tabledata, num_points):
    #    "Quadrature weights are precomputed and need no code."
    #    return []

    def coefficient(self, e, mt, tabledata, num_points):
        ttype = tabledata.ttype

        assert ttype != "zeros"

        begin, end = tabledata.dofrange

        if ttype == "ones" and (end - begin) == 1:
            # f = 1.0 * f_{begin}, just return direct reference to dof
            # array at dof begin (if mt is restricted, begin contains
            # cell offset)
            idof = begin
            return self.symbols.coefficient_dof_access(mt.terminal, idof)
        elif ttype == "quadrature":
            # Dofmap should be contiguous in this case
            assert len(tabledata.dofmap) == end - begin
            # f(x_q) = sum_i f_i * delta_iq = f_q, just return direct
            # reference to dof array at quadrature point index + begin
            iq = self.symbols.quadrature_loop_index()
            idof = begin + iq
            return self.symbols.coefficient_dof_access(mt.terminal, idof)
        else:
            # Return symbol, see definitions for computation
            return self.symbols.coefficient_value(mt)  # , num_points)

    def spatial_coordinate(self, e, mt, tabledata, num_points):
        if mt.global_derivatives:
            raise FFCError("Not expecting global derivatives of SpatialCoordinate.")
        if mt.averaged:
            raise FFCError("Not expecting average of SpatialCoordinates.")

        if self.integral_type in custom_integral_types:
            if mt.local_derivatives:
                raise FFCError("FIXME: Jacobian in custom integrals is not implemented.")

            # Access predefined quadrature points table
            x = self.symbols.custom_points_table()
            iq = self.symbols.quadrature_loop_index()
            gdim, = mt.terminal.ufl_shape
            if gdim == 1:
                index = iq
            else:
                index = iq * gdim + mt.flat_component
            return x[index]
        else:
            # Physical coordinates are computed by code generated in
            # definitions
            return self.symbols.x_component(mt)

    def cell_coordinate(self, e, mt, tabledata, num_points):
        if mt.global_derivatives:
            raise FFCError("Not expecting derivatives of CellCoordinate.")
        if mt.local_derivatives:
            raise FFCError("Not expecting derivatives of CellCoordinate.")
        if mt.averaged:
            raise FFCError("Not expecting average of CellCoordinate.")

        if self.integral_type == "cell" and not mt.restriction:
            # Access predefined quadrature points table
            X = self.symbols.points_table(num_points)
            tdim, = mt.terminal.ufl_shape
            iq = self.symbols.quadrature_loop_index()
            if num_points == 1:
                index = mt.flat_component
            elif tdim == 1:
                index = iq
            else:
                index = iq * tdim + mt.flat_component
            return X[index]
        else:
            # X should be computed from x or Xf symbolically instead of
            # getting here
            raise FFCError("Expecting reference cell coordinate to be symbolically rewritten.")

    def facet_coordinate(self, e, mt, tabledata, num_points):
        L = self.language
        if mt.global_derivatives:
            raise FFCError("Not expecting derivatives of FacetCoordinate.")
        if mt.local_derivatives:
            raise FFCError("Not expecting derivatives of FacetCoordinate.")
        if mt.averaged:
            raise FFCError("Not expecting average of FacetCoordinate.")
        if mt.restriction:
            raise FFCError("Not expecting restriction of FacetCoordinate.")

        if self.integral_type in ("interior_facet", "exterior_facet"):
            tdim, = mt.terminal.ufl_shape
            if tdim == 0:
                raise FFCError("Vertices have no facet coordinates.")
            elif tdim == 1:
                warnings.warn(
                    "Vertex coordinate is always 0, should get rid of this in ufl geometry lowering."
                )
                return L.LiteralFloat(0.0)
            Xf = self.points_table(num_points)
            iq = self.symbols.quadrature_loop_index()
            assert 0 <= mt.flat_component < (tdim - 1)
            if num_points == 1:
                index = mt.flat_component
            elif tdim == 2:
                index = iq
            else:
                index = iq * (tdim - 1) + mt.flat_component
            return Xf[index]
        else:
            # Xf should be computed from X or x symbolically instead of
            # getting here
            raise FFCError("Expecting reference facet coordinate to be symbolically rewritten.")

    def jacobian(self, e, mt, tabledata, num_points):
        if mt.global_derivatives:
            raise FFCError("Not expecting global derivatives of Jacobian.")
        if mt.averaged:
            raise FFCError("Not expecting average of Jacobian.")
        return self.symbols.J_component(mt)

    def reference_cell_volume(self, e, mt, tabledata, access):
        L = self.language
        cellname = mt.terminal.ufl_domain().ufl_cell().cellname()
        if cellname in ("interval", "triangle", "tetrahedron", "quadrilateral", "hexahedron"):
            return L.Symbol("{0}_reference_cell_volume".format(cellname))
        else:
            raise FFCError("Unhandled cell types {0}.".format(cellname))

    def reference_facet_volume(self, e, mt, tabledata, access):
        L = self.language
        cellname = mt.terminal.ufl_domain().ufl_cell().cellname()
        if cellname in ("interval", "triangle", "tetrahedron", "quadrilateral", "hexahedron"):
            return L.Symbol("{0}_reference_facet_volume".format(cellname))
        else:
            raise FFCError("Unhandled cell types {0}.".format(cellname))

    def reference_normal(self, e, mt, tabledata, access):
        L = self.language
        cellname = mt.terminal.ufl_domain().ufl_cell().cellname()
        if cellname in ("interval", "triangle", "tetrahedron", "quadrilateral", "hexahedron"):
            table = L.Symbol("{0}_reference_facet_normals".format(cellname))
            facet = self.symbols.entity("facet", mt.restriction)
            return table[facet][mt.component[0]]
        else:
            raise FFCError("Unhandled cell types {0}.".format(cellname))

    def cell_facet_jacobian(self, e, mt, tabledata, num_points):
        L = self.language
        cellname = mt.terminal.ufl_domain().ufl_cell().cellname()
        if cellname in ("triangle", "tetrahedron", "quadrilateral", "hexahedron"):
            table = L.Symbol("{0}_reference_facet_jacobian".format(cellname))
            facet = self.symbols.entity("facet", mt.restriction)
            return table[facet][mt.component[0]][mt.component[1]]
        elif cellname == "interval":
            raise FFCError("The reference facet jacobian doesn't make sense for interval cell.")
        else:
            raise FFCError("Unhandled cell types {0}.".format(cellname))

    def reference_cell_edge_vectors(self, e, mt, tabledata, num_points):
        L = self.language
        cellname = mt.terminal.ufl_domain().ufl_cell().cellname()
        if cellname in ("triangle", "tetrahedron", "quadrilateral", "hexahedron"):
            table = L.Symbol("{0}_reference_edge_vectors".format(cellname))
            return table[mt.component[0]][mt.component[1]]
        elif cellname == "interval":
            raise FFCError("The reference cell edge vectors doesn't make sense for interval cell.")
        else:
            raise FFCError("Unhandled cell types {0}.".format(cellname))

    def reference_facet_edge_vectors(self, e, mt, tabledata, num_points):
        L = self.language
        cellname = mt.terminal.ufl_domain().ufl_cell().cellname()
        if cellname in ("tetrahedron", "hexahedron"):
            table = L.Symbol("{0}_reference_edge_vectors".format(cellname))
            facet = self.symbols.entity("facet", mt.restriction)
            return table[facet][mt.component[0]][mt.component[1]]
        elif cellname in ("interval", "triangle", "quadrilateral"):
            raise FFCError(
                "The reference cell facet edge vectors doesn't make sense for interval or triangle cell."
            )
        else:
            raise FFCError("Unhandled cell types {0}.".format(cellname))

    def cell_orientation(self, e, mt, tabledata, num_points):
        # Error if not in manifold case:
        domain = mt.terminal.ufl_domain()
        assert domain.geometric_dimension() > domain.topological_dimension()
        return self.symbols.cell_orientation_internal(mt.restriction)

    def facet_orientation(self, e, mt, tabledata, num_points):
        L = self.language
        cellname = mt.terminal.ufl_domain().ufl_cell().cellname()
        if cellname not in ("interval", "triangle", "tetrahedron"):
            raise FFCError("Unhandled cell types {0}.".format(cellname))

        table = L.Symbol("{0}_facet_orientations".format(cellname))
        facet = self.symbols.entity("facet", mt.restriction)
        return table[facet]

    def cell_vertices(self, e, mt, tabledata, num_points):
        # Get properties of domain
        domain = mt.terminal.ufl_domain()
        gdim = domain.geometric_dimension()
        coordinate_element = domain.ufl_coordinate_element()

        # Get dimension and dofmap of scalar element
        assert isinstance(coordinate_element, MixedElement)
        assert coordinate_element.value_shape() == (gdim, )
        ufl_scalar_element, = set(coordinate_element.sub_elements())
        assert ufl_scalar_element.family() in ("Lagrange", "Q", "S")
        fiat_scalar_element = create_element(ufl_scalar_element)
        vertex_scalar_dofs = fiat_scalar_element.entity_dofs()[0]
        num_scalar_dofs = fiat_scalar_element.space_dimension()

        # Get dof and component
        dof, = vertex_scalar_dofs[mt.component[0]]
        component = mt.component[1]

        expr = self.symbols.domain_dof_access(dof, component, gdim, num_scalar_dofs, mt.restriction)
        return expr

    def cell_edge_vectors(self, e, mt, tabledata, num_points):
        # Get properties of domain
        domain = mt.terminal.ufl_domain()
        cellname = domain.ufl_cell().cellname()
        gdim = domain.geometric_dimension()
        coordinate_element = domain.ufl_coordinate_element()

        if cellname in ("triangle", "tetrahedron", "quadrilateral", "hexahedron"):
            pass
        elif cellname == "interval":
            raise FFCError("The physical cell edge vectors doesn't make sense for interval cell.")
        else:
            raise FFCError("Unhandled cell types {0}.".format(cellname))

        # Get dimension and dofmap of scalar element
        assert isinstance(coordinate_element, MixedElement)
        assert coordinate_element.value_shape() == (gdim, )
        ufl_scalar_element, = set(coordinate_element.sub_elements())
        assert ufl_scalar_element.family() in ("Lagrange", "Q", "S")
        fiat_scalar_element = create_element(ufl_scalar_element)
        vertex_scalar_dofs = fiat_scalar_element.entity_dofs()[0]
        num_scalar_dofs = fiat_scalar_element.space_dimension()

        # Get edge vertices
        edge = mt.component[0]
        edge_vertices = fiat_scalar_element.get_reference_element().get_topology()[1][edge]
        vertex0, vertex1 = edge_vertices

        # Get dofs and component
        dof0, = vertex_scalar_dofs[vertex0]
        dof1, = vertex_scalar_dofs[vertex1]
        component = mt.component[1]

<<<<<<< HEAD
        expr = (self.symbols.domain_dof_access(dof0, component,
                                               gdim, num_scalar_dofs,
                                               mt.restriction)
                - self.symbols.domain_dof_access(dof1, component,
                                                 gdim, num_scalar_dofs,
                                                 mt.restriction))
=======
        expr = (
            self.symbols.domain_dof_access(dof0, component, gdim, num_scalar_dofs, mt.restriction)
            - self.symbols.domain_dof_access(dof1, component, gdim, num_scalar_dofs, mt.restriction))
>>>>>>> a2f53b6a

        return expr

    def facet_edge_vectors(self, e, mt, tabledata, num_points):
        L = self.language

        # Get properties of domain
        domain = mt.terminal.ufl_domain()
        cellname = domain.ufl_cell().cellname()
        gdim = domain.geometric_dimension()
        coordinate_element = domain.ufl_coordinate_element()

        if cellname in ("tetrahedron", "hexahedron"):
            pass
        elif cellname in ("interval", "triangle", "quadrilateral"):
            raise FFCError(
                "The physical facet edge vectors doesn't make sense for {0} cell.".format(cellname))
        else:
            raise FFCError("Unhandled cell types {0}.".format(cellname))

        # Get dimension and dofmap of scalar element
        assert isinstance(coordinate_element, MixedElement)
        assert coordinate_element.value_shape() == (gdim, )
        ufl_scalar_element, = set(coordinate_element.sub_elements())
        assert ufl_scalar_element.family() in ("Lagrange", "Q", "S")
        fiat_scalar_element = create_element(ufl_scalar_element)
        num_scalar_dofs = fiat_scalar_element.space_dimension()

        # Get edge vertices
        facet = self.symbols.entity("facet", mt.restriction)
        facet_edge = mt.component[0]
        facet_edge_vertices = L.Symbol("{0}_facet_edge_vertices".format(cellname))
        vertex0 = facet_edge_vertices[facet][facet_edge][0]
        vertex1 = facet_edge_vertices[facet][facet_edge][1]

        # Get dofs and component
        component = mt.component[1]
        assert coordinate_element.degree() == 1, "Assuming degree 1 element"
        dof0 = vertex0
        dof1 = vertex1

<<<<<<< HEAD
        expr = (self.symbols.domain_dof_access(dof0, component,
                                               gdim, num_scalar_dofs,
                                               mt.restriction)
                - self.symbols.domain_dof_access(dof1, component,
                                                 gdim, num_scalar_dofs,
                                                 mt.restriction))
=======
        expr = (
            self.symbols.domain_dof_access(dof0, component, gdim, num_scalar_dofs, mt.restriction)
            - self.symbols.domain_dof_access(dof1, component, gdim, num_scalar_dofs, mt.restriction))
>>>>>>> a2f53b6a

        return expr

    def _expect_symbolic_lowering(self, e, mt, tabledata, num_points):
        raise FFCError("Expecting {0} to be replaced in symbolic preprocessing.".format(type(e)))

    facet_normal = _expect_symbolic_lowering
    cell_normal = _expect_symbolic_lowering
    jacobian_inverse = _expect_symbolic_lowering
    jacobian_determinant = _expect_symbolic_lowering
    facet_jacobian = _expect_symbolic_lowering
    facet_jacobian_inverse = _expect_symbolic_lowering
    facet_jacobian_determinant = _expect_symbolic_lowering<|MERGE_RESOLUTION|>--- conflicted
+++ resolved
@@ -311,19 +311,12 @@
         dof1, = vertex_scalar_dofs[vertex1]
         component = mt.component[1]
 
-<<<<<<< HEAD
         expr = (self.symbols.domain_dof_access(dof0, component,
                                                gdim, num_scalar_dofs,
                                                mt.restriction)
                 - self.symbols.domain_dof_access(dof1, component,
                                                  gdim, num_scalar_dofs,
                                                  mt.restriction))
-=======
-        expr = (
-            self.symbols.domain_dof_access(dof0, component, gdim, num_scalar_dofs, mt.restriction)
-            - self.symbols.domain_dof_access(dof1, component, gdim, num_scalar_dofs, mt.restriction))
->>>>>>> a2f53b6a
-
         return expr
 
     def facet_edge_vectors(self, e, mt, tabledata, num_points):
@@ -363,19 +356,9 @@
         assert coordinate_element.degree() == 1, "Assuming degree 1 element"
         dof0 = vertex0
         dof1 = vertex1
-
-<<<<<<< HEAD
-        expr = (self.symbols.domain_dof_access(dof0, component,
-                                               gdim, num_scalar_dofs,
-                                               mt.restriction)
-                - self.symbols.domain_dof_access(dof1, component,
-                                                 gdim, num_scalar_dofs,
-                                                 mt.restriction))
-=======
         expr = (
             self.symbols.domain_dof_access(dof0, component, gdim, num_scalar_dofs, mt.restriction)
             - self.symbols.domain_dof_access(dof1, component, gdim, num_scalar_dofs, mt.restriction))
->>>>>>> a2f53b6a
 
         return expr
 
