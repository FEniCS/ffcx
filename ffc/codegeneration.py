--- conflicted
+++ resolved
@@ -209,12 +209,8 @@
     "Generate code for init_mesh. ir is a list of num dofs per entity."
     component = format["component"]
     entities = format["num entities"]
-<<<<<<< HEAD
-    dimension = format["inner product"](ir, [component(entities, d) for d in ir])
-=======
     dimension = format["inner product"](ir, [component(entities, d-1)
                                              for d in ir])
->>>>>>> a9c8e07d
     return "\n".join([format["assign"]("_global_dimension", dimension),
                       format["return"](format["bool"](False))])
 
@@ -389,4 +385,5 @@
         flag = "no-" + key
         if flag in options and options[flag]:
             msg = "// Function %s not generated (compiled with -f%s)" % (key, flag)
-            code[key] = format["exception"](msg)+            code[key] = format["exception"](msg)
+h