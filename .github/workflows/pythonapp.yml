--- conflicted
+++ resolved
@@ -42,16 +42,9 @@
 
       - name: Install FEniCS dependencies (Python)
         run: |
-<<<<<<< HEAD
-          pip install --upgrade pip
-          pip install pygraphviz
-          pip install git+https://github.com/FEniCS/ufl.git@jpdean/meshview --user
-          pip install git+https://github.com/FEniCS/basix.git --user
-=======
           python -m pip install --upgrade pip setuptools
-          python -m pip install git+https://github.com/FEniCS/ufl.git
+          python -m pip install git+https://github.com/FEniCS/ufl.git@jpdean/meshview
           python -m pip install git+https://github.com/FEniCS/basix.git
->>>>>>> ed94ef7a
 
       - name: Install FFCx
         run: |
