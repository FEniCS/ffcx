# This workflow will install Python dependencies, run tests and lint
# with a single version of Python For more information see:
# https://help.github.com/actions/language-and-framework-guides/using-python-with-github-actions

name: FFCX CI

on: [push, pull_request]

jobs:
  build:
    runs-on: ${{ matrix.os }}
    strategy:
      matrix:
        os: [ubuntu-latest, macos-latest]
        python-version: [3.7, 3.8]

    steps:
      - uses: actions/checkout@v2
      - name: Set up Python
        uses: actions/setup-python@v2
        with:
          python-version: ${{ matrix.python-version }}
      - name: Install dependencies (non-Python, Linux)
        if: runner.os == 'Linux'
        run: |
          sudo apt-get update
          sudo apt-get install -y graphviz libgraphviz-dev pkg-config libeigen3-dev
      - name: Install dependencies (non-Python, macOS)
        if: runner.os == 'macOS'
        run: brew install graphviz pkg-config eigen
      - name: Install dependencies (Python)
        run: |
          pip install --upgrade pip
          pip install pygraphviz
          pip install git+https://github.com/FEniCS/libtab.git@mscroggs/Hcurl_interpolation --user
          pip install git+https://github.com/FEniCS/ufl.git --user
      - name: Lint with flake8
        run: |
          pip install flake8
          flake8 --statistics ffcx/ test/
      - name: Check documentation style
        run: |
          pip install pydocstyle
          pydocstyle .
      - name: Install ffcx
        run: |
          pip install .
      - name: Run units tests
        run: |
          pip install coveralls coverage pytest pytest-cov pytest-xdist sympy
          pytest -n auto --cov=ffcx/ --junitxml=junit/test-results-${{ matrix.os }}-${{ matrix.python-version }}.xml test/
      - name: Upload to Coveralls
        if: ${{ github.repository == 'FEniCS/ffcx' && github.head_ref == '' && matrix.os == 'ubuntu-latest' && matrix.python-version == '3.8' }}
        env:
          COVERALLS_REPO_TOKEN: ${{ secrets.COVERALLS_REPO_TOKEN }}
        run: |
          coveralls
      - name: Upload pytest test results
        uses: actions/upload-artifact@master
        with:
          name: pytest-results-${{ matrix.os }}-${{ matrix.python-version }}
          path: junit/test-results-${{ matrix.os }}-${{ matrix.python-version }}.xml
        # Use always() to always run this step to publish test results
        # when there are test failures
        if: always()
      - name: Runs demos
        run: |
<<<<<<< HEAD
          python${{ matrix.python-version }} -m pytest --durations=10 demo/test_demos.py
=======
          ffcx demo/*.ufl

      - name: Build documentation
        run: |
          pip install sphinx sphinx_rtd_theme
          cd doc
          make html
      - name: Upload documentation artifact
        uses: actions/upload-artifact@v2
        with:
          name: doc-${{ matrix.os }}-${{ matrix.python-version }}
          path: doc/build/html/
          retention-days: 2
          if-no-files-found: error
      - name: Checkout FEniCS/docs
        uses: actions/checkout@v2
        with:
          repository: "FEniCS/docs"
          path: "docs"
          ssh-key: "${{ secrets.SSH_GITHUB_DOCS_PRIVATE_KEY }}"
      - name: Push documentation to repository FEniCS/docs
        if: ${{ github.repository == 'FEniCS/ffcx' && github.ref == 'refs/heads/master' && matrix.os == 'ubuntu-latest' && matrix.python-version == '3.8' }}
        run: |
          cd docs
          git config --global user.email "fenics@github.com"
          git config --global user.name "FEniCS GitHub Actions"
          git rm -r ffcx/master/*
          mkdir -p ffcx/master
          cp -r ../doc/build/html/* ffcx/master
          git add --all
          git commit --allow-empty -m "Python FEniCS/ffcx@${{ github.sha }}"
          git push
>>>>>>> 8ee4a780
<|MERGE_RESOLUTION|>--- conflicted
+++ resolved
@@ -65,10 +65,7 @@
         if: always()
       - name: Runs demos
         run: |
-<<<<<<< HEAD
-          python${{ matrix.python-version }} -m pytest --durations=10 demo/test_demos.py
-=======
-          ffcx demo/*.ufl
+          python${{ matrix.python-version }} -m pytest demo/test_demos.py
 
       - name: Build documentation
         run: |
@@ -99,5 +96,4 @@
           cp -r ../doc/build/html/* ffcx/master
           git add --all
           git commit --allow-empty -m "Python FEniCS/ffcx@${{ github.sha }}"
-          git push
->>>>>>> 8ee4a780
+          git push